#!/usr/bin/env python
##
# Copyright 2009-2012 Stijn De Weirdt
# Copyright 2010 Dries Verdegem
# Copyright 2010-2012 Kenneth Hoste
# Copyright 2011 Pieter De Baets
# Copyright 2011-2012 Jens Timmerman
# Copyright 2012 Toon Willems
#
# This file is part of EasyBuild,
# originally created by the HPC team of the University of Ghent (http://ugent.be/hpc).
#
# http://github.com/hpcugent/easybuild
#
# EasyBuild is free software: you can redistribute it and/or modify
# it under the terms of the GNU General Public License as published by
# the Free Software Foundation v2.
#
# EasyBuild is distributed in the hope that it will be useful,
# but WITHOUT ANY WARRANTY; without even the implied warranty of
# MERCHANTABILITY or FITNESS FOR A PARTICULAR PURPOSE.  See the
# GNU General Public License for more details.
#
# You should have received a copy of the GNU General Public License
# along with EasyBuild.  If not, see <http://www.gnu.org/licenses/>.
##
"""
Main entry point for EasyBuild: build software from .eb input file
"""

import copy
import platform
import os
import re
import shutil
import sys
import tempfile
import time
from optparse import OptionParser

# optional Python packages, these might be missing
# failing imports are just ignored
# a NameError should be catched where these are used

# PyGraph (used for generating dependency graphs)
try:
    import  pygraph.readwrite.dot as dot
    from pygraph.classes.digraph import digraph
except ImportError, err:
    pass

# graphviz (used for creating dependency graph images)
try:
    sys.path.append('..')
    sys.path.append('/usr/lib/graphviz/python/')
    sys.path.append('/usr/lib64/graphviz/python/')
    import gv
except ImportError, err:
    pass

import easybuild  # required for VERBOSE_VERSION
import easybuild.tools.config as config
import easybuild.tools.filetools as filetools
import easybuild.tools.parallelbuild as parbuild
from easybuild.framework.application import get_class
from easybuild.framework.easyconfig import EasyConfig
from easybuild.tools.build_log import EasyBuildError, initLogger, \
    removeLogHandler, print_msg
from easybuild.tools.class_dumper import dumpClasses
from easybuild.tools.modules import Modules, searchModule
from easybuild.tools.config import getRepository
from easybuild.tools import systemtools


# applications use their own logger, we need to tell them to debug or not
# so this global variable is used.
LOGDEBUG = False

def add_build_options(parser):
    """
    Add build options to options parser
    """
    parser.add_option("-C", "--config",
                        help = "path to EasyBuild config file [default: $EASYBUILDCONFIG or easybuild/easybuild_config.py]")
    parser.add_option("-r", "--robot", metavar="path",
                        help="path to search for easyconfigs for missing dependencies")

    parser.add_option("-a", "--avail-easyconfig-params", action="store_true", help="show available easyconfig parameters")
    parser.add_option("--dump-classes", action="store_true", help="show classes available")
    parser.add_option("--search", help="search for module-files in the robot-directory")

    parser.add_option("-e", "--easyblock", metavar="easyblock.class",
                        help="loads the class from module to process the spec file or dump " \
                               "the options for [default: Application class]")
    parser.add_option("-p", "--pretend", action="store_true",
                        help="does the build/installation in a test directory " \
                               "located in $HOME/easybuildinstall")

<<<<<<< HEAD
    parser.add_option("-s", "--stop", type="choice", choices=EasyBlock.validstops,
                        help="stop the installation after certain step " \
                               "(valid: %s)" % ', '.join(EasyBlock.validstops))
=======
    parser.add_option("-s", "--stop", type="choice", choices=EasyConfig.validstops,
                        help="stop the installation after certain step" \
                               "(valid: %s)" % ', '.join(EasyConfig.validstops))
>>>>>>> 8ac4612a
    parser.add_option("-b", "--only-blocks", metavar="blocks", help="Only build blocks blk[,blk2]")
    parser.add_option("-k", "--skip", action="store_true",
                        help="skip existing software (useful for installing additional packages)")
    parser.add_option("-t", "--skip-tests", action="store_true",
                        help="skip testing")
    parser.add_option("-f", "--force", action="store_true", dest="force",
                        help="force to rebuild software even if it's already installed (i.e. can be found as module)")

    parser.add_option("-l", action="store_true", dest="stdoutLog", help="log to stdout")
    parser.add_option("-d", "--debug" , action="store_true", help="log debug messages")
    parser.add_option("-v", "--version", action="store_true", help="show version")
    parser.add_option("--regtest", action="store_true", help="enable regression test mode")
    parser.add_option("--regtest-online", action="store_true", help="enable online regression test mode")
    strictness_options = ['ignore', 'warn', 'error']
    parser.add_option("--strict", type="choice", choices=strictness_options, help="set strictness \
                        level (possible levels: %s" % ', '.join(strictness_options))
    parser.add_option("--job", action="store_true", help="submit the build as job(s)")
    parser.add_option("--dep-graph", metavar="depgraph.<ext>", help="create dependency graph")


def main():
    """
    Main function:
    - parse command line options
    - initialize logger
    - read easyconfig
    - build software
    """
    # disallow running EasyBuild as root
    if os.getuid() == 0:
        sys.stderr.write("ERROR: You seem to be running EasyBuild with root priveleges.\n" \
                        "That's not wise, so let's end this here.\n" \
                        "Exiting.\n")
        sys.exit(1)

    # options parser
    parser = OptionParser()

    parser.usage = "%prog [options] easyconfig [..]"
    parser.description = "Builds software package based on easyconfig (or parse a directory)\n" \
                         "Provide one or more easyconfigs or directories, use -h or --help more information."

    add_build_options(parser)

    (options, paths) = parser.parse_args()

    ## mkstemp returns (fd,filename), fd is from os.open, not regular open!
    fd, logFile = tempfile.mkstemp(suffix='.log', prefix='easybuild-')
    os.close(fd)

    if options.stdoutLog:
        os.remove(logFile)
        logFile = None

    global LOGDEBUG
    LOGDEBUG = options.debug

    configOptions = {}
    if options.pretend:
        configOptions['installPath'] = os.path.join(os.environ['HOME'], 'easybuildinstall')

    if options.only_blocks:
        blocks = options.only_blocks.split(',')
    else:
        blocks = None

    ## Initialize logger
    logFile, log, hn = initLogger(filename=logFile, debug=options.debug, typ="build")

    ## Show version
    if options.version:
        print_msg("This is EasyBuild %s" % easybuild.VERBOSE_VERSION, log)

    ## Initialize configuration
    # - check environment variable EASYBUILDCONFIG
    # - then, check command line option
    # - last, use default config file easybuild_config.py in build.py directory
    config_file = options.config
    if not config_file and os.getenv('EASYBUILDCONFIG'):
        config_file = os.getenv('EASYBUILDCONFIG')
    else:
        appPath = os.path.dirname(os.path.realpath(sys.argv[0]))
        config_file = os.path.join(appPath, "easybuild_config.py")
    config.init(config_file, **configOptions)

    # Dump possible options
    if options.avail_easyconfig_params:
        app = get_class(options.easyblock, log)
        extra = app.extra_options()
        default = EasyConfig.default_config

        print "DEFAULT OPTIONS:"
        for key in sorted(default):
            tabs = "\t" * (3 - (len(key) + 1) / 8)
            print "%s:%s%s" % (key, tabs, default[key][1])

        if extra:
            print "EXTRA OPTIONS:"
            for key in sorted(extra):
                tabs = "\t" * (3 - (len(key) + 1) / 8)
                print "%s:%s%s" % (key, tabs, extra[key][1])

    ## Dump available classes
    if options.dump_classes:
        dumpClasses('easybuild.easyblocks')

    ## Search for modules
    if options.search:
        if not options.robot:
            error("Please provide a search-path to --robot when using --search")
        searchModule(options.robot, options.search)

    if options.avail_easyconfig_params or options.dump_classes or options.search or options.version:
        if logFile:
            os.remove(logFile)
        sys.exit(0)

    # set strictness of filetools module
    if options.strict:
        filetools.strictness = options.strict

    # building a dependency graph implies force, so that all dependencies are retained
    # and also skips validation of easyconfigs (e.g. checking os dependencies)
    validate_easyconfigs = True
    retain_all_deps = False
    if options.dep_graph:
        log.info("Enabling force to generate dependency graph.")
        options.force = True
        validate_easyconfigs = False
        retain_all_deps = True

    ## Read easyconfig files
    packages = []
    if len(paths) == 0:
        error("Please provide one or more easyconfig files", optparser=parser)

    for path in paths:
        path = os.path.abspath(path)
        if not (os.path.exists(path)):
            error("Can't find path %s" % path)

        try:
            files = findEasyconfigs(path, log)
            for eb_file in files:
                packages.extend(processEasyconfig(eb_file, log, blocks, validate=validate_easyconfigs))
        except IOError, err:
            log.error("Processing easyconfigs in path %s failed: %s" % (path, err))

    ## Before building starts, take snapshot of environment (watch out -t option!)
    origEnviron = copy.deepcopy(os.environ)
    os.chdir(os.environ['PWD'])

    ## Skip modules that are already installed unless forced
    if not options.force:
        m = Modules()
        packages, checkPackages = [], packages
        for package in checkPackages:
            module = package['module']
            mod = "%s (version %s)" % (module[0], module[1])
            modspath = os.path.join(config.installPath("mod"), 'all')
            if m.exists(module[0], module[1], modspath):
                msg = "%s is already installed (module found in %s), skipping " % (mod, modspath)
                print_msg(msg, log)
                log.info(msg)
            else:
                packages.append(package)

    ## Determine an order that will allow all specs in the set to build
    if len(packages) > 0:
        print_msg("resolving dependencies ...", log)
        # force all dependencies to be retained and validation to be skipped for building dep graph
        force = retain_all_deps and not validate_easyconfigs
        orderedSpecs = resolveDependencies(packages, options.robot, log, force=force)
    else:
        print_msg("No packages left to be built.", log)
        orderedSpecs = []

    # create dependency graph and exit
    if options.dep_graph:
        log.info("Creating dependency graph %s" % options.dep_graph)
        try:
            dep_graph(options.dep_graph, orderedSpecs, log)
        except NameError, err:
            log.error("At least one optional Python packages (pygraph, dot, graphviz) required to " \
                      "generate dependency graphs is missing: %s" % err)
        sys.exit(0)

    # submit build as job(s) and exit
    if options.job:
        curdir = os.getcwd()
        easybuild_basedir = os.path.dirname(os.path.dirname(sys.argv[0]))
        eb_path = os.path.join(easybuild_basedir, "eb")

        # Reverse option parser -> string

        # the options to ignore
        ignore = map(parser.get_option, ['--robot', '--help', '--job'])

        # loop over all the different options.
        result_opts = []
        relevant_opts = [o for o in parser.option_list if o not in ignore]
        for opt in relevant_opts:
            value = getattr(options, opt.dest)
            # explicit check for None (some option are store_false)
            if value != None:
                # get_opt_string is not documented (but is a public method)
                name = opt.get_opt_string()
                if opt.action == 'store':
                    result_opts.append("%s %s" % (name, value))
                else:
                    result_opts.append(name)

        opts = ' '.join(result_opts)

        command = "cd %s && %s %%s %s" % (curdir, eb_path, opts)
        jobs = parbuild.build_packages_in_parallel(command, orderedSpecs, "easybuild-build", log)
        for job in jobs:
            print "%s: %s" % (job.name, job.jobid)

        log.info("Submitted parallel build jobs, exiting now")
        sys.exit(0)

    ## Build software, will exit when errors occurs (except when regtesting)
    correct_built_cnt = 0
    all_built_cnt = 0
    for spec in orderedSpecs:
        (success, _) = build(spec, options, log, origEnviron, exitOnFailure=(not options.regtest))
        if success:
            correct_built_cnt += 1
        all_built_cnt += 1

    print_msg("Build succeeded for %s out of %s" % (correct_built_cnt, all_built_cnt), log)

    getRepository().cleanup()
    ## Cleanup tmp log file (all is well, all modules have their own log file)
    try:
        removeLogHandler(hn)
        hn.close()
        if logFile:
            os.remove(logFile)

        for package in packages:
            if 'originalSpec' in package:
                os.remove(package['spec'])

    except IOError, err:
        error("Something went wrong closing and removing the log %s : %s" % (logFile, err))

def error(message, exitCode=1, optparser=None):
    """
    Print error message and exit EasyBuild
    """
    print_msg("ERROR: %s\n" % message)
    if optparser:
        optparser.print_help()
    sys.exit(exitCode)

def findEasyconfigs(path, log):
    """
    Find .eb easyconfig files in path
    """
    if os.path.isfile(path):
        return [path]

    ## Walk through the start directory, retain all files that end in .eb
    files = []
    path = os.path.abspath(path)
    for dirpath, _, filenames in os.walk(path):
        for f in filenames:
            if not f.endswith('.eb'):
                continue

            spec = os.path.join(dirpath, f)
            log.debug("Found easyconfig %s" % spec)
            files.append(spec)

    return files

def processEasyconfig(path, log, onlyBlocks=None, regtest_online=False, validate=True):
    """
    Process easyconfig, returning some information for each block
    """
    blocks = retrieveBlocksInSpec(path, log, onlyBlocks)

    packages = []
    for spec in blocks:
        ## Process for dependencies and real installversionname
        ## - use mod? __init__ and importCfg are ignored.
        log.debug("Processing easyconfig %s" % spec)

        try:
<<<<<<< HEAD
            eb = EasyBlock(spec, validate=validate)
=======
            eb = EasyConfig(spec)
>>>>>>> 8ac4612a
        except EasyBuildError, err:
            msg = "Failed to process easyconfig %s:\n%s" % (spec, err.msg)
            log.exception(msg)

        name = eb['name']

        ## this app will appear as following module in the list
        package = {
            'spec': spec,
            'module': (eb.name(), eb.installversion()),
            'dependencies': []
        }
        if len(blocks) > 1:
            package['originalSpec'] = path

        for d in eb.dependencies():
            dep = (d['name'], d['tk'])
            log.debug("Adding dependency %s for app %s." % (dep, name))
            package['dependencies'].append(dep)

        if eb.toolkit_name() != 'dummy':
            dep = (eb.toolkit_name(), eb.toolkit_version())
            log.debug("Adding toolkit %s as dependency for app %s." % (dep, name))
            package['dependencies'].append(dep)

        del eb

        # this is used by the parallel builder
        package['unresolvedDependencies'] = copy.copy(package['dependencies'])

        # ensure the pathname is equal to the module
        base_name, _ = os.path.splitext(os.path.basename(spec))
        module_name = "-".join(package['module'])
        if base_name.lower() != module_name.lower():
            log.error("easyconfig file: %s does not contain module %s" % (spec, module_name))

        packages.append(package)

    return packages

def resolveDependencies(unprocessed, robot, log, force=False):
    """
    Work through the list of packages to determine an optimal order
    enabling force results in retaining all dependencies and skipping validation of easyconfigs
    """

    if force:
        # assume that no modules are available when forced
        availableModules = []
        log.info("Forcing all dependencies to be retained.")
    else:
        # Get a list of all available modules (format: [(name, installversion), ...])
        availableModules = Modules().available()

        if len(availableModules) == 0:
            log.warning("No installed modules. Your MODULEPATH is probably incomplete.")

    orderedSpecs = []
    # All available modules can be used for resolving dependencies except
    # those that will be installed
    beingInstalled = [p['module'] for p in unprocessed]
    processed = [m for m in availableModules if not m in beingInstalled]

    ## As long as there is progress in processing the modules, keep on trying
    loopcnt = 0
    maxloopcnt = 10000
    robotAddedDependency = True
    while robotAddedDependency:

        robotAddedDependency = False

        # make sure this stops, we really don't want to get stuck in an infinite loop
        loopcnt += 1
        if loopcnt > maxloopcnt:
            msg = "Maximum loop cnt %s reached, so quitting." % maxloopcnt
            log.error(msg)

        ## First try resolving dependencies without using external dependencies
        lastProcessedCount = -1
        while len(processed) > lastProcessedCount:
            lastProcessedCount = len(processed)
            orderedSpecs.extend(findResolvedModules(unprocessed, processed, log))

        ## Robot: look for an existing dependency, add one
        if robot and len(unprocessed) > 0:

            beingInstalled = [p['module'] for p in unprocessed]

            for module in unprocessed:
                ## Do not choose a module that is being installed in the current run
                ## if they depend, you probably want to rebuild them using the new dependency
                candidates = [d for d in module['dependencies'] if not d in beingInstalled]
                if len(candidates) > 0:
                    ## find easyconfig, might not find any
                    path = robotFindEasyconfig(log, robot, candidates[0])

                else:
                    path = None
                    log.debug("No more candidate dependencies to resolve for module %s" % str(module['module']))

                if path:
                    log.info("Robot: resolving dependency %s with %s" % (candidates[0], path))

                    processedSpecs = processEasyconfig(path, log, validate=(not force))
                    unprocessed.extend(processedSpecs)
                    robotAddedDependency = True
                    break

    ## There are dependencies that cannot be resolved
    if len(unprocessed) > 0:
        log.debug("List of unresolved dependencies: %s" % unprocessed)
        missingDependencies = {}
        for module in unprocessed:
            for dep in module['dependencies']:
                missingDependencies[dep] = True

        msg = "Dependencies not met. Cannot resolve %s" % missingDependencies.keys()
        log.error(msg)

    log.info("Dependency resolution complete, building as follows:\n%s" % orderedSpecs)
    return orderedSpecs

def findResolvedModules(unprocessed, processed, log):
    """
    Find modules in unprocessed which can be fully resolved using packages in processed
    """
    orderedSpecs = []

    for module in unprocessed:
        module['dependencies'] = [d for d in module['dependencies'] if not d in processed]

        if len(module['dependencies']) == 0:
            log.debug("Adding easyconfig %s to final list" % module['spec'])
            orderedSpecs.append(module)
            processed.append(module['module'])

    unprocessed[:] = [m for m in unprocessed if len(m['dependencies']) > 0]

    return orderedSpecs

def robotFindEasyconfig(log, path, module):
    """
    Find an easyconfig for module in path
    """
    name, version = module
    # candidate easyconfig paths
    easyconfigsPaths = [os.path.join(path, name, version + ".eb"),
                         os.path.join(path, name, "%s-%s.eb" % (name, version)),
                         os.path.join(path, name.lower()[0], name, "%s-%s.eb" % (name, version)),
                         os.path.join(path, "%s-%s.eb" % (name, version)),
                         ]
    for easyconfigPath in easyconfigsPaths:
        log.debug("Checking easyconfig path %s" % easyconfigPath)
        if os.path.isfile(easyconfigPath):
            log.debug("Found easyconfig file for %s at %s" % (module, easyconfigPath))
            return os.path.abspath(easyconfigPath)

    return None

def retrieveBlocksInSpec(spec, log, onlyBlocks):
    """
    Easyconfigs can contain blocks (headed by a [Title]-line)
    which contain commands specific to that block. Commands in the beginning of the file
    above any block headers are common and shared between each block.
    """
    regBlock = re.compile(r"^\s*\[([\w.-]+)\]\s*$", re.M)
    regDepBlock = re.compile(r"^\s*block\s*=(\s*.*?)\s*$", re.M)

    cfgName = os.path.basename(spec)
    pieces = regBlock.split(open(spec).read())

    ## The first block contains common statements
    common = pieces.pop(0)
    if pieces:
        ## Make a map of blocks
        blocks = []
        while pieces:
            blockName = pieces.pop(0)
            blockContents = pieces.pop(0)

            if blockName in [b['name'] for b in blocks]:
                msg = "Found block %s twice in %s." % (blockName, spec)
                log.error(msg)

            block = {'name': blockName, 'contents': blockContents}

            ## Dependency block
            depBlock = regDepBlock.search(blockContents)
            if depBlock:
                dependencies = eval(depBlock.group(1))
                if type(dependencies) == list:
                    block['dependencies'] = dependencies
                else:
                    block['dependencies'] = [dependencies]

            blocks.append(block)

        ## Make a new easyconfig for each block
        ## They will be processed in the same order as they are all described in the original file
        specs = []
        for block in blocks:
            name = block['name']
            if onlyBlocks and not (name in onlyBlocks):
                print_msg("Skipping block %s-%s" % (cfgName, name))
                continue

            (fd, blockPath) = tempfile.mkstemp(prefix='easybuild-', suffix='%s-%s' % (cfgName, name))
            os.close(fd)
            try:
                f = open(blockPath, 'w')
                f.write(common)

                if 'dependencies' in block:
                    for dep in block['dependencies']:
                        if not dep in [b['name'] for b in blocks]:
                            msg = "Block %s depends on %s, but block was not found." % (name, dep)
                            log.error(msg)

                        dep = [b for b in blocks if b['name'] == dep][0]
                        f.write("\n## Dependency block %s" % (dep['name']))
                        f.write(dep['contents'])

                f.write("\n## Main block %s" % name)
                f.write(block['contents'])
                f.close()

            except Exception:
                msg = "Failed to write block %s to easyconfig %s" % (name, spec)
                log.exception(msg)

            specs.append(blockPath)

        log.debug("Found %s block(s) in %s" % (len(specs), spec))
        return specs
    else:
        ## no blocks, one file
        return [spec]

def build(module, options, log, origEnviron, exitOnFailure=True):
    """
    Build the software
    """
    spec = module['spec']

    print_msg("processing EasyBuild easyconfig %s" % spec, log)

    ## Restore original environment
    log.info("Resetting environment")
    filetools.errorsFoundInLog = 0
    if not filetools.modifyEnv(os.environ, origEnviron):
        error("Failed changing the environment back to original")

    cwd = os.getcwd()

    ## Load easyblock
    easyblock = options.easyblock
    if not easyblock:
        ## Try to look in .eb file
        reg = re.compile(r"^\s*easyblock\s*=(.*)$")
        for line in open(spec).readlines():
            match = reg.search(line)
            if match:
                easyblock = eval(match.group(1))
                break

    name = module['module'][0]
    try:
        app_class = get_class(easyblock, log, name=name)
        app = app_class(spec, debug=options.debug)
        log.info("Obtained application instance of for %s (easyblock: %s)" % (name, easyblock))
    except EasyBuildError, err:
        error("Failed to get application instance for %s (easyblock: %s): %s" % (name, easyblock, err.msg))

    ## Application settings
    if options.stop:
        log.debug("Stop set to %s" % options.stop)
        app.setcfg('stop', options.stop)

    if options.skip:
        log.debug("Skip set to %s" % options.skip)
        app.setcfg('skip', options.skip)

    ## Build easyconfig
    errormsg = '(no error)'
    # timing info
    starttime = time.time()
    try:
        result = app.autobuild(spec, runTests=not options.skip_tests, regtest_online=options.regtest_online)
    except EasyBuildError, err:
        lastn = 300
        errormsg = "autoBuild Failed (last %d chars): %s" % (lastn, err.msg[-lastn:])
        log.exception(errormsg)
        result = False

    ended = "ended"

    ## Successful build
    if result:

        ## Collect build stats
        log.info("Collecting build stats...")
        buildtime = round(time.time() - starttime, 2)
        installsize = 0
        try:
            # change to home dir, to avoid that cwd no longer exists
            os.chdir(os.getenv('HOME'))

            # walk install dir to determine total size
            for dirpath, _, filenames in os.walk(app.installdir):
                for filename in filenames:
                    fullpath = os.path.join(dirpath, filename)
                    if os.path.exists(fullpath):
                        installsize += os.path.getsize(fullpath)
        except OSError, err:
            log.error("Failed to determine install size: %s" % err)

        currentbuildstats = app.getcfg('buildstats')
        buildstats = {'build_time' : buildtime,
                 'platform' : platform.platform(),
                 'core_count' : systemtools.get_core_count(),
                 'cpu_model': systemtools.get_cpu_model(),
                 'install_size' : installsize,
                 'timestamp' : int(time.time()),
                 'host' : os.uname()[1],
                 }
        log.debug("Build stats: %s" % buildstats)

        if app.getcfg('stop'):
            ended = "STOPPED"
            newLogDir = os.path.join(app.builddir, config.logPath())
        else:
            newLogDir = os.path.join(app.installdir, config.logPath())

            try:
                ## Upload spec to central repository
                repo = getRepository()
                if 'originalSpec' in module:
                    repo.addEasyconfig(module['originalSpec'], app.name(), app.installversion() + ".block", buildstats, currentbuildstats)
                repo.addEasyconfig(spec, app.name(), app.installversion(), buildstats, currentbuildstats)
                repo.commit("Built %s/%s" % (app.name(), app.installversion()))
                del repo
            except EasyBuildError, err:
                log.warn("Unable to commit easyconfig to repository (%s)", err)

        exitCode = 0
        succ = "successfully"
        summary = "COMPLETED"

        ## Cleanup logs
        app.closelog()
        try:
            if not os.path.isdir(newLogDir):
                os.makedirs(newLogDir)
            applicationLog = os.path.join(newLogDir, os.path.basename(app.logfile))
            shutil.move(app.logfile, applicationLog)
        except IOError, err:
            error("Failed to move log file %s to new log file %s: %s" % (app.logfile, applicationLog, err))

        try:
            shutil.copy(spec, os.path.join(newLogDir, "%s-%s.eb" % (app.name(), app.installversion())))
        except IOError, err:
            error("Failed to move easyconfig %s to log dir %s: %s" % (spec, newLogDir, err))

    ## Build failed
    else:
        exitCode = 1
        summary = "FAILED"

        buildDir = ''
        if app.builddir:
            buildDir = " (build directory: %s)" % (app.builddir)
        succ = "unsuccessfully%s:\n%s" % (buildDir, errormsg)

        ## Cleanup logs
        app.closelog()
        applicationLog = app.logfile

    print_msg("%s: Installation %s %s" % (summary, ended, succ), log)

    ## Check for errors
    if exitCode > 0 or filetools.errorsFoundInLog > 0:
        print_msg("\nWARNING: Build exited with exit code %d. %d possible error(s) were detected in the " \
                  "build logs, please verify the build.\n" % (exitCode, filetools.errorsFoundInLog),
                  log)

    if app.postmsg:
        print_msg("\nWARNING: %s\n" % app.postmsg, log)

    print_msg("Results of the build can be found in the log file %s" % applicationLog, log)

    del app
    os.chdir(cwd)

    if exitCode > 0:
        # don't exit on failure in test suite
        if exitOnFailure:
            sys.exit(exitCode)
        else:
            return (False, applicationLog)
    else:
        return (True, applicationLog)


def dep_graph(fn, specs, log):
    """
    Create a dependency graph for the given easyconfigs.
    """

    # check whether module names are unique
    # if so, we can omit versions in the graph 
    names = set()
    for spec in specs:
        names.add(spec['module'][0])
    omit_versions = len(names) == len(specs)

    def mk_node_name(mod):
        if omit_versions:
            return mod[0]
        else:
            return '-'.join(mod)

    # enhance list of specs
    for spec in specs:
        spec['module'] = mk_node_name(spec['module'])
        spec['unresolvedDependencies'] = [mk_node_name(s) for s in spec['unresolvedDependencies']] #[s[0] for s in spec['unresolvedDependencies']]

    # build directed graph
    dgr = digraph()
    dgr.add_nodes([spec['module'] for spec in specs])
    for spec in specs:
        for dep in spec['unresolvedDependencies']:
            dgr.add_edge((dep, spec['module']))

    # write to file
    dottxt = dot.write(dgr)
    if fn.endswith(".dot"):
        # create .dot file
        try:
            f = open(fn, "w")
            f.write(dottxt)
            f.close()
        except IOError, err:
            log.error("Failed to create file %s: %s" % (fn, err))
    else:
        # try and render graph in specified file format
        gvv = gv.readstring(dottxt)
        gv.layout(gvv, 'dot')
        gv.render(gvv, fn.split('.')[-1], fn)

    print "Wrote dependency graph to %s" % fn


if __name__ == "__main__":
    try:
        main()
    except EasyBuildError, e:
        sys.stderr.write('ERROR: %s\n' % e.msg)
        sys.exit(1)<|MERGE_RESOLUTION|>--- conflicted
+++ resolved
@@ -96,15 +96,9 @@
                         help="does the build/installation in a test directory " \
                                "located in $HOME/easybuildinstall")
 
-<<<<<<< HEAD
     parser.add_option("-s", "--stop", type="choice", choices=EasyBlock.validstops,
                         help="stop the installation after certain step " \
                                "(valid: %s)" % ', '.join(EasyBlock.validstops))
-=======
-    parser.add_option("-s", "--stop", type="choice", choices=EasyConfig.validstops,
-                        help="stop the installation after certain step" \
-                               "(valid: %s)" % ', '.join(EasyConfig.validstops))
->>>>>>> 8ac4612a
     parser.add_option("-b", "--only-blocks", metavar="blocks", help="Only build blocks blk[,blk2]")
     parser.add_option("-k", "--skip", action="store_true",
                         help="skip existing software (useful for installing additional packages)")
@@ -396,11 +390,7 @@
         log.debug("Processing easyconfig %s" % spec)
 
         try:
-<<<<<<< HEAD
-            eb = EasyBlock(spec, validate=validate)
-=======
-            eb = EasyConfig(spec)
->>>>>>> 8ac4612a
+            eb = EasyConfig(spec, validate=validate)
         except EasyBuildError, err:
             msg = "Failed to process easyconfig %s:\n%s" % (spec, err.msg)
             log.exception(msg)
