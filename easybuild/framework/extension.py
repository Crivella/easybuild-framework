##
# Copyright 2009-2023 Ghent University
#
# This file is part of EasyBuild,
# originally created by the HPC team of Ghent University (http://ugent.be/hpc/en),
# with support of Ghent University (http://ugent.be/hpc),
# the Flemish Supercomputer Centre (VSC) (https://www.vscentrum.be),
# Flemish Research Foundation (FWO) (http://www.fwo.be/en)
# and the Department of Economy, Science and Innovation (EWI) (http://www.ewi-vlaanderen.be/en).
#
# https://github.com/easybuilders/easybuild
#
# EasyBuild is free software: you can redistribute it and/or modify
# it under the terms of the GNU General Public License as published by
# the Free Software Foundation v2.
#
# EasyBuild is distributed in the hope that it will be useful,
# but WITHOUT ANY WARRANTY; without even the implied warranty of
# MERCHANTABILITY or FITNESS FOR A PARTICULAR PURPOSE.  See the
# GNU General Public License for more details.
#
# You should have received a copy of the GNU General Public License
# along with EasyBuild.  If not, see <http://www.gnu.org/licenses/>.
##
"""
Generic EasyBuild support for software extensions (e.g. Python packages).
The Extension class should serve as a base class for all extensions.

Authors:

* Stijn De Weirdt (Ghent University)
* Dries Verdegem (Ghent University)
* Kenneth Hoste (Ghent University)
* Pieter De Baets (Ghent University)
* Jens Timmerman (Ghent University)
* Toon Willems (Ghent University)
"""
import copy
import os

from easybuild.framework.easyconfig.easyconfig import resolve_template
from easybuild.framework.easyconfig.templates import TEMPLATE_NAMES_EASYBLOCK_RUN_STEP, template_constant_dict
from easybuild.tools.build_log import EasyBuildError, raise_nosupport
from easybuild.tools.filetools import change_dir
from easybuild.tools.run import run_shell_cmd


def resolve_exts_filter_template(exts_filter, ext):
    """
    Resolve the exts_filter tuple by replacing the template values using the extension
    :param exts_filter: Tuple of (command, input) using template values (ext_name, ext_version, src)
    :param ext: Instance of Extension or dictionary like with 'name' and optionally 'options', 'version', 'source' keys
    :return: (cmd, input) as a tuple of strings
    """

    if isinstance(exts_filter, str) or len(exts_filter) != 2:
        raise EasyBuildError('exts_filter should be a list or tuple of ("command","input")')

    cmd, cmdinput = exts_filter

    if not isinstance(ext, dict):
        ext = {'name': ext.name, 'version': ext.version, 'src': ext.src, 'options': ext.options}

    name = ext['name']
    if 'options' in ext and 'modulename' in ext['options']:
        modname = ext['options']['modulename']
    else:
        modname = name
    tmpldict = {
        'ext_name': modname,
        'ext_version': ext.get('version'),
        'src': ext.get('src'),
    }

    try:
        cmd = cmd % tmpldict
        cmdinput = cmdinput % tmpldict if cmdinput else None
    except KeyError as err:
        msg = "KeyError occurred on completing extension filter template: %s; "
        msg += "'name'/'version' keys are no longer supported, should use 'ext_name'/'ext_version' instead"
        raise_nosupport(msg % err, '2.0')
    return cmd, cmdinput


class Extension(object):
    """
    Support for installing extensions.
    """

    def __init__(self, mself, ext, extra_params=None):
        """
        Constructor for Extension class

        :param mself: parent Easyblock instance
        :param ext: dictionary with extension metadata (name, version, src, patches, options, ...)
        :param extra_params: extra custom easyconfig parameters to take into account for this extension
        """
        self.master = mself
        self.log = self.master.log
        self.cfg = self.master.cfg.copy(validate=False)
        self.ext = copy.deepcopy(ext)
        self.dry_run = self.master.dry_run

        if 'name' not in self.ext:
            raise EasyBuildError("'name' is missing in supplied class instance 'ext'.")

        name, version = self.ext['name'], self.ext.get('version', None)

        # parent sanity check paths/commands and postinstallcmds are not relevant for extension
        self.cfg['sanity_check_commands'] = []
        self.cfg['sanity_check_paths'] = []
        self.cfg['postinstallcmds'] = []

        # construct dict with template values that can be used
        self.cfg.template_values.update(template_constant_dict({'name': name, 'version': version}))

        # Add install/builddir templates with values from master.
        for key in TEMPLATE_NAMES_EASYBLOCK_RUN_STEP:
            self.cfg.template_values[key[0]] = str(getattr(self.master, key[0], None))

        # We can't inherit the 'start_dir' value from the parent (which will be set, and will most likely be wrong).
        # It should be specified for the extension specifically, or be empty (so it is auto-derived).
        self.cfg['start_dir'] = self.ext.get('options', {}).get('start_dir', None)
        # Also clear the template
        del self.cfg.template_values['start_dir']

        # list of source/patch files: we use an empty list as default value like in EasyBlock
        self.src = resolve_template(self.ext.get('src', []), self.cfg.template_values)
        self.src_extract_cmd = self.ext.get('extract_cmd', None)
        self.patches = resolve_template(self.ext.get('patches', []), self.cfg.template_values)
        self.options = resolve_template(copy.deepcopy(self.ext.get('options', {})), self.cfg.template_values)

        if extra_params:
            self.cfg.extend_params(extra_params, overwrite=False)

        # custom easyconfig parameters for extension are included in self.options
        # make sure they are merged into self.cfg so they can be queried;
        # unknown easyconfig parameters are ignored since self.options may include keys only there for extensions;
        # this allows to specify custom easyconfig parameters on a per-extension basis
        for key, value in self.options.items():
            if key in self.cfg:
                self.cfg[key] = value
                self.log.debug("Customising known easyconfig parameter '%s' for extension %s/%s: %s",
                               key, name, version, value)
            else:
                self.log.debug("Skipping unknown custom easyconfig parameter '%s' for extension %s/%s: %s",
                               key, name, version, value)

        self.sanity_check_fail_msgs = []
        self.sanity_check_module_loaded = False
        self.fake_mod_data = None

        self.async_cmd_task = None

    @property
    def name(self):
        """
        Shortcut the get the extension name.
        """
        return self.ext.get('name', None)

    @property
    def version(self):
        """
        Shortcut the get the extension version.
        """
        return self.ext.get('version', None)

    def prerun(self):
        """
        [DEPRECATED][6.0] Stuff to do before installing a extension.
        """
        # Deprecation warning triggered by Extension.install_extension_substep()
        self.pre_install_extension()

    def pre_install_extension(self):
        """
        Stuff to do before installing a extension.
        """
        pass

    def run(self, *args, **kwargs):
        """
        [DEPRECATED][6.0] Actual installation of an extension.
        """
        # Deprecation warning triggered by Extension.install_extension_substep()
        self.install_extension(*args, **kwargs)

    def install_extension(self, *args, **kwargs):
        """
        Actual installation of an extension.
        """
        pass

    def run_async(self, *args, **kwargs):
        """
        [DEPRECATED][6.0] Asynchronous installation of an extension.
        """
        # Deprecation warning triggered by Extension.install_extension_substep()
        self.install_extension_async(*args, **kwargs)

    def install_extension_async(self, *args, **kwargs):
        """
        Asynchronous installation of an extension.
        """
        raise NotImplementedError

    def postrun(self):
        """
        [DEPRECATED][6.0] Stuff to do after installing a extension.
        """
        # Deprecation warning triggered by Extension.install_extension_substep()
        self.post_install_extension()

    def post_install_extension(self):
        """
        Stuff to do after installing a extension.
        """
        self.master.run_post_install_commands(commands=self.cfg.get('postinstallcmds', []))

<<<<<<< HEAD
    def install_extension_substep(self, substep, *args, **kwargs):
        """
        Carry out extension installation substep allowing use of deprecated
        methods on those extensions using an older EasyBlock
        """
        substeps_mapping = {
            'pre_install_extension': 'prerun',
            'install_extension': 'run',
            'install_extension_async': 'run_async',
            'post_install_extension': 'postrun',
        }

        deprecated_substep = substeps_mapping.get(substep)
        if deprecated_substep is None:
            raise EasyBuildError("Unknown extension installation substep: %s", substep)

        try:
            substep_method = getattr(self, deprecated_substep)
        except AttributeError:
            log_msg = f"EasyBlock does not implement deprecated method '{deprecated_substep}' "
            log_msg += f"for installation substep {substep}"
            self.log.debug(log_msg)
            substep_method = getattr(self, substep)
        else:
            # Qualified method name contains class defining the method (PEP 3155)
            substep_method_name = substep_method.__qualname__
            self.log.debug(f"Found deprecated method in EasyBlock: {substep_method_name}")

            base_method_name = f"Extension.{deprecated_substep}"
            if substep_method_name == base_method_name:
                # No custom method in child Easyblock, deprecated method is defined by base Extension class
                # Switch to non-deprecated substep method
                substep_method = getattr(self, substep)
            else:
                # Custom deprecated method used by child Easyblock
                self.log.deprecated(
                    f"{substep_method_name}() is deprecated, use {substep}() instead.",
                    "6.0",
                )

        return substep_method(*args, **kwargs)

    def async_cmd_start(self, cmd, inp=None):
        """
        Start installation asynchronously using specified command.
        """
        self.async_cmd_output = ''
        self.async_cmd_check_cnt = 0
        self.async_cmd_info = run_cmd(cmd, log_all=True, simple=False, inp=inp, regexp=False, asynchronous=True)

    def async_cmd_check(self):
        """
        Check progress of installation command that was started asynchronously.

        :return: True if command completed, False otherwise
        """
        if self.async_cmd_info is None:
            raise EasyBuildError("No installation command running asynchronously for %s", self.name)
        elif self.async_cmd_info is False:
            self.log.info("No asynchronous command was started for extension %s", self.name)
            return True
        else:
            self.log.debug("Checking on installation of extension %s...", self.name)
            # use small read size, to avoid waiting for a long time until sufficient output is produced
            res = check_async_cmd(*self.async_cmd_info, output_read_size=self.async_cmd_read_size)
            self.async_cmd_output += res['output']
            if res['done']:
                self.log.info("Installation of extension %s completed!", self.name)
                self.async_cmd_info = None
            else:
                self.async_cmd_check_cnt += 1
                self.log.debug("Installation of extension %s still running (checked %d times)",
                               self.name, self.async_cmd_check_cnt)
                # increase read size after sufficient checks,
                # to avoid that installation hangs due to output buffer filling up...
                if self.async_cmd_check_cnt % 10 == 0 and self.async_cmd_read_size < (1024 ** 2):
                    self.async_cmd_read_size *= 2

            return res['done']

=======
>>>>>>> e6bb4885
    @property
    def required_deps(self):
        """Return list of required dependencies for this extension."""
        self.log.info("Don't know how to determine required dependencies for extension '%s'", self.name)
        return None

    @property
    def toolchain(self):
        """
        Toolchain used to build this extension.
        """
        return self.master.toolchain

    def sanity_check_step(self):
        """
        Sanity check to run after installing extension
        """
        res = (True, '')

        if os.path.isdir(self.installdir):
            change_dir(self.installdir)

        # Get raw value to translate ext_name, ext_version, src
        exts_filter = self.cfg.get_ref('exts_filter')

        if exts_filter is None:
            self.log.debug("no exts_filter setting found, skipping sanitycheck")

        if 'modulename' in self.options:
            modname = self.options['modulename']
            self.log.debug("modulename found in self.options, using it: %s", modname)
        else:
            modname = self.name
            self.log.debug("self.name: %s", modname)

        # allow skipping of sanity check by setting module name to False
        if modname is False:
            self.log.info("modulename set to False for '%s' extension, so skipping sanity check", self.name)
        elif exts_filter:
            cmd, stdin = resolve_exts_filter_template(exts_filter, self)
            cmd_res = run_shell_cmd(cmd, fail_on_error=False, stdin=stdin)

            if cmd_res.exit_code:
                if stdin:
                    fail_msg = 'command "%s" (stdin: "%s") failed' % (cmd, stdin)
                else:
                    fail_msg = 'command "%s" failed' % cmd
                fail_msg += "; output:\n%s" % cmd_res.output.strip()
                self.log.warning("Sanity check for '%s' extension failed: %s", self.name, fail_msg)
                res = (False, fail_msg)
                # keep track of all reasons of failure
                # (only relevant when this extension is installed stand-alone via ExtensionEasyBlock)
                self.sanity_check_fail_msgs.append(fail_msg)

        return res<|MERGE_RESOLUTION|>--- conflicted
+++ resolved
@@ -218,7 +218,6 @@
         """
         self.master.run_post_install_commands(commands=self.cfg.get('postinstallcmds', []))
 
-<<<<<<< HEAD
     def install_extension_substep(self, substep, *args, **kwargs):
         """
         Carry out extension installation substep allowing use of deprecated
@@ -261,46 +260,6 @@
 
         return substep_method(*args, **kwargs)
 
-    def async_cmd_start(self, cmd, inp=None):
-        """
-        Start installation asynchronously using specified command.
-        """
-        self.async_cmd_output = ''
-        self.async_cmd_check_cnt = 0
-        self.async_cmd_info = run_cmd(cmd, log_all=True, simple=False, inp=inp, regexp=False, asynchronous=True)
-
-    def async_cmd_check(self):
-        """
-        Check progress of installation command that was started asynchronously.
-
-        :return: True if command completed, False otherwise
-        """
-        if self.async_cmd_info is None:
-            raise EasyBuildError("No installation command running asynchronously for %s", self.name)
-        elif self.async_cmd_info is False:
-            self.log.info("No asynchronous command was started for extension %s", self.name)
-            return True
-        else:
-            self.log.debug("Checking on installation of extension %s...", self.name)
-            # use small read size, to avoid waiting for a long time until sufficient output is produced
-            res = check_async_cmd(*self.async_cmd_info, output_read_size=self.async_cmd_read_size)
-            self.async_cmd_output += res['output']
-            if res['done']:
-                self.log.info("Installation of extension %s completed!", self.name)
-                self.async_cmd_info = None
-            else:
-                self.async_cmd_check_cnt += 1
-                self.log.debug("Installation of extension %s still running (checked %d times)",
-                               self.name, self.async_cmd_check_cnt)
-                # increase read size after sufficient checks,
-                # to avoid that installation hangs due to output buffer filling up...
-                if self.async_cmd_check_cnt % 10 == 0 and self.async_cmd_read_size < (1024 ** 2):
-                    self.async_cmd_read_size *= 2
-
-            return res['done']
-
-=======
->>>>>>> e6bb4885
     @property
     def required_deps(self):
         """Return list of required dependencies for this extension."""
