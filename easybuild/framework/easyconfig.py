--- conflicted
+++ resolved
@@ -32,13 +32,8 @@
 import tempfile
 from distutils.version import LooseVersion
 
-<<<<<<< HEAD
 from easybuild.tools.build_log import EasyBuildError, get_log
-from easybuild.tools.toolkit import Toolkit
-=======
-from easybuild.tools.build_log import getLog
 from easybuild.tools.toolchain.toolchain import Toolchain
->>>>>>> 541f5f0d
 from easybuild.tools.systemtools import get_shared_lib_ext
 from easybuild.tools.filetools import run_cmd
 from easybuild.tools.ordereddict import OrderedDict
@@ -46,11 +41,7 @@
 # we use a tuple here so we can sort them based on the numbers
 MANDATORY = (0, 'mandatory')
 CUSTOM = (1, 'easyblock-specific')
-<<<<<<< HEAD
-TOOLKIT = (2, 'toolchain')
-=======
 TOOLCHAIN = (2, 'toolchain')
->>>>>>> 541f5f0d
 BUILD = (3, 'build')
 FILEMANAGEMENT = (4, 'file-management')
 DEPENDENCIES = (5, 'dependencies')
@@ -77,21 +68,6 @@
           ('description', [None, 'A short description of the software', MANDATORY]),
           ('homepage', [None, 'The homepage of the software', MANDATORY]),
 
-<<<<<<< HEAD
-          ('toolchainopts', ['', 'Extra options for compilers', TOOLKIT]),
-          ('onlytcmod', [False,"Boolean/list to indicate if the toolchain should only load " \
-                               "the enviornment with module (True) or also set all other " \
-                               "variables (False) like compiler CC etc (If list: list of variables" \
-                               "that will be ignored). (Default: False)", TOOLKIT]),
-
-          ('easybuildVersion', [None, "EasyBuild-version this spec-file was written for", BUILD]),
-          ('versionsuffix', ['', 'Additional suffix for software version (placed after toolchain name)',
-                             BUILD]),
-          ('versionprefix', ['', "Additional prefix for software version (placed before version " \
-                                 "and toolchain name)", BUILD]),
-          ('runtest', [None, 'Indicates if a test should be run after make; should specify argument ' \
-                             'after make (for e.g.,"test" for make test) (Default: None)', BUILD]),
-=======
           ('toolchainopts', ['', 'Extra options for compilers', TOOLCHAIN]),
           ('onlytcmod', [False, 'Boolean/string to indicate if the toolchain should only load the enviornment with module (True) or also set all other variables (False) like compiler CC etc (If string: comma separated list of variables that will be ignored). (Default: False)', TOOLCHAIN]),
 
@@ -99,7 +75,6 @@
           ('versionsuffix', ['', 'Additional suffix for software version (placed after toolchain name)', BUILD]),
           ('versionprefix', ['', 'Additional prefix for software version (placed before version and toolchain name)',BUILD]),
           ('runtest', [None, 'Indicates if a test should be run after make; should specify argument after make (for e.g.,"test" for make test) (Default: None)', BUILD]),
->>>>>>> 541f5f0d
           ('preconfigopts', ['', 'Extra options pre-passed to configure.', BUILD]),
           ('configopts', ['', 'Extra options passed to configure (Default already has --prefix)', BUILD]),
           ('premakeopts', ['', 'Extra options pre-passed to build command.', BUILD]),
@@ -176,10 +151,7 @@
         # perform a deepcopy of the default_config found in the easybuild.tools.easyblock module
         self.config = dict(copy.deepcopy(self.default_config))
         self.config.update(extra_options)
-<<<<<<< HEAD
         self.path = path
-=======
->>>>>>> 541f5f0d
         self.mandatory = ['name', 'version', 'homepage', 'description', 'toolchain']
 
         # extend mandatory keys
@@ -318,7 +290,6 @@
 
         return deps
 
-<<<<<<< HEAD
     @property
     def name(self):
         """
@@ -334,20 +305,6 @@
         return self['version']
 
     @property
-=======
-    def toolchain_name(self):
-        """
-        Returns toolchain name.
-        """
-        return self['toolchain']['name']
-
-    def toolchain_version(self):
-        """
-        Returns toolchain name.
-        """
-        return self['toolchain']['version']
-
->>>>>>> 541f5f0d
     def toolchain(self):
         """
         returns the Toolchain used
@@ -355,11 +312,7 @@
         if self._toolchain:
             return self._toolchain
 
-<<<<<<< HEAD
         tc = Toolkit(self['toolchain']['name'], self['toolchain']['version'])
-=======
-        tc = Toolchain(self.toolchain_name(), self.toolchain_version())
->>>>>>> 541f5f0d
         if self['toolchainopts']:
             tc.set_options(self['toolchainopts'])
 
@@ -373,19 +326,7 @@
         return det_installversion(self['version'], self.toolchain.name, self.toolchain.version,
                                   self['versionprefix'], self['versionsuffix'])
 
-<<<<<<< HEAD
     def dump(self, fp):
-=======
-        if self.toolchain_name() == 'dummy':
-            name = "%s%s%s" % (prefix, self['version'], suffix)
-        else:
-            extra = "%s-%s" % (self.toolchain_name(), self.toolchain_version())
-            name = "%s%s-%s%s" % (prefix, self['version'], extra, suffix)
-
-        return name
-
-    def name(self):
->>>>>>> 541f5f0d
         """
         Dump this easyconfig to file, with the given filename.
         """
@@ -500,11 +441,7 @@
             self.log.error('Dependency without version.')
 
         if not 'tc' in dependency:
-<<<<<<< HEAD
             dependency['tc'] = self.toolchain.get_dependency_version(dependency)
-=======
-            dependency['tc'] = self.toolchain().get_dependency_version(dependency)
->>>>>>> 541f5f0d
 
         return dependency
 
@@ -545,12 +482,8 @@
     """
     returns the categories in the correct order
     """
-<<<<<<< HEAD
     categories = [MANDATORY, CUSTOM , TOOLKIT, BUILD, FILEMANAGEMENT,
                   DEPENDENCIES, LICENSE , EXTENSIONS, MODULES, OTHER]
-=======
-    categories = [MANDATORY, CUSTOM , TOOLCHAIN, BUILD, FILEMANAGEMENT, DEPENDENCIES, LICENSE , PACKAGE, MODULES, OTHER]
->>>>>>> 541f5f0d
     categories.sort(key = lambda c: c[0])
     return categories
 
