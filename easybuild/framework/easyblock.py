# #
# Copyright 2009-2015 Ghent University
#
# This file is part of EasyBuild,
# originally created by the HPC team of Ghent University (http://ugent.be/hpc/en),
# with support of Ghent University (http://ugent.be/hpc),
# the Flemish Supercomputer Centre (VSC) (https://vscentrum.be/nl/en),
# the Hercules foundation (http://www.herculesstichting.be/in_English)
# and the Department of Economy, Science and Innovation (EWI) (http://www.ewi-vlaanderen.be/en).
#
# http://github.com/hpcugent/easybuild
#
# EasyBuild is free software: you can redistribute it and/or modify
# it under the terms of the GNU General Public License as published by
# the Free Software Foundation v2.
#
# EasyBuild is distributed in the hope that it will be useful,
# but WITHOUT ANY WARRANTY; without even the implied warranty of
# MERCHANTABILITY or FITNESS FOR A PARTICULAR PURPOSE.  See the
# GNU General Public License for more details.
#
# You should have received a copy of the GNU General Public License
# along with EasyBuild.  If not, see <http://www.gnu.org/licenses/>.
# #
"""
Generic EasyBuild support for building and installing software.
The EasyBlock class should serve as a base class for all easyblocks.

@author: Stijn De Weirdt (Ghent University)
@author: Dries Verdegem (Ghent University)
@author: Kenneth Hoste (Ghent University)
@author: Pieter De Baets (Ghent University)
@author: Jens Timmerman (Ghent University)
@author: Toon Willems (Ghent University)
@author: Ward Poelmans (Ghent University)
@author: Fotis Georgatos (Uni.Lu, NTUA)
"""

import copy
import glob
import inspect
import os
import shutil
import stat
import tempfile
import time
import traceback
from distutils.version import LooseVersion
from vsc.utils import fancylogger
from vsc.utils.missing import get_class_for

import easybuild.tools.environment as env
from easybuild.tools import config, filetools
from easybuild.framework.easyconfig import EASYCONFIGS_PKG_SUBDIR
from easybuild.framework.easyconfig.easyconfig import ITERATE_OPTIONS, EasyConfig, ActiveMNS
from easybuild.framework.easyconfig.easyconfig import get_easyblock_class, get_module_path, resolve_template
from easybuild.framework.easyconfig.parser import fetch_parameters_from_easyconfig
from easybuild.framework.easyconfig.tools import get_paths_for
from easybuild.framework.easyconfig.templates import TEMPLATE_NAMES_EASYBLOCK_RUN_STEP
from easybuild.tools.build_details import get_build_stats
from easybuild.tools.build_log import EasyBuildError, dry_run_msg, dry_run_warning, dry_run_set_dirs
from easybuild.tools.build_log import print_error, print_msg
from easybuild.tools.config import build_option, build_path, get_log_filename, get_repository, get_repositorypath
from easybuild.tools.config import install_path, log_path, package_path, source_paths
from easybuild.tools.environment import restore_env
from easybuild.tools.filetools import DEFAULT_CHECKSUM
from easybuild.tools.filetools import adjust_permissions, apply_patch, convert_name, download_file, encode_class_name
from easybuild.tools.filetools import extract_file, mkdir, move_logs, read_file, rmtree2
from easybuild.tools.filetools import write_file, compute_checksum, verify_checksum, weld_paths
from easybuild.tools.run import run_cmd
from easybuild.tools.jenkins import write_to_xml
from easybuild.tools.module_generator import ModuleGeneratorLua, ModuleGeneratorTcl, module_generator
from easybuild.tools.module_naming_scheme.utilities import det_full_ec_version
from easybuild.tools.modules import ROOT_ENV_VAR_NAME_PREFIX, VERSION_ENV_VAR_NAME_PREFIX, DEVEL_ENV_VAR_NAME_PREFIX
from easybuild.tools.modules import get_software_root, modules_tool
from easybuild.tools.package.utilities import package
from easybuild.tools.repository.repository import init_repository
from easybuild.tools.toolchain import DUMMY_TOOLCHAIN_NAME
from easybuild.tools.systemtools import det_parallelism, use_group
from easybuild.tools.utilities import remove_unwanted_chars
from easybuild.tools.version import this_is_easybuild, VERBOSE_VERSION, VERSION


BUILD_STEP = 'build'
CLEANUP_STEP = 'cleanup'
CONFIGURE_STEP = 'configure'
EXTENSIONS_STEP = 'extensions'
FETCH_STEP = 'fetch'
MODULE_STEP = 'module'
PACKAGE_STEP = 'package'
PATCH_STEP = 'patch'
PERMISSIONS_STEP = 'permissions'
POSTPROC_STEP = 'postproc'
PREPARE_STEP = 'prepare'
READY_STEP = 'ready'
SANITYCHECK_STEP = 'sanitycheck'
SOURCE_STEP = 'source'
TEST_STEP = 'test'
TESTCASES_STEP = 'testcases'

MODULE_ONLY_STEPS = [MODULE_STEP, PREPARE_STEP, READY_STEP, SANITYCHECK_STEP]


_log = fancylogger.getLogger('easyblock')


class EasyBlock(object):
    """Generic support for building and installing software, base class for actual easyblocks."""

    # static class method for extra easyconfig parameter definitions
    # this makes it easy to access the information without needing an instance
    # subclasses of EasyBlock should call this method with a dictionary

    @staticmethod
    def extra_options(extra=None):
        """
        Extra options method which will be passed to the EasyConfig constructor.
        """
        if extra is None:
            extra = {}

        if not isinstance(extra, dict):
            _log.nosupport("Obtained 'extra' value of type '%s' in extra_options, should be 'dict'" % type(extra), '2.0')

        return extra

    #
    # INIT
    #
    def __init__(self, ec):
        """
        Initialize the EasyBlock instance.
        @param ec: a parsed easyconfig file (EasyConfig instance)
        """

        # keep track of original working directory, so we can go back there
        self.orig_workdir = os.getcwd()

        # list of patch/source files, along with checksums
        self.patches = []
        self.src = []
        self.checksums = []

        # build/install directories
        self.builddir = None
        self.installdir = None  # software
        self.installdir_mod = None  # module file

        # extensions
        self.exts = None
        self.exts_all = None
        self.ext_instances = []
        self.skip = None
        self.module_extra_extensions = ''  # extra stuff for module file required by extensions

        # modules interface with default MODULEPATH
        self.modules_tool = modules_tool()
        # module generator
        self.module_generator = module_generator(self, fake=True)

        # modules footer
        self.modules_footer = None
        modules_footer_path = build_option('modules_footer')
        if modules_footer_path is not None:
            self.modules_footer = read_file(modules_footer_path)

        # easyconfig for this application
        if isinstance(ec, EasyConfig):
            self.cfg = ec
        else:
            raise EasyBuildError("Value of incorrect type passed to EasyBlock constructor: %s ('%s')", type(ec), ec)

        # determine install subdirectory, based on module name
        self.install_subdir = None

        # indicates whether build should be performed in installation dir
        self.build_in_installdir = self.cfg['buildininstalldir']

        # logging
        self.log = None
        self.logfile = None
        self.logdebug = build_option('debug')
        self.postmsg = ''  # allow a post message to be set, which can be shown as last output

        # list of loaded modules
        self.loaded_modules = []

        # iterate configure/build/options
        self.iter_opts = {}

        # sanity check fail error messages to report (if any)
        self.sanity_check_fail_msgs = []

        # robot path
        self.robot_path = build_option('robot_path')

        # original module path
        self.orig_modulepath = os.getenv('MODULEPATH')

        # keep track of initial environment we start in, so we can restore it if needed
        self.initial_environ = copy.deepcopy(os.environ)

        # should we keep quiet?
        self.silent = build_option('silent')

        # are we doing a dry run?
        self.dry_run = build_option('extended_dry_run')

        # initialize logger
        self._init_log()

        # try and use the specified group (if any)
        group_name = build_option('group')
        if self.cfg['group'] is not None:
            self.log.warning("Group spec '%s' is overriding config group '%s'." % (self.cfg['group'], group_name))
            group_name = self.cfg['group']

        self.group = None
        if group_name is not None:
            self.group = use_group(group_name)

        # generate build/install directories
        self.gen_builddir()
        self.gen_installdir()

        self.ignored_errors = False

        if self.dry_run:
            self.init_dry_run()

        self.log.info("Init completed for application name %s version %s" % (self.name, self.version))

    # INIT/CLOSE LOG
    def _init_log(self):
        """
        Initialize the logger.
        """
        if not self.log is None:
            return

        self.logfile = get_log_filename(self.name, self.version, add_salt=True)
        fancylogger.logToFile(self.logfile)

        self.log = fancylogger.getLogger(name=self.__class__.__name__, fname=False)

        self.log.info(this_is_easybuild())

        this_module = inspect.getmodule(self)
        eb_class = self.__class__.__name__
        eb_mod_name = this_module.__name__
        eb_mod_loc = this_module.__file__
        self.log.info("This is easyblock %s from module %s (%s)", eb_class, eb_mod_name, eb_mod_loc)

        if self.dry_run:
            self.dry_run_msg("*** DRY RUN using '%s' easyblock (%s @ %s) ***\n", eb_class, eb_mod_name, eb_mod_loc)

    def close_log(self):
        """
        Shutdown the logger.
        """
        self.log.info("Closing log for application name %s version %s" % (self.name, self.version))
        fancylogger.logToFile(self.logfile, enable=False)

    #
    # DRY RUN UTILITIES
    #
    def init_dry_run(self):
        """Initialise easyblock instance for performing a dry run."""
        # replace build/install dirs with temporary directories in dry run mode
        tmp_root_dir = os.path.realpath(os.path.join(tempfile.gettempdir(), '__ROOT__'))
        self.builddir = os.path.join(tmp_root_dir, self.builddir.lstrip(os.path.sep))
        self.installdir = os.path.join(tmp_root_dir, self.installdir.lstrip(os.path.sep))
        self.installdir_mod = os.path.join(tmp_root_dir, self.installdir_mod.lstrip(os.path.sep))

        # register fake build/install dirs so the original values can be printed during dry run
        dry_run_set_dirs(tmp_root_dir, self.builddir, self.installdir, self.installdir_mod)

    def dry_run_msg(self, msg, *args):
        """Print dry run message."""
        if args:
            msg = msg % args
        dry_run_msg(msg, silent=self.silent)

    #
    # FETCH UTILITY FUNCTIONS
    #
    def get_checksum_for(self, checksums, filename=None, index=None):
        """
        Obtain checksum for given filename.

        @param checksums: a list or tuple of checksums (or None)
        @param filename: name of the file to obtain checksum for
        @param index: index of file in list
        """
        # if checksums are provided as a dict, lookup by source filename as key
        if isinstance(checksums, (list, tuple)):
            if index is not None and index < len(checksums) and (index >= 0 or abs(index) <= len(checksums)):
                return checksums[index]
            else:
                return None
        elif checksums is None:
            return None
        else:
            raise EasyBuildError("Invalid type for checksums (%s), should be list, tuple or None.", type(checksums))

    def fetch_sources(self, list_of_sources, checksums=None):
        """
        Add a list of source files (can be tarballs, isos, urls).
        All source files will be checked if a file exists (or can be located)
        """

        for index, src_entry in enumerate(list_of_sources):
            if isinstance(src_entry, (list, tuple)):
                cmd = src_entry[1]
                source = src_entry[0]
            elif isinstance(src_entry, basestring):
                cmd = None
                source = src_entry

            # check if the sources can be located
            path = self.obtain_file(source)
            if path:
                self.log.debug('File %s found for source %s' % (path, source))
                self.src.append({
                    'name': source,
                    'path': path,
                    'cmd': cmd,
                    'checksum': self.get_checksum_for(checksums, filename=source, index=index),
                    # always set a finalpath
                    'finalpath': self.builddir,
                })
            else:
                raise EasyBuildError('No file found for source %s', source)

        self.log.info("Added sources: %s" % self.src)

    def fetch_patches(self, patch_specs=None, extension=False, checksums=None):
        """
        Add a list of patches.
        All patches will be checked if a file exists (or can be located)
        """
        if patch_specs is None:
            patch_specs = self.cfg['patches']

        patches = []
        for index, patch_spec in enumerate(patch_specs):

            # check if the patches can be located
            copy_file = False
            suff = None
            level = None
            if isinstance(patch_spec, (list, tuple)):
                if not len(patch_spec) == 2:
                    raise EasyBuildError("Unknown patch specification '%s', only 2-element lists/tuples are supported!",
                                         str(patch_spec))
                patch_file = patch_spec[0]

                # this *must* be of typ int, nothing else
                # no 'isinstance(..., int)', since that would make True/False also acceptable
                if type(patch_spec[1]) == int:
                    level = patch_spec[1]
                elif isinstance(patch_spec[1], basestring):
                    # non-patch files are assumed to be files to copy
                    if not patch_spec[0].endswith('.patch'):
                        copy_file = True
                    suff = patch_spec[1]
                else:
                    raise EasyBuildError("Wrong patch spec '%s', only int/string are supported as 2nd element",
                                         str(patch_spec))
            else:
                patch_file = patch_spec

            path = self.obtain_file(patch_file, extension=extension)
            if path:
                self.log.debug('File %s found for patch %s' % (path, patch_spec))
                patchspec = {
                    'name': patch_file,
                    'path': path,
                    'checksum': self.get_checksum_for(checksums, filename=patch_file, index=index),
                }
                if suff:
                    if copy_file:
                        patchspec['copy'] = suff
                    else:
                        patchspec['sourcepath'] = suff
                if level is not None:
                    patchspec['level'] = level

                if extension:
                    patches.append(patchspec)
                else:
                    self.patches.append(patchspec)
            else:
                raise EasyBuildError('No file found for patch %s', patch_spec)

        if extension:
            self.log.info("Fetched extension patches: %s" % patches)
            return [patch['path'] for patch in patches]
        else:
            self.log.info("Added patches: %s" % self.patches)

    def fetch_extension_sources(self):
        """
        Find source file for extensions.
        """
        exts_sources = []
        self.cfg.enable_templating = False
        exts_list = self.cfg['exts_list']
        self.cfg.enable_templating = True

        if self.dry_run:
            self.dry_run_msg("\nList of sources/patches for extensions:")

        for ext in exts_list:
            if (isinstance(ext, list) or isinstance(ext, tuple)) and ext:

                # expected format: (name, version, options (dict))

                ext_name = ext[0]
                if len(ext) == 1:
                    exts_sources.append({'name': ext_name})
                else:
                    ext_version = ext[1]
                    ext_options = {}

                    def_src_tmpl = "%(name)s-%(version)s.tar.gz"

                    if len(ext) == 3:
                        ext_options = ext[2]

                        if not isinstance(ext_options, dict):
                            raise EasyBuildError("Unexpected type (non-dict) for 3rd element of %s", ext)
                    elif len(ext) > 3:
                        raise EasyBuildError('Extension specified in unknown format (list/tuple too long)')

                    ext_src = {
                        'name': ext_name,
                        'version': ext_version,
                        'options': ext_options,
                    }

                    checksums = ext_options.get('checksums', None)

                    if ext_options.get('source_tmpl', None):
                        fn = resolve_template(ext_options['source_tmpl'], ext_src)
                    else:
                        fn = resolve_template(def_src_tmpl, ext_src)

                    if ext_options.get('nosource', None):
                        exts_sources.append(ext_src)
                    else:
                        source_urls = [resolve_template(url, ext_src) for url in ext_options.get('source_urls', [])]
                        src_fn = self.obtain_file(fn, extension=True, urls=source_urls)

                        if src_fn:
                            ext_src.update({'src': src_fn})

                            if checksums:
                                fn_checksum = self.get_checksum_for(checksums, filename=src_fn, index=0)
                                if verify_checksum(src_fn, fn_checksum):
                                    self.log.info('Checksum for ext source %s verified' % fn)
                                else:
                                    raise EasyBuildError('Checksum for ext source %s failed', fn)

                            ext_patches = self.fetch_patches(patch_specs=ext_options.get('patches', []), extension=True)
                            if ext_patches:
                                self.log.debug('Found patches for extension %s: %s' % (ext_name, ext_patches))
                                ext_src.update({'patches': ext_patches})

                                if checksums:
                                    self.log.debug('Verifying checksums for extension patches...')
                                    for index, ext_patch in enumerate(ext_patches):
                                        checksum = self.get_checksum_for(checksums[1:], filename=ext_patch, index=index)
                                        if verify_checksum(ext_patch, checksum):
                                            self.log.info('Checksum for extension patch %s verified' % ext_patch)
                                        else:
                                            raise EasyBuildError('Checksum for extension patch %s failed', ext_patch)
                            else:
                                self.log.debug('No patches found for extension %s.' % ext_name)

                            exts_sources.append(ext_src)

                        else:
                            raise EasyBuildError("Source for extension %s not found.", ext)

            elif isinstance(ext, basestring):
                exts_sources.append({'name': ext})

            else:
                raise EasyBuildError("Extension specified in unknown format (not a string/list/tuple)")

        return exts_sources

    def obtain_file(self, filename, extension=False, urls=None):
        """
        Locate the file with the given name
        - searches in different subdirectories of source path
        - supports fetching file from the web if path is specified as an url (i.e. starts with "http://:")
        """
        srcpaths = source_paths()

        # should we download or just try and find it?
        if filename.startswith("http://") or filename.startswith("ftp://"):

            # URL detected, so let's try and download it

            url = filename
            filename = url.split('/')[-1]

            # figure out where to download the file to
            filepath = os.path.join(srcpaths[0], self.name[0].lower(), self.name)
            if extension:
                filepath = os.path.join(filepath, "extensions")
            self.log.info("Creating path %s to download file to" % filepath)
            mkdir(filepath, parents=True)

            try:
                fullpath = os.path.join(filepath, filename)

                # only download when it's not there yet
                if os.path.exists(fullpath):
                    self.log.info("Found file %s at %s, no need to download it." % (filename, filepath))
                    return fullpath

                else:
                    if download_file(filename, url, fullpath):
                        return fullpath

            except IOError, err:
                raise EasyBuildError("Downloading file %s from url %s to %s failed: %s", filename, url, fullpath, err)

        else:
            # try and find file in various locations
            foundfile = None
            failedpaths = []

            # always look first in the dir of the current eb file
            ebpath = [os.path.dirname(self.cfg.path)]

            # always consider robot + easyconfigs install paths as a fall back (e.g. for patch files, test cases, ...)
            common_filepaths = []
            if self.robot_path:
                common_filepaths.extend(self.robot_path)
            common_filepaths.extend(get_paths_for(subdir=EASYCONFIGS_PKG_SUBDIR, robot_path=self.robot_path))

            for path in ebpath + common_filepaths + srcpaths:
                # create list of candidate filepaths
                namepath = os.path.join(path, self.name)
                letterpath = os.path.join(path, self.name.lower()[0], self.name)

                # most likely paths
                candidate_filepaths = [
                    letterpath,  # easyblocks-style subdir
                    namepath,  # subdir with software name
                    path,  # directly in directory
                ]

                # see if file can be found at that location
                for cfp in candidate_filepaths:

                    fullpath = os.path.join(cfp, filename)

                    # also check in 'extensions' subdir for extensions
                    if extension:
                        fullpaths = [
                            os.path.join(cfp, "extensions", filename),
                            os.path.join(cfp, "packages", filename),  # legacy
                            fullpath
                        ]
                    else:
                        fullpaths = [fullpath]

                    for fp in fullpaths:
                        if os.path.isfile(fp):
                            self.log.info("Found file %s at %s" % (filename, fp))
                            foundfile = os.path.abspath(fp)
                            break  # no need to try further
                        else:
                            failedpaths.append(fp)

                if foundfile:
                    break  # no need to try other source paths

            if foundfile:
                if self.dry_run:
                    self.dry_run_msg("  * %s found at %s", filename, foundfile)
                return foundfile
            else:
                # try and download source files from specified source URLs
                if urls:
                    source_urls = urls
                else:
                    source_urls = []
                source_urls.extend(self.cfg['source_urls'])

                targetdir = os.path.join(srcpaths[0], self.name.lower()[0], self.name)
                mkdir(targetdir, parents=True)

                for url in source_urls:

                    if extension:
                        targetpath = os.path.join(targetdir, "extensions", filename)
                    else:
                        targetpath = os.path.join(targetdir, filename)

                    if isinstance(url, basestring):
                        if url[-1] in ['=', '/']:
                            fullurl = "%s%s" % (url, filename)
                        else:
                            fullurl = "%s/%s" % (url, filename)
                    elif isinstance(url, tuple):
                        # URLs that require a suffix, e.g., SourceForge download links
                        # e.g. http://sourceforge.net/projects/math-atlas/files/Stable/3.8.4/atlas3.8.4.tar.bz2/download
                        fullurl = "%s/%s/%s" % (url[0], filename, url[1])
                    else:
                        self.log.warning("Source URL %s is of unknown type, so ignoring it." % url)
                        continue

                    if self.dry_run:
                        self.dry_run_msg("  * %s will be downloaded to %s", filename, targetpath)
                        if extension and urls:
                            # extensions typically have custom source URLs specified, only mention first
                            self.dry_run_msg("    (from %s, ...)", fullurl)
                        downloaded = True

                    else:
                        self.log.debug("Trying to download file %s from %s to %s ..." % (filename, fullurl, targetpath))
                        downloaded = False
                        try:
                            if download_file(filename, fullurl, targetpath):
                                downloaded = True

                        except IOError, err:
                            self.log.debug("Failed to download %s from %s: %s" % (filename, url, err))
                            failedpaths.append(fullurl)
                            continue

                    if downloaded:
                        # if fetching from source URL worked, we're done
                        self.log.info("Successfully downloaded source file %s from %s" % (filename, fullurl))
                        return targetpath
                    else:
                        failedpaths.append(fullurl)

                if self.dry_run:
                    self.dry_run_msg("  * %s (MISSING)", filename)
                    return filename
                else:
                    raise EasyBuildError("Couldn't find file %s anywhere, and downloading it didn't work either... "
                                         "Paths attempted (in order): %s ", filename, ', '.join(failedpaths))

    #
    # GETTER/SETTER UTILITY FUNCTIONS
    #
    @property
    def name(self):
        """
        Shortcut the get the module name.
        """
        return self.cfg['name']

    @property
    def version(self):
        """
        Shortcut the get the module version.
        """
        return self.cfg['version']

    @property
    def toolchain(self):
        """
        Toolchain used to build this easyblock
        """
        return self.cfg.toolchain

    @property
    def full_mod_name(self):
        """
        Full module name (including subdirectory in module install path)
        """
        return self.cfg.full_mod_name

    @property
    def short_mod_name(self):
        """
        Short module name (not including subdirectory in module install path)
        """
        return self.cfg.short_mod_name

    @property
    def moduleGenerator(self):
        """
        Module generator (DEPRECATED, use self.module_generator instead).
        """
        self.log.nosupport("self.moduleGenerator is replaced by self.module_generator", '2.0')

    #
    # DIRECTORY UTILITY FUNCTIONS
    #
    def gen_builddir(self):
        """Generate the (unique) name for the builddir"""
        clean_name = remove_unwanted_chars(self.name)

        # if a toolchain version starts with a -, remove the - so prevent a -- in the path name
        tcversion = self.toolchain.version.lstrip('-')
        lastdir = "%s%s-%s%s" % (self.cfg['versionprefix'], self.toolchain.name, tcversion, self.cfg['versionsuffix'])

        builddir = os.path.join(os.path.abspath(build_path()), clean_name, self.version, lastdir)

        # make sure build dir is unique if cleanupoldbuild is False or not set
        if not self.cfg.get('cleanupoldbuild', False):
            uniq_builddir = builddir
            suff = 0
            while(os.path.isdir(uniq_builddir)):
                uniq_builddir = "%s.%d" % (builddir, suff)
                suff += 1
            builddir = uniq_builddir

        self.builddir = builddir
        self.log.info("Build dir set to %s" % self.builddir)

    def make_builddir(self):
        """
        Create the build directory.
        """
        if not self.build_in_installdir:
            # self.builddir should be already set by gen_builddir()
            if not self.builddir:
                raise EasyBuildError("self.builddir not set, make sure gen_builddir() is called first!")
            self.log.debug("Creating the build directory %s (cleanup: %s)", self.builddir, self.cfg['cleanupoldbuild'])
        else:
            self.log.info("Changing build dir to %s" % self.installdir)
            self.builddir = self.installdir

            self.log.info("Overriding 'cleanupoldinstall' (to False), 'cleanupoldbuild' (to True) "
                          "and 'keeppreviousinstall' because we're building in the installation directory.")
            # force cleanup before installation
            self.cfg['cleanupoldbuild'] = True
            self.cfg['keeppreviousinstall'] = False
            # avoid cleanup after installation
            self.cfg['cleanupoldinstall'] = False

        # always make build dir
        self.make_dir(self.builddir, self.cfg['cleanupoldbuild'])

    def gen_installdir(self):
        """
        Generate the name of the installation directory.
        """
        basepath = install_path()
        if basepath:
            self.install_subdir = ActiveMNS().det_install_subdir(self.cfg)
            self.installdir = os.path.join(os.path.abspath(basepath), self.install_subdir)
            self.log.info("Software install dir set to %s" % self.installdir)

            mod_basepath = install_path('mod')
            mod_path_suffix = build_option('suffix_modules_path')
            self.installdir_mod = os.path.join(os.path.abspath(mod_basepath), mod_path_suffix)
            self.log.info("Module install dir set to %s" % self.installdir_mod)
        else:
            raise EasyBuildError("Can't set installation directory")

    def make_installdir(self, dontcreate=None):
        """
        Create the installation directory.
        """
        self.log.debug("Creating the installation directory %s (cleanup: %s)" % (self.installdir,
                                                                                 self.cfg['cleanupoldinstall']))
        if self.build_in_installdir:
            self.cfg['keeppreviousinstall'] = True
        dontcreate = (dontcreate is None and self.cfg['dontcreateinstalldir']) or dontcreate
        self.make_dir(self.installdir, self.cfg['cleanupoldinstall'], dontcreateinstalldir=dontcreate)

    def make_dir(self, dir_name, clean, dontcreateinstalldir=False):
        """
        Create the directory.
        """
        if os.path.exists(dir_name):
            self.log.info("Found old directory %s" % dir_name)
            if self.cfg['keeppreviousinstall']:
                self.log.info("Keeping old directory %s (hopefully you know what you are doing)" % dir_name)
                return
            elif clean:
                try:
                    rmtree2(dir_name)
                    self.log.info("Removed old directory %s" % dir_name)
                except OSError, err:
                    raise EasyBuildError("Removal of old directory %s failed: %s", dir_name, err)
            else:
                try:
                    timestamp = time.strftime("%Y%m%d-%H%M%S")
                    backupdir = "%s.%s" % (dir_name, timestamp)
                    shutil.move(dir_name, backupdir)
                    self.log.info("Moved old directory %s to %s" % (dir_name, backupdir))
                except OSError, err:
                    raise EasyBuildError("Moving old directory to backup %s %s failed: %s", dir_name, backupdir, err)

        if dontcreateinstalldir:
            olddir = dir_name
            dir_name = os.path.dirname(dir_name)
            self.log.info("Cleaning only, no actual creation of %s, only verification/defining of dirname %s" % (olddir, dir_name))
            if os.path.exists(dir_name):
                return
            # if not, create dir as usual

        mkdir(dir_name, parents=True)

    #
    # MODULE UTILITY FUNCTIONS
    #

    def make_devel_module(self, create_in_builddir=False):
        """
        Create a develop module file which sets environment based on the build
        Usage: module load name, which loads the module you want to use. $EBDEVELNAME should then be the full path
        to the devel module file. So now you can module load $EBDEVELNAME.

        WARNING: you cannot unload using $EBDEVELNAME (for now: use module unload `basename $EBDEVELNAME`)
        """

        self.log.info("Making devel module...")

        # load fake module
        fake_mod_data = self.load_fake_module(purge=True)

        header = self.module_generator.MODULE_HEADER
        if header:
            header += '\n'

        load_lines = []
        # capture all the EBDEVEL vars
        # these should be all the dependencies and we should load them
        recursive_unload = self.cfg['recursive_module_unload']
        for key in os.environ:
            # legacy support
            if key.startswith(DEVEL_ENV_VAR_NAME_PREFIX):
                if not key.endswith(convert_name(self.name, upper=True)):
                    path = os.environ[key]
                    if os.path.isfile(path):
                        mod_name = path.rsplit(os.path.sep, 1)[-1]
                        load_statement = self.module_generator.load_module(mod_name, recursive_unload=recursive_unload)
                        load_lines.append(load_statement)
            elif key.startswith('SOFTDEVEL'):
                self.log.nosupport("Environment variable SOFTDEVEL* being relied on", '2.0')

        env_lines = []
        for (key, val) in env.get_changes().items():
            # check if non-empty string
            # TODO: add unset for empty vars?
            if val.strip():
                env_lines.append(self.module_generator.set_environment(key, val))

        if create_in_builddir:
            output_dir = self.builddir
        else:
            output_dir = os.path.join(self.installdir, log_path())
            mkdir(output_dir, parents=True)

        filename = os.path.join(output_dir, ActiveMNS().det_devel_module_filename(self.cfg))
        self.log.debug("Writing devel module to %s" % filename)

        txt = ''.join([header] + load_lines + env_lines)
        write_file(filename, txt)

        # cleanup: unload fake module, remove fake module dir
        self.clean_up_fake_module(fake_mod_data)

    def make_module_dep(self, unload_info=None):
        """
        Make the dependencies for the module file.

        @param unload_info: dictionary with full module names as keys and module name to unload first as corr. value
        """
        deps = []
        mns = ActiveMNS()
        unload_info = unload_info or {}

        # include load statements for toolchain, either directly or for toolchain dependencies
        if self.toolchain.name != DUMMY_TOOLCHAIN_NAME:
            if mns.expand_toolchain_load():
                mod_names = self.toolchain.toolchain_dep_mods
                deps.extend(mod_names)
                self.log.debug("Adding toolchain components as module dependencies: %s" % mod_names)
            else:
                deps.append(self.toolchain.det_short_module_name())
                self.log.debug("Adding toolchain %s as a module dependency" % deps[-1])

        # include load/unload statements for dependencies
        builddeps = self.cfg.builddependencies()
        # include 'module load' statements for dependencies in reverse order
        for dep in self.toolchain.dependencies:
            if not dep in builddeps:
                modname = dep['short_mod_name']
                self.log.debug("Adding %s as a module dependency" % modname)
                deps.append(modname)
            else:
                self.log.debug("Skipping build dependency %s" % str(dep))

        self.log.debug("Full list of dependencies: %s" % deps)

        # exclude dependencies that extend $MODULEPATH and form the path to the top of the module tree (if any)
        full_mod_subdir = os.path.join(self.installdir_mod, self.cfg.mod_subdir)
        init_modpaths = mns.det_init_modulepaths(self.cfg)
        top_paths = [self.installdir_mod] + [os.path.join(self.installdir_mod, p) for p in init_modpaths]
        excluded_deps = self.modules_tool.path_to_top_of_module_tree(top_paths, self.cfg.short_mod_name,
                                                                     full_mod_subdir, deps)

        deps = [d for d in deps if d not in excluded_deps]
        self.log.debug("List of retained dependencies: %s" % deps)
        recursive_unload = self.cfg['recursive_module_unload']

        loads = []
        for dep in deps:
            unload_modules = []
            if dep in unload_info:
                unload_modules.append(unload_info[dep])
            loads.append(self.module_generator.load_module(dep, recursive_unload=recursive_unload,
                                                           unload_modules=unload_modules))

        # Force unloading any other modules
        if self.cfg['moduleforceunload']:
            unloads = [self.module_generator.unload_module(d) for d in deps[::-1]]
            return ''.join(unloads) + ''.join(loads)
        else:
            return ''.join(loads)

    def make_module_description(self):
        """
        Create the module description.
        """
        return self.module_generator.get_description()

    def make_module_extra(self, altroot=None, altversion=None):
        """
        Set extra stuff in module file, e.g. $EBROOT*, $EBVERSION*, etc.

        @param altroot: path to use to define $EBROOT*
        @param altversion: version to use to define $EBVERSION*
        """
        lines = ['']

        env_name = convert_name(self.name, upper=True)

        # $EBROOT<NAME>
        root_envvar = ROOT_ENV_VAR_NAME_PREFIX + env_name
        if altroot:
            set_root_envvar = self.module_generator.set_environment(root_envvar, altroot)
        else:
            set_root_envvar = self.module_generator.set_environment(root_envvar, '', relpath=True)
        lines.append(set_root_envvar)

        # $EBVERSION<NAME>
        version_envvar = VERSION_ENV_VAR_NAME_PREFIX + env_name
        lines.append(self.module_generator.set_environment(version_envvar, altversion or self.version))

        # $EBDEVEL<NAME>
        devel_path = os.path.join(log_path(), ActiveMNS().det_devel_module_filename(self.cfg))
        devel_path_envvar = DEVEL_ENV_VAR_NAME_PREFIX + env_name
        lines.append(self.module_generator.set_environment(devel_path_envvar, devel_path, relpath=True))

        lines.append('\n')
        for (key, value) in self.cfg['modextravars'].items():
            lines.append(self.module_generator.set_environment(key, value))

        for (key, value) in self.cfg['modextrapaths'].items():
            if isinstance(value, basestring):
                value = [value]
            elif not isinstance(value, (tuple, list)):
                raise EasyBuildError("modextrapaths dict value %s (type: %s) is not a list or tuple",
                                     value, type(value))
            lines.append(self.module_generator.prepend_paths(key, value))

        if self.cfg['modloadmsg']:
            lines.append(self.module_generator.msg_on_load(self.cfg['modloadmsg']))

        if self.cfg['modtclfooter']:
            if isinstance(self.module_generator, ModuleGeneratorTcl):
                self.log.debug("Including Tcl footer in module: %s", self.cfg['modtclfooter'])
                lines.extend([self.cfg['modtclfooter'], '\n'])
            else:
                self.log.warning("Not including footer in Tcl syntax in non-Tcl module file: %s",
                                 self.cfg['modtclfooter'])

        if self.cfg['modluafooter']:
            if isinstance(self.module_generator, ModuleGeneratorLua):
                self.log.debug("Including Lua footer in module: %s", self.cfg['modluafooter'])
                lines.extend([self.cfg['modluafooter'], '\n'])
            else:
                self.log.warning("Not including footer in Lua syntax in non-Lua module file: %s",
                                 self.cfg['modluafooter'])

        for (key, value) in self.cfg['modaliases'].items():
            lines.append(self.module_generator.set_alias(key, value))

        txt = ''.join(lines)
        self.log.debug("make_module_extra added this: %s", txt)

        return txt

    def make_module_extra_extensions(self):
        """
        Sets optional variables for extensions.
        """
        # add stuff specific to individual extensions
        lines = [self.module_extra_extensions]

        # set environment variable that specifies list of extensions
        if self.exts_all:
            exts_list = ','.join(['%s-%s' % (ext['name'], ext.get('version', '')) for ext in self.exts_all])
            env_var_name = convert_name(self.name, upper=True)
            lines.append(self.module_generator.set_environment('EBEXTSLIST%s' % env_var_name, exts_list))

        return ''.join(lines)

    def make_module_footer(self):
        """
        Insert a footer section in the module file, primarily meant for contextual information
        """
        footer = [self.module_generator.comment("Built with EasyBuild version %s" % VERBOSE_VERSION)]

        # add extra stuff for extensions (if any)
        if self.cfg['exts_list']:
            footer.append(self.make_module_extra_extensions())

        # include modules footer if one is specified
        if self.modules_footer is not None:
            self.log.debug("Including specified footer into module: '%s'" % self.modules_footer)
            footer.append(self.modules_footer)

        return ''.join(footer)

    def make_module_extend_modpath(self):
        """
        Include prepend-path statements for extending $MODULEPATH.
        """
        txt = ''
        if self.cfg['include_modpath_extensions']:
            modpath_exts = ActiveMNS().det_modpath_extensions(self.cfg)
            self.log.debug("Including module path extensions returned by module naming scheme: %s" % modpath_exts)
            full_path_modpath_extensions = [os.path.join(self.installdir_mod, ext) for ext in modpath_exts]
            # module path extensions must exist, otherwise loading this module file will fail
            for modpath_extension in full_path_modpath_extensions:
                mkdir(modpath_extension, parents=True)
            txt = self.module_generator.use(full_path_modpath_extensions)
        else:
            self.log.debug("Not including module path extensions, as specified.")
        return txt

    def make_module_req(self):
        """
        Generate the environment-variables to run the module.
        """
        requirements = self.make_module_req_guess()

        lines = []
        if os.path.isdir(self.installdir):
            try:
                os.chdir(self.installdir)
            except OSError, err:
                raise EasyBuildError("Failed to change to %s: %s", self.installdir, err)

            lines.append('\n')
<<<<<<< HEAD

            if self.dry_run:
                self.dry_run_msg("List of paths that would be searched and added to modulefile:")
                lines.append(self.module_generator.comment(
                    """
                    note: glob patterns are not expanded and existence checks
                    for paths is skipped for the statements below
                    """
                ))
=======
            self.dry_run_msg("List of paths that would be searched and added to module file:\n")

            if self.dry_run:
                note = "note: glob patterns are not expanded and existence checks "
                note += "for paths are skipped for the statements below due to dry run"
                lines.append(self.module_generator.comment(note))
>>>>>>> e0293d80

            for key in sorted(requirements):
                self.dry_run_msg(" $%s: %s" % (key, ', '.join(requirements[key])))
                reqs = requirements[key]
                if isinstance(reqs, basestring):
                    self.log.warning("Hoisting string value %s into a list before iterating over it", reqs)
                    reqs = [reqs]

                for path in reqs:
                    # only use glob if the string is non-empty
                    if path and not self.dry_run:
                        paths = sorted(glob.glob(path))
                    else:
                        # empty string is a valid value here (i.e. to prepend the installation prefix, cfr $CUDA_HOME)
                        paths = [path]

                    lines.append(self.module_generator.prepend_paths(key, paths))
            self.dry_run_msg('')
            try:
                os.chdir(self.orig_workdir)
            except OSError, err:
                raise EasyBuildError("Failed to change back to %s: %s", self.orig_workdir, err)

        return ''.join(lines)

    def make_module_req_guess(self):
        """
        A dictionary of possible directories to look for.
        """
        return {
            'PATH': ['bin', 'sbin'],
            'LD_LIBRARY_PATH': ['lib', 'lib32', 'lib64'],
            'LIBRARY_PATH': ['lib', 'lib32', 'lib64'],
            'CPATH': ['include'],
            'MANPATH': ['man', os.path.join('share', 'man')],
            'PKG_CONFIG_PATH': [os.path.join(x, 'pkgconfig') for x in ['lib', 'lib32', 'lib64', 'share']],
            'ACLOCAL_PATH': [os.path.join('share', 'aclocal')],
            'CLASSPATH': ['*.jar'],
        }

    def load_module(self, mod_paths=None, purge=True):
        """
        Load module for this software package/version, after purging all currently loaded modules.
        """
        # self.full_mod_name might not be set (e.g. during unit tests)
        if self.full_mod_name is not None:
            if mod_paths is None:
                mod_paths = []
            all_mod_paths = mod_paths + ActiveMNS().det_init_modulepaths(self.cfg)
            mods = [self.full_mod_name]
            self.modules_tool.load(mods, mod_paths=all_mod_paths, purge=purge, init_env=self.initial_environ)
        else:
            self.log.warning("Not loading module, since self.full_mod_name is not set.")

    def load_fake_module(self, purge=False):
        """
        Create and load fake module.
        """
        # take a copy of the current environment before loading the fake module, so we can restore it
        env = copy.deepcopy(os.environ)

        # create fake module
        fake_mod_path = self.make_module_step(fake=True)

        # load fake module
        self.modules_tool.prepend_module_path(fake_mod_path)
        self.load_module(purge=purge)

        return (fake_mod_path, env)

    def clean_up_fake_module(self, fake_mod_data):
        """
        Clean up fake module.
        """
        fake_mod_path, env = fake_mod_data
        # unload module and remove temporary module directory
        # self.full_mod_name might not be set (e.g. during unit tests)
        if fake_mod_path and self.full_mod_name is not None:
            try:
                self.modules_tool.unload([self.full_mod_name])
                self.modules_tool.remove_module_path(fake_mod_path)
                rmtree2(os.path.dirname(fake_mod_path))
            except OSError, err:
                raise EasyBuildError("Failed to clean up fake module dir %s: %s", fake_mod_path, err)
        elif self.full_mod_name is None:
            self.log.warning("Not unloading module, since self.full_mod_name is not set.")

        # restore original environment
        restore_env(env)

    def load_dependency_modules(self):
        """Load dependency modules."""
        self.modules_tool.load([ActiveMNS().det_full_module_name(dep) for dep in self.cfg.dependencies()])

    #
    # EXTENSIONS UTILITY FUNCTIONS
    #

    def prepare_for_extensions(self):
        """
        Also do this before (eg to set the template)
        """
        pass

    def skip_extensions(self):
        """
        Called when self.skip is True
        - use this to detect existing extensions and to remove them from self.exts
        - based on initial R version
        """
        # disabling templating is required here to support legacy string templates like name/version
        self.cfg.enable_templating = False
        exts_filter = self.cfg['exts_filter']
        self.cfg.enable_templating = True

        if not exts_filter or len(exts_filter) == 0:
            raise EasyBuildError("Skipping of extensions, but no exts_filter set in easyconfig")
        elif isinstance(exts_filter, basestring) or len(exts_filter) != 2:
            raise EasyBuildError('exts_filter should be a list or tuple of ("command","input")')
        cmdtmpl = exts_filter[0]
        cmdinputtmpl = exts_filter[1]
        if not self.exts:
            self.exts = []

        res = []
        for ext in self.exts:
            name = ext['name']
            if 'options' in ext and 'modulename' in ext['options']:
                modname = ext['options']['modulename']
            else:
                modname = name
            tmpldict = {
                'ext_name': modname,
                'ext_version': ext.get('version'),
                'src': ext.get('source'),
            }

            try:
                cmd = cmdtmpl % tmpldict
            except KeyError, err:
                msg = "KeyError occured on completing extension filter template: %s; "
                msg += "'name'/'version' keys are no longer supported, should use 'ext_name'/'ext_version' instead"
                self.log.nosupport(msg, '2.0')

            if cmdinputtmpl:
                stdin = cmdinputtmpl % tmpldict
                (cmdstdouterr, ec) = run_cmd(cmd, log_all=False, log_ok=False, simple=False, inp=stdin, regexp=False)
            else:
                (cmdstdouterr, ec) = run_cmd(cmd, log_all=False, log_ok=False, simple=False, regexp=False)
            self.log.info("exts_filter result %s %s", cmdstdouterr, ec)
            if ec:
                self.log.info("Not skipping %s" % name)
                self.log.debug("exit code: %s, stdout/err: %s" % (ec, cmdstdouterr))
                res.append(ext)
            else:
                self.log.info("Skipping %s" % name)
        self.exts = res

    #
    # MISCELLANEOUS UTILITY FUNCTIONS
    #

    def guess_start_dir(self):
        """
        Return the directory where to start the whole configure/make/make install cycle from
        - typically self.src[0]['finalpath']
        - start_dir option
        -- if abspath: use that
        -- else, treat it as subdir for regular procedure
        """
        start_dir = ''
        if self.cfg['start_dir']:
            start_dir = self.cfg['start_dir']

        if not os.path.isabs(start_dir):
            if len(self.src) > 0 and not self.skip and self.src[0]['finalpath']:
                topdir = self.src[0]['finalpath']
            else:
                topdir = self.builddir

            # during dry run, use subdirectory that would likely result from unpacking
            if self.dry_run and os.path.samefile(topdir, self.builddir):
                topdir = os.path.join(self.builddir, '%s-%s' % (self.name, self.version))
                self.log.info("Modified parent directory of start dir in dry run mode to likely path %s", topdir)
                # make sure start_dir subdir exists (cfr. check below)
                mkdir(os.path.join(topdir, start_dir), parents=True)

            abs_start_dir = os.path.join(topdir, start_dir)
            if topdir.endswith(start_dir) and not os.path.exists(abs_start_dir):
                self.cfg['start_dir'] = topdir
            else:
                if os.path.exists(abs_start_dir):
                    self.cfg['start_dir'] = abs_start_dir
                else:
                    raise EasyBuildError("Specified start dir %s does not exist", abs_start_dir)

        self.log.info("Using %s as start dir", self.cfg['start_dir'])

        try:
            os.chdir(self.cfg['start_dir'])
            self.log.debug("Changed to real build directory %s (start_dir)" % self.cfg['start_dir'])
        except OSError, err:
            raise EasyBuildError("Can't change to real build directory %s: %s", self.cfg['start_dir'], err)

    def handle_iterate_opts(self):
        """Handle options relevant during iterated part of build/install procedure."""

        # disable templating in this function, since we're messing about with values in self.cfg
        self.cfg.enable_templating = False

        # handle configure/build/install options that are specified as lists
        # set first element to be used, keep track of list in *_list options dictionary
        # this will only be done during first iteration, since after that the options won't be lists anymore
        suffix = "_list"
        sufflen = len(suffix)
        for opt in ITERATE_OPTIONS:
            # keep track of list, supply first element as first option to handle
            if isinstance(self.cfg[opt], (list, tuple)):
                self.iter_opts[opt + suffix] = self.cfg[opt]  # copy
                self.log.debug("Found list for %s: %s" % (opt, self.iter_opts[opt + suffix]))

        # pop first element from all *_list options as next value to use
        for (lsname, ls) in self.iter_opts.items():
            opt = lsname[:-sufflen]  # drop '_list' part from name to get option name
            if len(self.iter_opts[lsname]) > 0:
                self.cfg[opt] = self.iter_opts[lsname].pop(0)  # first element will be used next
            else:
                self.cfg[opt] = ''  # empty list => empty option as next value
            self.log.debug("Next value for %s: %s" % (opt, str(self.cfg[opt])))

        # re-enable templating before self.cfg values are used
        self.cfg.enable_templating = True

    def det_iter_cnt(self):
        """Determine iteration count based on configure/build/install options that may be lists."""
        iter_cnt = max([1] + [len(self.cfg[opt]) for opt in ITERATE_OPTIONS
                              if isinstance(self.cfg[opt], (list, tuple))])
        return iter_cnt

    #
    # STEP FUNCTIONS
    #
    def check_readiness_step(self):
        """
        Verify if all is ok to start build.
        """
        # set level of parallelism for build
        par = build_option('parallel')
        if self.cfg['parallel']:
            if par is None:
                par = self.cfg['parallel']
                self.log.debug("Desired parallelism specified via 'parallel' easyconfig parameter: %s", par)
            else:
                par = min(int(par), int(self.cfg['parallel']))
                self.log.debug("Desired parallelism: minimum of 'parallel' build option/easyconfig parameter: %s", par)
        else:
            self.log.debug("Desired parallelism specified via 'parallel' build option: %s", par)

        self.cfg['parallel'] = det_parallelism(par=par, maxpar=self.cfg['maxparallel'])
        self.log.info("Setting parallelism: %s" % self.cfg['parallel'])

        # check whether modules are loaded
        loadedmods = self.modules_tool.loaded_modules()
        if len(loadedmods) > 0:
            self.log.warning("Loaded modules detected: %s" % loadedmods)

        # do all dependencies have a toolchain version?
        self.toolchain.add_dependencies(self.cfg.dependencies())
        if not len(self.cfg.dependencies()) == len(self.toolchain.dependencies):
            self.log.debug("dep %s (%s)" % (len(self.cfg.dependencies()), self.cfg.dependencies()))
            self.log.debug("tc.dep %s (%s)" % (len(self.toolchain.dependencies), self.toolchain.dependencies))
            raise EasyBuildError('Not all dependencies have a matching toolchain version')

        # check if the application is not loaded at the moment
        (root, env_var) = get_software_root(self.name, with_env_var=True)
        if root:
            raise EasyBuildError("Module is already loaded (%s is set), installation cannot continue.", env_var)

        # check if main install needs to be skipped
        # - if a current module can be found, skip is ok
        # -- this is potentially very dangerous
        if self.cfg['skip']:
            if self.modules_tool.exist([self.full_mod_name])[0]:
                self.skip = True
                self.log.info("Module %s found." % self.full_mod_name)
                self.log.info("Going to skip actual main build and potential existing extensions. Expert only.")
            else:
                self.log.info("No module %s found. Not skipping anything." % self.full_mod_name)

    def fetch_step(self, skip_checksums=False):
        """Fetch source files and patches (incl. extensions)."""

        # check EasyBuild version
        easybuild_version = self.cfg['easybuild_version']
        if not easybuild_version:
            self.log.warn("Easyconfig does not specify an EasyBuild-version (key 'easybuild_version')! "
                          "Assuming the latest version")
        else:
            if LooseVersion(easybuild_version) < VERSION:
                self.log.warn("EasyBuild-version %s is older than the currently running one. Proceed with caution!",
                              easybuild_version)
            elif LooseVersion(easybuild_version) > VERSION:
                raise EasyBuildError("EasyBuild-version %s is newer than the currently running one. Aborting!",
                                     easybuild_version)

        if self.dry_run:

            self.dry_run_msg("Available download URLs for sources/patches:")
            if self.cfg['source_urls']:
                for source_url in self.cfg['source_urls']:
                    self.dry_run_msg("  * %s/$source", source_url)
            else:
                self.dry_run_msg('(none)')

            # actual list of sources is printed via _obtain_file_dry_run method
            self.dry_run_msg("\nList of sources:")

        # fetch sources
        if self.cfg['sources']:
            self.fetch_sources(self.cfg['sources'], checksums=self.cfg['checksums'])
        else:
            self.log.info('no sources provided')

        if self.dry_run:
            # actual list of patches is printed via _obtain_file_dry_run method
            self.dry_run_msg("\nList of patches:")

        # fetch patches
        if self.cfg['patches']:
            if isinstance(self.cfg['checksums'], (list, tuple)):
                # if checksums are provided as a list, first entries are assumed to be for sources
                patches_checksums = self.cfg['checksums'][len(self.cfg['sources']):]
            else:
                patches_checksums = self.cfg['checksums']
            self.fetch_patches(checksums=patches_checksums)
        else:
            self.log.info('no patches provided')
            if self.dry_run:
                self.dry_run_msg('(none)')

        # compute checksums for all source and patch files
        if not (skip_checksums or self.dry_run):
            for fil in self.src + self.patches:
                check_sum = compute_checksum(fil['path'], checksum_type=DEFAULT_CHECKSUM)
                fil[DEFAULT_CHECKSUM] = check_sum
                self.log.info("%s checksum for %s: %s" % (DEFAULT_CHECKSUM, fil['path'], fil[DEFAULT_CHECKSUM]))

        # fetch extensions
        if self.cfg['exts_list']:
            self.exts = self.fetch_extension_sources()

        # create parent dirs in install and modules path already
        # this is required when building in parallel
        mod_symlink_paths = ActiveMNS().det_module_symlink_paths(self.cfg)
        parent_subdir = os.path.dirname(self.install_subdir)
        pardirs = [
            self.installdir,
            os.path.join(self.installdir_mod, parent_subdir),
        ]
        for mod_symlink_path in mod_symlink_paths:
            pardirs.append(os.path.join(install_path('mod'), mod_symlink_path, parent_subdir))

        self.log.info("Checking dirs that need to be created: %s" % pardirs)
        for pardir in pardirs:
            mkdir(pardir, parents=True)

    def checksum_step(self):
        """Verify checksum of sources and patches, if a checksum is available."""
        for fil in self.src + self.patches:
            if self.dry_run:
                # dry run mode: only report checksums, don't actually verify them
                filename = os.path.basename(fil['path'])
                expected_checksum = fil['checksum'] or '(none)'
                self.dry_run_msg("* expected checksum for %s: %s", filename, expected_checksum)
            else:
                if not verify_checksum(fil['path'], fil['checksum']):
                    raise EasyBuildError("Checksum verification for %s using %s failed.", fil['path'], fil['checksum'])
                else:
                    self.log.info("Checksum verification for %s using %s passed." % (fil['path'], fil['checksum']))

    def extract_step(self):
        """
        Unpack the source files.
        """
        for src in self.src:
            self.log.info("Unpacking source %s" % src['name'])
            srcdir = extract_file(src['path'], self.builddir, cmd=src['cmd'], extra_options=self.cfg['unpack_options'])
            if srcdir:
                self.src[self.src.index(src)]['finalpath'] = srcdir
            else:
                raise EasyBuildError("Unpacking source %s failed", src['name'])

    def patch_step(self, beginpath=None):
        """
        Apply the patches
        """
        for patch in self.patches:
            self.log.info("Applying patch %s" % patch['name'])

            # patch source at specified index (first source if not specified)
            srcind = patch.get('source', 0)
            # if patch level is specified, use that (otherwise let apply_patch derive patch level)
            level = patch.get('level', None)
            # determine suffix of source path to apply patch in (if any)
            srcpathsuffix = patch.get('sourcepath', patch.get('copy', ''))
            # determine whether 'patch' file should be copied rather than applied
            copy_patch = 'copy' in patch and not 'sourcepath' in patch

            self.log.debug("Source index: %s; patch level: %s; source path suffix: %s; copy patch: %s",
                           srcind, level, srcpathsuffix, copy)

            if beginpath is None:
                try:
                    beginpath = self.src[srcind]['finalpath']
                    self.log.debug("Determine begin path for patch %s: %s" % (patch['name'], beginpath))
                except IndexError, err:
                    raise EasyBuildError("Can't apply patch %s to source at index %s of list %s: %s",
                                         patch['name'], srcind, self.src, err)
            else:
                self.log.debug("Using specified begin path for patch %s: %s" % (patch['name'], beginpath))

            # detect partial overlap between paths
            src = os.path.abspath(weld_paths(beginpath, srcpathsuffix))
            self.log.debug("Applying patch %s in path %s", patch, src)

            if not apply_patch(patch['path'], src, copy=copy_patch, level=level):
                raise EasyBuildError("Applying patch %s failed", patch['name'])

    def prepare_step(self):
        """
        Pre-configure step. Set's up the builddir just before starting configure
        """
        if self.dry_run:
            self.dry_run_msg("Defining build environment, based on toolchain (options) and specified dependencies...\n")

        # clean environment, undefine any unwanted environment variables that may be harmful
        self.cfg['unwanted_env_vars'] = env.unset_env_vars(self.cfg['unwanted_env_vars'])

        # prepare toolchain: load toolchain module and dependencies, set up build environment
        self.toolchain.prepare(self.cfg['onlytcmod'], silent=self.silent)

        # guess directory to start configure/build/install process in, and move there
        self.guess_start_dir()

    def configure_step(self):
        """Configure build  (abstract method)."""
        raise NotImplementedError

    def build_step(self):
        """Build software  (abstract method)."""
        raise NotImplementedError

    def test_step(self):
        """Run unit tests provided by software (if any)."""
        if self.cfg['runtest']:

            self.log.debug("Trying to execute %s as a command for running unit tests...")
            (out, _) = run_cmd(self.cfg['runtest'], log_all=True, simple=False)

            return out

    def stage_install_step(self):
        """
        Install in a stage directory before actual installation.
        """
        pass

    def install_step(self):
        """Install built software (abstract method)."""
        raise NotImplementedError

    def extensions_step(self, fetch=False):
        """
        After make install, run this.
        - only if variable len(exts_list) > 0
        - optionally: load module that was just created using temp module file
        - find source for extensions, in 'extensions' (and 'packages' for legacy reasons)
        - run extra_extensions
        """
        if len(self.cfg['exts_list']) == 0:
            self.log.debug("No extensions in exts_list")
            return

        # load fake module
        fake_mod_data = None
        if not self.dry_run:
            fake_mod_data = self.load_fake_module(purge=True)

        self.prepare_for_extensions()

        if fetch:
            self.exts = self.fetch_extension_sources()

        self.exts_all = self.exts[:]  # retain a copy of all extensions, regardless of filtering/skipping

        if self.skip:
            self.skip_extensions()

        # actually install extensions
        self.log.debug("Installing extensions")
        exts_defaultclass = self.cfg['exts_defaultclass']
        exts_classmap = self.cfg['exts_classmap']

        # we really need a default class
        if not exts_defaultclass and fake_mod_data:
            self.clean_up_fake_module(fake_mod_data)
            raise EasyBuildError("ERROR: No default extension class set for %s", self.name)

        # obtain name and module path for default extention class
        if hasattr(exts_defaultclass, '__iter__'):
            self.log.nosupport("Module path for default class is explicitly defined", '2.0')

        elif isinstance(exts_defaultclass, basestring):
            # proper way: derive module path from specified class name
            default_class = exts_defaultclass
            default_class_modpath = get_module_path(default_class, generic=True)

        else:
            raise EasyBuildError("Improper default extension class specification, should be list/tuple or string.")

        # get class instances for all extensions
        for ext in self.exts:
            self.log.debug("Starting extension %s" % ext['name'])

            # always go back to original work dir to avoid running stuff from a dir that no longer exists
            os.chdir(self.orig_workdir)

            cls, inst = None, None
            class_name = encode_class_name(ext['name'])
            mod_path = get_module_path(class_name)

            # try instantiating extension-specific class
            try:
                # no error when importing class fails, in case we run into an existing easyblock
                # with a similar name (e.g., Perl Extension 'GO' vs 'Go' for which 'EB_Go' is available)
                cls = get_easyblock_class(None, name=ext['name'], default_fallback=False, error_on_failed_import=False)
                self.log.debug("Obtained class %s for extension %s" % (cls, ext['name']))
                if cls is not None:
                    inst = cls(self, ext)
            except (ImportError, NameError), err:
                self.log.debug("Failed to use extension-specific class for extension %s: %s" % (ext['name'], err))

            # alternative attempt: use class specified in class map (if any)
            if inst is None and ext['name'] in exts_classmap:

                class_name = exts_classmap[ext['name']]
                mod_path = get_module_path(class_name)
                try:
                    cls = get_class_for(mod_path, class_name)
                    inst = cls(self, ext)
                except (ImportError, NameError), err:
                    raise EasyBuildError("Failed to load specified class %s for extension %s: %s",
                                         class_name, ext['name'], err)

            # fallback attempt: use default class
            if inst is None:
                try:
                    cls = get_class_for(default_class_modpath, default_class)
                    self.log.debug("Obtained class %s for installing extension %s" % (cls, ext['name']))
                    inst = cls(self, ext)
                    self.log.debug("Installing extension %s with default class %s (from %s)",
                                   ext['name'], default_class, default_class_modpath)
                except (ImportError, NameError), err:
                    raise EasyBuildError("Also failed to use default class %s from %s for extension %s: %s, giving up",
                                         default_class, default_class_modpath, ext['name'], err)
            else:
                self.log.debug("Installing extension %s with class %s (from %s)" % (ext['name'], class_name, mod_path))

            if self.dry_run:
                eb_class = cls.__name__
                msg = "\n* installing extension %s %s using '%s' easyblock\n" % (ext['name'], ext['version'], eb_class)
                self.dry_run_msg(msg)

            # real work
            inst.prerun()
            txt = inst.run()
            if txt:
                self.module_extra_extensions += txt
            inst.postrun()

            # append so we can make us of it later (in sanity_check_step)
            self.ext_instances.append(inst)

        # cleanup (unload fake module, remove fake module dir)
        if fake_mod_data:
            self.clean_up_fake_module(fake_mod_data)

    def package_step(self):
        """Package installed software (e.g., into an RPM), if requested, using selected package tool."""

        if build_option('package'):

            pkgtype = build_option('package_type')
            pkgdir_dest = os.path.abspath(package_path())
            opt_force = build_option('force')

            self.log.info("Generating %s package in %s", pkgtype, pkgdir_dest)
            pkgdir_src = package(self)

            mkdir(pkgdir_dest)

            for src_file in glob.glob(os.path.join(pkgdir_src, "*.%s" % pkgtype)):
                dest_file = os.path.join(pkgdir_dest, os.path.basename(src_file))
                if os.path.exists(dest_file) and not opt_force:
                    raise EasyBuildError("Unable to copy package %s to %s (already exists).", src_file, dest_file)
                else:
                    self.log.info("Copied package %s to %s", src_file, pkgdir_dest)
                    shutil.copy(src_file, pkgdir_dest)

        else:
            self.log.info("Skipping package step (not enabled)")

    def post_install_step(self):
        """
        Do some postprocessing
        - run post install commands if any were specified
        """
        if self.cfg['postinstallcmds'] is not None:
            # make sure we have a list of commands
            if not isinstance(self.cfg['postinstallcmds'], (list, tuple)):
                raise EasyBuildError("Invalid value for 'postinstallcmds', should be list or tuple of strings.")
            for cmd in self.cfg['postinstallcmds']:
                if not isinstance(cmd, basestring):
                    raise EasyBuildError("Invalid element in 'postinstallcmds', not a string: %s", cmd)
                run_cmd(cmd, simple=True, log_ok=True, log_all=True)

    def sanity_check_step(self, *args, **kwargs):
        """
        Do a sanity check on the installation
        - if *any* of the files/subdirectories in the installation directory listed
          in sanity_check_paths are non-existent (or empty), the sanity check fails
        """
        if self.dry_run:
            self._sanity_check_step_dry_run(*args, **kwargs)
        else:
            self._sanity_check_step(*args, **kwargs)

    def _sanity_check_step_common(self, custom_paths, custom_commands):
        """Determine sanity check paths and commands to use."""

        # supported/required keys in for sanity check paths, along with function used to check the paths
        path_keys_and_check = {
            # files must exist and not be a directory
            'files': ('file', lambda fp: os.path.exists(fp) and not os.path.isdir(fp)),
            # directories must exist and be non-empty
            'dirs': ("(non-empty) directory", lambda dp: os.path.isdir(dp) and os.listdir(dp)),
        }

        # prepare sanity check paths
        paths = self.cfg['sanity_check_paths']
        if not paths:
            if custom_paths:
                paths = custom_paths
                self.log.info("Using customized sanity check paths: %s" % paths)
            else:
                paths = {}
                for key in path_keys_and_check:
                    paths.setdefault(key, [])
                paths.update({'dirs': ['bin', ('lib', 'lib64')]})
                self.log.info("Using default sanity check paths: %s" % paths)
        else:
            self.log.info("Using specified sanity check paths: %s" % paths)

        ks = sorted(paths.keys())
        valnottypes = [not isinstance(x, list) for x in paths.values()]
        lenvals = [len(x) for x in paths.values()]
        req_keys = sorted(path_keys_and_check.keys())
        if not ks == req_keys or sum(valnottypes) > 0 or sum(lenvals) == 0:
            raise EasyBuildError("Incorrect format for sanity_check_paths (should (only) have %s keys, "
                                 "values should be lists (at least one non-empty)).", ','.join(req_keys))

        commands = self.cfg['sanity_check_commands']
        if not commands:
            if custom_commands:
                commands = custom_commands
                self.log.info("Using customised sanity check commands: %s" % commands)
            else:
                commands = []
                self.log.info("Using specified sanity check commands: %s" % commands)

        for i, command in enumerate(commands):
            # set command to default. This allows for config files with
            # non-tuple commands
            if isinstance(command, basestring):
                self.log.debug("Using %s as sanity check command" % command)
                command = (command, None)
            elif not isinstance(command, tuple):
                self.log.debug("Setting sanity check command to default")
                command = (None, None)

            # Build substition dictionary
            check_cmd = {
                'name': self.name.lower(),
                'options': '-h',
            }
            if command[0] is not None:
                check_cmd['name'] = command[0]
            if command[1] is not None:
                check_cmd['options'] = command[1]

            commands[i] = "%(name)s %(options)s" % check_cmd

        return paths, path_keys_and_check, commands

    def _sanity_check_step_dry_run(self, custom_paths=None, custom_commands=None, **_):
        """Dry run version of sanity_check_step method."""
        paths, path_keys_and_check, commands = self._sanity_check_step_common(custom_paths, custom_commands)

        for key, (typ, _) in path_keys_and_check.items():
            self.dry_run_msg("Sanity check paths - %s ['%s']", typ, key)
            if paths[key]:
                for path in sorted(paths[key]):
                    self.dry_run_msg("  * %s", str(path))
            else:
                self.dry_run_msg("  (none)")

        self.dry_run_msg("Sanity check commands")
        if commands:
            for command in sorted(commands):
                self.dry_run_msg("  * %s", str(command))
        else:
            self.dry_run_msg("  (none)")

    def _sanity_check_step(self, custom_paths=None, custom_commands=None, extension=False):
        """Real version of sanity_check_step method."""
        paths, path_keys_and_check, commands = self._sanity_check_step_common(custom_paths, custom_commands)

        # check sanity check paths
        for key, (typ, check_fn) in path_keys_and_check.items():

            for xs in paths[key]:
                if isinstance(xs, basestring):
                    xs = (xs,)
                elif not isinstance(xs, tuple):
                    raise EasyBuildError("Unsupported type '%s' encountered in %s, not a string or tuple",
                                         key, type(xs))
                found = False
                for name in xs:
                    path = os.path.join(self.installdir, name)
                    if check_fn(path):
                        self.log.debug("Sanity check: found %s %s in %s" % (typ, name, self.installdir))
                        found = True
                        break
                    else:
                        self.log.debug("Could not find %s %s in %s" % (typ, name, self.installdir))
                if not found:
                    self.sanity_check_fail_msgs.append("no %s of %s in %s" % (typ, xs, self.installdir))
                    self.log.warning("Sanity check: %s" % self.sanity_check_fail_msgs[-1])

        fake_mod_data = None
        # only load fake module for non-extensions, and not during dry run
        if not (extension or self.dry_run):
            try:
                # unload all loaded modules before loading fake module
                # this ensures that loading of dependencies is tested, and avoids conflicts with build dependencies
                fake_mod_data = self.load_fake_module(purge=True)
            except EasyBuildError, err:
                self.sanity_check_fail_msgs.append("loading fake module failed: %s" % err)
                self.log.warning("Sanity check: %s" % self.sanity_check_fail_msgs[-1])

        # chdir to installdir (better environment for running tests)
        if os.path.isdir(self.installdir):
            try:
                os.chdir(self.installdir)
            except OSError, err:
                raise EasyBuildError("Failed to move to installdir %s: %s", self.installdir, err)

        # run sanity check commands
        for command in commands:

            out, ec = run_cmd(command, simple=False, log_ok=False, log_all=False)
            if ec != 0:
                fail_msg = "sanity check command %s exited with code %s (output: %s)" % (command, ec, out)
                self.sanity_check_fail_msgs.append(fail_msg)
                self.log.warning("Sanity check: %s" % self.sanity_check_fail_msgs[-1])
            else:
                self.log.debug("sanity check command %s ran successfully! (output: %s)" % (command, out))

        if not extension:
            failed_exts = [ext.name for ext in self.ext_instances if not ext.sanity_check_step()]

            if failed_exts:
                self.sanity_check_fail_msgs.append("sanity checks for %s extensions failed!" % failed_exts)
                self.log.warning("Sanity check: %s" % self.sanity_check_fail_msgs[-1])

        # cleanup
        if fake_mod_data:
            self.clean_up_fake_module(fake_mod_data)

        # pass or fail
        if self.sanity_check_fail_msgs:
            raise EasyBuildError("Sanity check failed: %s", ', '.join(self.sanity_check_fail_msgs))
        else:
            self.log.debug("Sanity check passed!")

    def cleanup_step(self):
        """
        Cleanup leftover mess: remove/clean build directory

        except when we're building in the installation directory or
        cleanup_builddir is False, otherwise we remove the installation
        """
        if not self.build_in_installdir and build_option('cleanup_builddir'):
            try:
                os.chdir(self.orig_workdir)  # make sure we're out of the dir we're removing

                self.log.info("Cleaning up builddir %s (in %s)" % (self.builddir, os.getcwd()))

                rmtree2(self.builddir)
                base = os.path.dirname(self.builddir)

                # keep removing empty directories until we either find a non-empty one
                # or we end up in the root builddir
                while len(os.listdir(base)) == 0 and not os.path.samefile(base, build_path()):
                    os.rmdir(base)
                    base = os.path.dirname(base)

            except OSError, err:
                raise EasyBuildError("Cleaning up builddir %s failed: %s", self.builddir, err)

        if not build_option('cleanup_builddir'):
            self.log.info("Keeping builddir %s" % self.builddir)

        env.restore_env_vars(self.cfg['unwanted_env_vars'])

    def make_module_step(self, fake=False):
        """
        Generate module file

        @param fake: generate 'fake' module in temporary location, rather than actual module file
        """
        modpath = self.module_generator.prepare(fake=fake)

        txt = self.make_module_description()
        txt += self.make_module_dep()
        txt += self.make_module_extend_modpath()
        txt += self.make_module_req()
        txt += self.make_module_extra()
        txt += self.make_module_footer()

        mod_filepath = self.module_generator.get_module_filepath(fake=fake)

        if self.dry_run:
            # only report generating actual module file during dry run, don't mention temporary module files
            if not fake:
                self.dry_run_msg("Generating module file %s, with contents:\n", mod_filepath)
                for line in txt.split('\n'):
                    self.dry_run_msg(' ' * 4 + line)

        else:
            write_file(mod_filepath, txt)

            self.log.info("Module file %s written: %s", mod_filepath, txt)

             # only update after generating final module file
            if not fake:
                self.modules_tool.update()

            mod_symlink_paths = ActiveMNS().det_module_symlink_paths(self.cfg)
            self.module_generator.create_symlinks(mod_symlink_paths, fake=fake)

            if not fake:
                self.make_devel_module()

        return modpath

    def permissions_step(self):
        """
        Finalize installation procedure: adjust permissions as configured, change group ownership (if requested).
        Installing user must be member of the group that it is changed to.
        """
        if self.group is not None:
            # remove permissions for others, and set group ID
            try:
                perms = stat.S_IROTH | stat.S_IWOTH | stat.S_IXOTH
                adjust_permissions(self.installdir, perms, add=False, recursive=True, group_id=self.group[1],
                                   relative=True, ignore_errors=True)
            except EasyBuildError, err:
                raise EasyBuildError("Unable to change group permissions of file(s): %s", err)
            self.log.info("Successfully made software only available for group %s (gid %s)" % self.group)

        if build_option('read_only_installdir'):
            # remove write permissions for everyone
            perms = stat.S_IWUSR | stat.S_IWGRP | stat.S_IWOTH
            adjust_permissions(self.installdir, perms, add=False, recursive=True, relative=True, ignore_errors=True)
            self.log.info("Successfully removed write permissions recursively for *EVERYONE* on install dir.")

        elif build_option('group_writable_installdir'):
            # enable write permissions for group
            perms = stat.S_IWGRP
            adjust_permissions(self.installdir, perms, add=True, recursive=True, relative=True, ignore_errors=True)
            self.log.info("Successfully enabled write permissions recursively for group on install dir.")

        else:
            # remove write permissions for group and other
            perms = stat.S_IWGRP | stat.S_IWOTH
            adjust_permissions(self.installdir, perms, add=False, recursive=True, relative=True, ignore_errors=True)
            self.log.info("Successfully removed write permissions recursively for group/other on install dir.")

    def test_cases_step(self):
        """
        Run provided test cases.
        """
        for test in self.cfg['tests']:
            os.chdir(self.orig_workdir)
            if os.path.isabs(test):
                path = test
            else:
                for source_path in source_paths():
                    path = os.path.join(source_path, self.name, test)
                    if os.path.exists(path):
                        break
                if not os.path.exists(path):
                    raise EasyBuildError("Test specifies invalid path: %s", path)

            try:
                self.log.debug("Running test %s" % path)
                run_cmd(path, log_all=True, simple=True)
            except EasyBuildError, err:
                raise EasyBuildError("Running test %s failed: %s", path, err)

    def update_config_template_run_step(self):
        """Update the the easyconfig template dictionary with easyconfig.TEMPLATE_NAMES_EASYBLOCK_RUN_STEP names"""

        for name in TEMPLATE_NAMES_EASYBLOCK_RUN_STEP:
            self.cfg.template_values[name[0]] = str(getattr(self, name[0], None))
        self.cfg.generate_template_values()

    def _skip_step(self, step, skippable):
        """Dedice whether or not to skip the specified step."""
        module_only = build_option('module_only')
        force = build_option('force')
        skip = False

        # skip step if specified as individual (skippable) step
        if skippable and (self.skip or step in self.cfg['skipsteps']):
            self.log.info("Skipping %s step (skip: %s, skipsteps: %s)", step, self.skip, self.cfg['skipsteps'])
            skip = True

        # skip step when only generating module file
        # * still run sanity check without use of force
        # * always run ready & prepare step to set up toolchain + deps
        elif module_only and not step in MODULE_ONLY_STEPS:
            self.log.info("Skipping %s step (only generating module)", step)
            skip = True

        # allow skipping sanity check too when only generating module and force is used
        elif module_only and step == SANITYCHECK_STEP and force:
            self.log.info("Skipping %s step because of forced module-only mode", step)
            skip = True

        else:
            self.log.debug("Not skipping %s step (skippable: %s, skip: %s, skipsteps: %s, module_only: %s, force: %s",
                           step, skippable, self.skip, self.cfg['skipsteps'], module_only, force)

        return skip

    def run_step(self, step, step_methods):
        """
        Run step, returns false when execution should be stopped
        """
        self.log.info("Starting %s step", step)
        self.update_config_template_run_step()
        for step_method in step_methods:
            self.log.info("Running method %s part of step %s" % ('_'.join(step_method.func_code.co_names), step))

            if self.dry_run:
                self.dry_run_msg("[%s method]", step_method(self).__name__)

                # if an known possible error occurs, just report it and continue
                try:
                    # step_method is a lambda function that takes an EasyBlock instance as an argument,
                    # and returns the actual method, so use () to execute it
                    step_method(self)()
                except Exception as err:
                    if build_option('extended_dry_run_ignore_errors'):
                        dry_run_warning("ignoring error %s" % err, silent=self.silent)
                        self.ignored_errors = True
                    else:
                        raise
                self.dry_run_msg('')
            else:
                # step_method is a lambda function that takes an EasyBlock instance as an argument,
                # and returns the actual method, so use () to execute it
                step_method(self)()

        if self.cfg['stop'] == step:
            self.log.info("Stopping after %s step.", step)
            raise StopException(step)

    @staticmethod
    def get_steps(run_test_cases=True, iteration_count=1):
        """Return a list of all steps to be performed."""

        def get_step(tag, descr, substeps, skippable, initial=True):
            """Determine step definition based on whether it's an initial run or not."""
            substeps = [substep for (always_include, substep) in substeps if (initial or always_include)]
            return (tag, descr, substeps, skippable)

        # list of substeps for steps that are slightly different from 2nd iteration onwards
        ready_substeps = [
            (False, lambda x: x.check_readiness_step),
            (True, lambda x: x.make_builddir),
            (True, lambda x: env.reset_changes),
            (True, lambda x: x.handle_iterate_opts),
        ]
        ready_step_spec = lambda initial: get_step(READY_STEP, "creating build dir, resetting environment",
                                                   ready_substeps, False, initial=initial)

        source_substeps = [
            (False, lambda x: x.checksum_step),
            (True, lambda x: x.extract_step),
        ]
        source_step_spec = lambda initial: get_step(SOURCE_STEP, "unpacking", source_substeps, True, initial=initial)

        def prepare_step_spec(initial):
            """Return prepare step specification."""
            if initial:
                substeps = [lambda x: x.prepare_step]
            else:
                substeps = [lambda x: x.guess_start_dir]
            return (PREPARE_STEP, 'preparing', substeps, False)

        install_substeps = [
            (False, lambda x: x.stage_install_step),
            (False, lambda x: x.make_installdir),
            (True, lambda x: x.install_step),
        ]
        install_step_spec = lambda initial: get_step('install', "installing", install_substeps, True, initial=initial)

        # format for step specifications: (stop_name: (description, list of functions, skippable))

        # core steps that are part of the iterated loop
        patch_step_spec = (PATCH_STEP, 'patching', [lambda x: x.patch_step], True)
        configure_step_spec = (CONFIGURE_STEP, 'configuring', [lambda x: x.configure_step], True)
        build_step_spec = (BUILD_STEP, 'building', [lambda x: x.build_step], True)
        test_step_spec = (TEST_STEP, 'testing', [lambda x: x.test_step], True)

        # part 1: pre-iteration + first iteration
        steps_part1 = [
            (FETCH_STEP, 'fetching files', [lambda x: x.fetch_step], False),
            ready_step_spec(True),
            source_step_spec(True),
            patch_step_spec,
            prepare_step_spec(True),
            configure_step_spec,
            build_step_spec,
            test_step_spec,
            install_step_spec(True),
        ]
        # part 2: iterated part, from 2nd iteration onwards
        # repeat core procedure again depending on specified iteration count
        # not all parts of all steps need to be rerun (see e.g., ready, prepare)
        steps_part2 = [
            ready_step_spec(False),
            source_step_spec(False),
            patch_step_spec,
            prepare_step_spec(False),
            configure_step_spec,
            build_step_spec,
            test_step_spec,
            install_step_spec(False),
        ] * (iteration_count - 1)
        # part 3: post-iteration part
        steps_part3 = [
            (EXTENSIONS_STEP, 'taking care of extensions', [lambda x: x.extensions_step], False),
            (POSTPROC_STEP, 'postprocessing', [lambda x: x.post_install_step], True),
            (SANITYCHECK_STEP, 'sanity checking', [lambda x: x.sanity_check_step], False),
            (CLEANUP_STEP, 'cleaning up', [lambda x: x.cleanup_step], False),
            (MODULE_STEP, 'creating module', [lambda x: x.make_module_step], False),
            (PERMISSIONS_STEP, 'permissions', [lambda x: x.permissions_step], False),
            (PACKAGE_STEP, 'packaging', [lambda x: x.package_step], False),
        ]

        # full list of steps, included iterated steps
        steps = steps_part1 + steps_part2 + steps_part3

        if run_test_cases:
            steps.append((TESTCASES_STEP, 'running test cases', [
                lambda x: x.load_module,
                lambda x: x.test_cases_step,
            ], False))

        return steps

    def run_all_steps(self, run_test_cases):
        """
        Build and install this software.
        run_test_cases (bool): run tests after building (e.g.: make test)
        """
        if self.cfg['stop'] and self.cfg['stop'] == 'cfg':
            return True

        steps = self.get_steps(run_test_cases=run_test_cases, iteration_count=self.det_iter_cnt())

        print_msg("building and installing %s..." % self.full_mod_name, log=self.log, silent=self.silent)
        try:
            for (step_name, descr, step_methods, skippable) in steps:
                if self._skip_step(step_name, skippable):
                    print_msg("%s [skipped]" % descr, log=self.log, silent=self.silent)
                else:
                    if self.dry_run:
                        self.dry_run_msg("%s... [DRY RUN]\n", descr)
                    else:
                        print_msg("%s..." % descr, log=self.log, silent=self.silent)
                    self.run_step(step_name, step_methods)

        except StopException:
            pass

        # return True for successfull build (or stopped build)
        return True


def print_dry_run_note(loc, silent=True):
    """Print note on interpreting dry run output."""
    msg = '\n'.join([
        '',
        "Important note: the actual build & install procedure that will be performed may diverge",
        "(slightly) from what is outlined %s, due to conditions in the easyblock which are" % loc,
        "incorrectly handled in a dry run.",
        "Any errors that may occur are ignored and reported as warnings, on a per-step basis.",
        "Please be aware of this, and only use the information %s for quick debugging purposes." % loc,
        '',
    ])
    dry_run_msg(msg, silent=silent)


def build_and_install_one(ecdict, init_env):
    """
    Build the software
    @param ecdict: dictionary contaning parsed easyconfig + metadata
    @param init_env: original environment (used to reset environment)
    """
    silent = build_option('silent')

    spec = ecdict['spec']
    rawtxt = ecdict['ec'].rawtxt
    name = ecdict['ec']['name']

    dry_run = build_option('extended_dry_run')

    if dry_run:
        dry_run_msg('', silent=silent)
    print_msg("processing EasyBuild easyconfig %s" % spec, log=_log, silent=silent)

    # restore original environment
    _log.info("Resetting environment")
    filetools.errors_found_in_log = 0
    restore_env(init_env)

    cwd = os.getcwd()

    # load easyblock
    easyblock = build_option('easyblock')
    if not easyblock:
        easyblock = fetch_parameters_from_easyconfig(rawtxt, ['easyblock'])[0]

    try:
        app_class = get_easyblock_class(easyblock, name=name)

        if dry_run:
            # print note on interpreting dry run output (argument is reference to location of dry run messages)
            print_dry_run_note('below', silent=silent)

        app = app_class(ecdict['ec'])
        _log.info("Obtained application instance of for %s (easyblock: %s)" % (name, easyblock))
    except EasyBuildError, err:
        print_error("Failed to get application instance for %s (easyblock: %s): %s" % (name, easyblock, err.msg),
                    silent=silent)

    # application settings
    stop = build_option('stop')
    if stop is not None:
        _log.debug("Stop set to %s" % stop)
        app.cfg['stop'] = stop

    skip = build_option('skip')
    if skip is not None:
        _log.debug("Skip set to %s" % skip)
        app.cfg['skip'] = skip

    # build easyconfig
    errormsg = '(no error)'
    # timing info
    start_time = time.time()
    try:
        run_test_cases = not build_option('skip_test_cases') and app.cfg['tests']
        result = app.run_all_steps(run_test_cases=run_test_cases)
    except EasyBuildError, err:
        first_n = 300
        errormsg = "build failed (first %d chars): %s" % (first_n, err.msg[:first_n])
        _log.warning(errormsg)
        result = False
    app.close_log()

    ended = 'ended'

    # make sure we're back in original directory before we finish up
    os.chdir(cwd)

    application_log = None

    # successful (non-dry-run) build
    if result and not dry_run:

        if app.cfg['stop']:
            ended = 'STOPPED'
            if app.builddir is not None:
                new_log_dir = os.path.join(app.builddir, config.log_path())
            else:
                new_log_dir = os.path.dirname(app.logfile)
        else:
            new_log_dir = os.path.join(app.installdir, config.log_path())
            if build_option('read_only_installdir'):
                # temporarily re-enable write permissions for copying log/easyconfig to install dir
                adjust_permissions(new_log_dir, stat.S_IWUSR, add=True, recursive=False)

            # collect build stats
            _log.info("Collecting build stats...")

            buildstats = get_build_stats(app, start_time, build_option('command_line'))
            _log.info("Build stats: %s" % buildstats)

            try:
                # upload spec to central repository
                currentbuildstats = app.cfg['buildstats']
                repo = init_repository(get_repository(), get_repositorypath())
                if 'original_spec' in ecdict:
                    block = det_full_ec_version(app.cfg) + ".block"
                    repo.add_easyconfig(ecdict['original_spec'], app.name, block, buildstats, currentbuildstats)
                repo.add_easyconfig(spec, app.name, det_full_ec_version(app.cfg), buildstats, currentbuildstats)
                repo.commit("Built %s" % app.full_mod_name)
                del repo
            except EasyBuildError, err:
                _log.warn("Unable to commit easyconfig to repository: %s", err)

        # cleanup logs
        log_fn = os.path.basename(get_log_filename(app.name, app.version))
        application_log = os.path.join(new_log_dir, log_fn)
        move_logs(app.logfile, application_log)

        try:
            newspec = os.path.join(new_log_dir, "%s-%s.eb" % (app.name, det_full_ec_version(app.cfg)))
            # only copy if the files are not the same file already (yes, it happens)
            if os.path.exists(newspec) and os.path.samefile(spec, newspec):
                _log.debug("Not copying easyconfig file %s to %s since files are identical" % (spec, newspec))
            else:
                shutil.copy(spec, newspec)
                _log.debug("Copied easyconfig file %s to %s" % (spec, newspec))
        except (IOError, OSError), err:
            print_error("Failed to copy easyconfig %s to %s: %s" % (spec, newspec, err))

        if build_option('read_only_installdir'):
            # take away user write permissions (again)
            adjust_permissions(new_log_dir, stat.S_IWUSR, add=False, recursive=False)

    if result:
        success = True
        summary = 'COMPLETED'
        succ = 'successfully'
    else:
        # build failed
        success = False
        summary = 'FAILED'

        build_dir = ''
        if app.builddir:
            build_dir = " (build directory: %s)" % (app.builddir)
        succ = "unsuccessfully%s: %s" % (build_dir, errormsg)

        # cleanup logs
        app.close_log()
        application_log = app.logfile

    print_msg("%s: Installation %s %s" % (summary, ended, succ), log=_log, silent=silent)

    # check for errors
    if filetools.errors_found_in_log > 0:
        print_msg("WARNING: %d possible error(s) were detected in the "
                  "build logs, please verify the build." % filetools.errors_found_in_log,
                  _log, silent=silent)

    if app.postmsg:
        print_msg("\nWARNING: %s\n" % app.postmsg, log=_log, silent=silent)

    if dry_run:
        # print note on interpreting dry run output (argument is reference to location of dry run messages)
        print_dry_run_note('above', silent=silent)

        if app.ignored_errors:
            dry_run_warning("One or more errors were ignored, see warnings above", silent=silent)
        else:
            dry_run_msg("(no ignored errors during dry run)\n", silent=silent)

    if application_log:
        print_msg("Results of the build can be found in the log file %s" % application_log, log=_log, silent=silent)

    del app

    return (success, application_log, errormsg)


def get_easyblock_instance(ecdict):
    """
    Get an instance for this easyconfig
    @param easyconfig: parsed easyconfig (EasyConfig instance)

    returns an instance of EasyBlock (or subclass thereof)
    """
    spec = ecdict['spec']
    rawtxt = ecdict['ec'].rawtxt
    name = ecdict['ec']['name']

    # handle easyconfigs with custom easyblocks
    # determine easyblock specification from easyconfig file, if any
    easyblock = fetch_parameters_from_easyconfig(rawtxt, ['easyblock'])[0]

    app_class = get_easyblock_class(easyblock, name=name)
    return app_class(ecdict['ec'])


def build_easyconfigs(easyconfigs, output_dir, test_results):
    """Build the list of easyconfigs."""

    build_stopped = {}
    apploginfo = lambda x, y: x.log.info(y)

    def perform_step(step, obj, method, logfile):
        """Perform method on object if it can be built."""
        if (isinstance(obj, dict) and obj['spec'] not in build_stopped) or obj not in build_stopped:

            # update templates before every step (except for initialization)
            if isinstance(obj, EasyBlock):
                obj.update_config_template_run_step()

            try:
                if step == 'initialization':
                    _log.info("Running %s step" % step)
                    return get_easyblock_instance(obj)
                else:
                    apploginfo(obj, "Running %s step" % step)
                    method(obj)()
            except Exception, err:  # catch all possible errors, also crashes in EasyBuild code itself
                fullerr = str(err)
                if not isinstance(err, EasyBuildError):
                    tb = traceback.format_exc()
                    fullerr = '\n'.join([tb, str(err)])
                # we cannot continue building it
                if step == 'initialization':
                    obj = obj['spec']
                test_results.append((obj, step, fullerr, logfile))
                # keep a dict of so we can check in O(1) if objects can still be build
                build_stopped[obj] = step

    # initialize all instances
    apps = []
    for ec in easyconfigs:
        instance = perform_step('initialization', ec, None, _log)
        apps.append(instance)

    base_dir = os.getcwd()

    # keep track of environment right before initiating builds
    # note: may be different from ORIG_OS_ENVIRON, since EasyBuild may have defined additional env vars itself by now
    # e.g. via easyconfig.handle_allowed_system_deps
    base_env = copy.deepcopy(os.environ)
    succes = []

    for app in apps:

        # if initialisation step failed, app will be None
        if app:

            applog = os.path.join(output_dir, "%s-%s.log" % (app.name, det_full_ec_version(app.cfg)))

            start_time = time.time()

            # start with a clean slate
            os.chdir(base_dir)
            restore_env(base_env)

            steps = EasyBlock.get_steps(iteration_count=app.det_iter_cnt())

            for (step_name, _, step_methods, skippable) in steps:
                if skippable and step_name in app.cfg['skipsteps']:
                    _log.info("Skipping step %s" % step_name)
                else:
                    for step_method in step_methods:
                        method_name = step_method(app).__name__
                        perform_step('_'.join([step_name, method_name]), app, step_method, applog)

            # close log and move it
            app.close_log()
            move_logs(app.logfile, applog)

            if app not in build_stopped:
                # gather build stats
                buildstats = get_build_stats(app, start_time, build_option('command_line'))
                succes.append((app, buildstats))

    for result in test_results:
        _log.info("%s crashed with an error during fase: %s, error: %s, log file: %s" % result)

    failed = len(build_stopped)
    total = len(apps)

    _log.info("%s of %s packages failed to build!" % (failed, total))

    output_file = os.path.join(output_dir, "easybuild-test.xml")
    _log.debug("writing xml output to %s" % output_file)
    write_to_xml(succes, test_results, output_file)

    return failed == 0


class StopException(Exception):
    """
    StopException class definition.
    """
    pass<|MERGE_RESOLUTION|>--- conflicted
+++ resolved
@@ -1060,24 +1060,12 @@
                 raise EasyBuildError("Failed to change to %s: %s", self.installdir, err)
 
             lines.append('\n')
-<<<<<<< HEAD
-
-            if self.dry_run:
-                self.dry_run_msg("List of paths that would be searched and added to modulefile:")
-                lines.append(self.module_generator.comment(
-                    """
-                    note: glob patterns are not expanded and existence checks
-                    for paths is skipped for the statements below
-                    """
-                ))
-=======
             self.dry_run_msg("List of paths that would be searched and added to module file:\n")
 
             if self.dry_run:
                 note = "note: glob patterns are not expanded and existence checks "
                 note += "for paths are skipped for the statements below due to dry run"
                 lines.append(self.module_generator.comment(note))
->>>>>>> e0293d80
 
             for key in sorted(requirements):
                 self.dry_run_msg(" $%s: %s" % (key, ', '.join(requirements[key])))
