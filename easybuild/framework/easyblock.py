# #
# Copyright 2009-2023 Ghent University
#
# This file is part of EasyBuild,
# originally created by the HPC team of Ghent University (http://ugent.be/hpc/en),
# with support of Ghent University (http://ugent.be/hpc),
# the Flemish Supercomputer Centre (VSC) (https://www.vscentrum.be),
# Flemish Research Foundation (FWO) (http://www.fwo.be/en)
# and the Department of Economy, Science and Innovation (EWI) (http://www.ewi-vlaanderen.be/en).
#
# https://github.com/easybuilders/easybuild
#
# EasyBuild is free software: you can redistribute it and/or modify
# it under the terms of the GNU General Public License as published by
# the Free Software Foundation v2.
#
# EasyBuild is distributed in the hope that it will be useful,
# but WITHOUT ANY WARRANTY; without even the implied warranty of
# MERCHANTABILITY or FITNESS FOR A PARTICULAR PURPOSE.  See the
# GNU General Public License for more details.
#
# You should have received a copy of the GNU General Public License
# along with EasyBuild.  If not, see <http://www.gnu.org/licenses/>.
# #
"""
Generic EasyBuild support for building and installing software.
The EasyBlock class should serve as a base class for all easyblocks.

Authors:

* Stijn De Weirdt (Ghent University)
* Dries Verdegem (Ghent University)
* Kenneth Hoste (Ghent University)
* Pieter De Baets (Ghent University)
* Jens Timmerman (Ghent University)
* Toon Willems (Ghent University)
* Ward Poelmans (Ghent University)
* Fotis Georgatos (Uni.Lu, NTUA)
* Damian Alvarez (Forschungszentrum Juelich GmbH)
* Maxime Boissonneault (Compute Canada)
* Davide Vanzo (Vanderbilt University)
* Caspar van Leeuwen (SURF)
"""
import concurrent
import copy
import glob
import inspect
import json
import os
import re
import stat
import tempfile
import time
import traceback
from concurrent.futures import ThreadPoolExecutor
from datetime import datetime
from textwrap import indent

import easybuild.tools.environment as env
import easybuild.tools.toolchain as toolchain
from easybuild.base import fancylogger
from easybuild.framework.easyconfig import EASYCONFIGS_PKG_SUBDIR
from easybuild.framework.easyconfig.easyconfig import ITERATE_OPTIONS, EasyConfig, ActiveMNS, get_easyblock_class
from easybuild.framework.easyconfig.easyconfig import get_module_path, letter_dir_for, resolve_template
from easybuild.framework.easyconfig.format.format import SANITY_CHECK_PATHS_DIRS, SANITY_CHECK_PATHS_FILES
from easybuild.framework.easyconfig.parser import fetch_parameters_from_easyconfig
from easybuild.framework.easyconfig.style import MAX_LINE_LENGTH
from easybuild.framework.easyconfig.tools import dump_env_easyblock, get_paths_for
from easybuild.framework.easyconfig.templates import TEMPLATE_NAMES_EASYBLOCK_RUN_STEP, template_constant_dict
from easybuild.framework.extension import Extension, resolve_exts_filter_template
from easybuild.tools import LooseVersion, config, run
from easybuild.tools.build_details import get_build_stats
from easybuild.tools.build_log import EasyBuildError, dry_run_msg, dry_run_warning, dry_run_set_dirs
from easybuild.tools.build_log import print_error, print_msg, print_warning
from easybuild.tools.config import CHECKSUM_PRIORITY_JSON, DEFAULT_ENVVAR_USERS_MODULES
from easybuild.tools.config import FORCE_DOWNLOAD_ALL, FORCE_DOWNLOAD_PATCHES, FORCE_DOWNLOAD_SOURCES
from easybuild.tools.config import build_option, build_path, get_log_filename, get_repository, get_repositorypath
from easybuild.tools.config import install_path, log_path, package_path, source_paths
from easybuild.tools.environment import restore_env, sanitize_env
from easybuild.tools.filetools import CHECKSUM_TYPE_MD5, CHECKSUM_TYPE_SHA256
from easybuild.tools.filetools import adjust_permissions, apply_patch, back_up_file, change_dir, check_lock
from easybuild.tools.filetools import compute_checksum, convert_name, copy_file, create_lock, create_patch_info
from easybuild.tools.filetools import derive_alt_pypi_url, diff_files, dir_contains_files, download_file
from easybuild.tools.filetools import encode_class_name, extract_file
from easybuild.tools.filetools import find_backup_name_candidate, get_source_tarball_from_git, is_alt_pypi_url
from easybuild.tools.filetools import is_binary, is_sha256_checksum, mkdir, move_file, move_logs, read_file, remove_dir
from easybuild.tools.filetools import remove_file, remove_lock, verify_checksum, weld_paths, write_file, symlink
from easybuild.tools.hooks import BUILD_STEP, CLEANUP_STEP, CONFIGURE_STEP, EXTENSIONS_STEP, FETCH_STEP, INSTALL_STEP
from easybuild.tools.hooks import MODULE_STEP, MODULE_WRITE, PACKAGE_STEP, PATCH_STEP, PERMISSIONS_STEP, POSTITER_STEP
from easybuild.tools.hooks import POSTPROC_STEP, PREPARE_STEP, READY_STEP, SANITYCHECK_STEP, SOURCE_STEP
from easybuild.tools.hooks import SINGLE_EXTENSION, TEST_STEP, TESTCASES_STEP, load_hooks, run_hook
from easybuild.tools.run import RunShellCmdError, raise_run_shell_cmd_error, run_shell_cmd
from easybuild.tools.jenkins import write_to_xml
from easybuild.tools.module_generator import ModuleGeneratorLua, ModuleGeneratorTcl, module_generator, dependencies_for
from easybuild.tools.module_naming_scheme.utilities import det_full_ec_version
from easybuild.tools.modules import ROOT_ENV_VAR_NAME_PREFIX, VERSION_ENV_VAR_NAME_PREFIX, DEVEL_ENV_VAR_NAME_PREFIX
from easybuild.tools.modules import Lmod, curr_module_paths, invalidate_module_caches_for, get_software_root
from easybuild.tools.modules import get_software_root_env_var_name, get_software_version_env_var_name
from easybuild.tools.output import PROGRESS_BAR_DOWNLOAD_ALL, PROGRESS_BAR_EASYCONFIG, PROGRESS_BAR_EXTENSIONS
from easybuild.tools.output import show_progress_bars, start_progress_bar, stop_progress_bar, update_progress_bar
from easybuild.tools.package.utilities import package
from easybuild.tools.repository.repository import init_repository
from easybuild.tools.systemtools import check_linked_shared_libs, det_parallelism, get_linked_libs_raw
from easybuild.tools.systemtools import get_shared_lib_ext, pick_system_specific_value, use_group
from easybuild.tools.utilities import INDENT_4SPACES, get_class_for, nub, quote_str
from easybuild.tools.utilities import remove_unwanted_chars, time2str, trace_msg
from easybuild.tools.version import this_is_easybuild, VERBOSE_VERSION, VERSION


EASYBUILD_SOURCES_URL = 'https://sources.easybuild.io'

DEFAULT_BIN_LIB_SUBDIRS = ('bin', 'lib', 'lib64')

MODULE_ONLY_STEPS = [MODULE_STEP, PREPARE_STEP, READY_STEP, POSTITER_STEP, SANITYCHECK_STEP]

# string part of URL for Python packages on PyPI that indicates needs to be rewritten (see derive_alt_pypi_url)
PYPI_PKG_URL_PATTERN = 'pypi.python.org/packages/source/'

# Directory name in which to store reproducibility files
REPROD = 'reprod'

_log = fancylogger.getLogger('easyblock')


class EasyBlock(object):
    """Generic support for building and installing software, base class for actual easyblocks."""

    # static class method for extra easyconfig parameter definitions
    # this makes it easy to access the information without needing an instance
    # subclasses of EasyBlock should call this method with a dictionary
    @staticmethod
    def extra_options(extra=None):
        """
        Extra options method which will be passed to the EasyConfig constructor.
        """
        if extra is None:
            extra = {}

        if not isinstance(extra, dict):
            _log.nosupport("Found 'extra' value of type '%s' in extra_options, should be 'dict'" % type(extra), '2.0')

        return extra

    #
    # INIT
    #
    def __init__(self, ec):
        """
        Initialize the EasyBlock instance.
        :param ec: a parsed easyconfig file (EasyConfig instance)
        """

        # keep track of original working directory, so we can go back there
        self.orig_workdir = os.getcwd()

        # dict of all hooks (mapping of name to function)
        self.hooks = load_hooks(build_option('hooks'))

        # list of patch/source files, along with checksums
        self.patches = []
        self.src = []
        self.checksums = []
        self.json_checksums = None

        # build/install directories
        self.builddir = None
        self.installdir = None  # software
        self.installdir_mod = None  # module file

        # extensions
        self.exts = []
        self.exts_all = None
        self.ext_instances = []
        self.skip = None
        self.module_extra_extensions = ''  # extra stuff for module file required by extensions

        # indicates whether or not this instance represents an extension or not;
        # may be set to True by ExtensionEasyBlock
        self.is_extension = False

        # easyconfig for this application
        if isinstance(ec, EasyConfig):
            self.cfg = ec
        else:
            raise EasyBuildError("Value of incorrect type passed to EasyBlock constructor: %s ('%s')", type(ec), ec)

        # modules interface with default MODULEPATH
        self.modules_tool = self.cfg.modules_tool
        # module generator
        self.module_generator = module_generator(self, fake=True)
        self.mod_filepath = self.module_generator.get_module_filepath()
        self.mod_file_backup = None
        self.set_default_module = self.cfg.set_default_module

        # modules footer/header
        self.modules_footer = None
        modules_footer_path = build_option('modules_footer')
        if modules_footer_path is not None:
            self.modules_footer = read_file(modules_footer_path)

        self.modules_header = None
        modules_header_path = build_option('modules_header')
        if modules_header_path is not None:
            self.modules_header = read_file(modules_header_path)

        # determine install subdirectory, based on module name
        self.install_subdir = None

        # indicates whether build should be performed in installation dir
        self.build_in_installdir = self.cfg['buildininstalldir']

        # list of locations to include in RPATH filter used by toolchain
        self.rpath_filter_dirs = []

        # list of locations to include in RPATH used by toolchain
        self.rpath_include_dirs = []

        # logging
        self.log = None
        self.logfile = None
        self.logdebug = build_option('debug')
        self.postmsg = ''  # allow a post message to be set, which can be shown as last output
        self.current_step = None

        # Create empty progress bar
        self.progress_bar = None
        self.pbar_task = None

        # list of loaded modules
        self.loaded_modules = []

        # iterate configure/build/options
        self.iter_idx = 0
        self.iter_opts = {}

        # sanity check fail error messages to report (if any)
        self.sanity_check_fail_msgs = []

        # keep track of whether module is loaded during sanity check step (to avoid re-loading)
        self.sanity_check_module_loaded = False
        # info required to roll back loading of fake module during sanity check (see _sanity_check_step method)
        self.fake_mod_data = None

        # robot path
        self.robot_path = build_option('robot_path')

        # original module path
        self.orig_modulepath = os.getenv('MODULEPATH')

        # keep track of initial environment we start in, so we can restore it if needed
        self.initial_environ = copy.deepcopy(os.environ)
        self.reset_environ = None
        self.tweaked_env_vars = {}

        # should we keep quiet?
        self.silent = build_option('silent')

        # are we doing a dry run?
        self.dry_run = build_option('extended_dry_run')

        # initialize logger
        self._init_log()

        # try and use the specified group (if any)
        group_name = build_option('group')
        group_spec = self.cfg['group']
        if group_spec is not None:
            if isinstance(group_spec, tuple):
                if len(group_spec) == 2:
                    group_spec = group_spec[0]
                else:
                    raise EasyBuildError("Found group spec in tuple format that is not a 2-tuple: %s", str(group_spec))
            self.log.warning("Group spec '%s' is overriding config group '%s'." % (group_spec, group_name))
            group_name = group_spec

        self.group = None
        if group_name is not None:
            self.group = use_group(group_name)

        # generate build/install directories
        self.gen_builddir()
        self.gen_installdir()

        self.ignored_errors = False

        if self.dry_run:
            self.init_dry_run()

        self.log.info("Init completed for application name %s version %s" % (self.name, self.version))

    def post_init(self):
        """
        Run post-initialization tasks.
        """
        if self.build_in_installdir:
            # self.builddir is set by self.gen_builddir(),
            # but needs to be correct if the build is performed in the installation directory
            self.log.info("Changing build dir to %s", self.installdir)
            self.builddir = self.installdir

    # INIT/CLOSE LOG
    def _init_log(self):
        """
        Initialize the logger.
        """
        if self.log is not None:
            return

        self.logfile = get_log_filename(self.name, self.version, add_salt=True)
        fancylogger.logToFile(self.logfile, max_bytes=0)

        self.log = fancylogger.getLogger(name=self.__class__.__name__, fname=False)

        self.log.info(this_is_easybuild())

        this_module = inspect.getmodule(self)
        eb_class = self.__class__.__name__
        eb_mod_name = this_module.__name__
        eb_mod_loc = this_module.__file__
        self.log.info("This is easyblock %s from module %s (%s)", eb_class, eb_mod_name, eb_mod_loc)

        if self.dry_run:
            self.dry_run_msg("*** DRY RUN using '%s' easyblock (%s @ %s) ***\n", eb_class, eb_mod_name, eb_mod_loc)

    def close_log(self):
        """
        Shutdown the logger.
        """
        self.log.info("Closing log for application name %s version %s" % (self.name, self.version))
        fancylogger.logToFile(self.logfile, enable=False)

    #
    # DRY RUN UTILITIES
    #
    def init_dry_run(self):
        """Initialise easyblock instance for performing a dry run."""
        # replace build/install dirs with temporary directories in dry run mode
        tmp_root_dir = os.path.realpath(os.path.join(tempfile.gettempdir(), '__ROOT__'))
        self.builddir = os.path.join(tmp_root_dir, self.builddir.lstrip(os.path.sep))
        self.installdir = os.path.join(tmp_root_dir, self.installdir.lstrip(os.path.sep))
        self.installdir_mod = os.path.join(tmp_root_dir, self.installdir_mod.lstrip(os.path.sep))

        # register fake build/install dirs so the original values can be printed during dry run
        dry_run_set_dirs(tmp_root_dir, self.builddir, self.installdir, self.installdir_mod)

    def dry_run_msg(self, msg, *args):
        """Print dry run message."""
        if args:
            msg = msg % args
        dry_run_msg(msg, silent=self.silent)

    #
    # FETCH UTILITY FUNCTIONS
    #
    def get_checksum_for(self, checksums, filename=None, index=None):
        """
        Obtain checksum for given filename.

        :param checksums: a list or tuple of checksums (or None)
        :param filename: name of the file to obtain checksum for
        :param index: index of file in list
        """
        checksum = None

        # sometimes, filename are specified as a dict
        if isinstance(filename, dict):
            filename = filename['filename']

        # if checksums are provided as a dict, lookup by source filename as key
        if isinstance(checksums, dict):
            if filename is not None and filename in checksums:
                checksum = checksums[filename]
            else:
                checksum = None
        elif isinstance(checksums, (list, tuple)):
            if index is not None and index < len(checksums) and (index >= 0 or abs(index) <= len(checksums)):
                checksum = checksums[index]
            else:
                checksum = None
        elif checksums is None:
            checksum = None
        else:
            raise EasyBuildError("Invalid type for checksums (%s), should be dict, list, tuple or None.",
                                 type(checksums))

        if checksum is None or build_option("checksum_priority") == CHECKSUM_PRIORITY_JSON:
            json_checksums = self.get_checksums_from_json()
            return json_checksums.get(filename, None)
        else:
            return checksum

    def get_checksums_from_json(self, always_read=False):
        """
        Get checksums for this software that are provided in a checksums.json file

        :param always_read: always read the checksums.json file, even if it has been read before
        """
        if always_read or self.json_checksums is None:
            path = self.obtain_file("checksums.json", no_download=True, warning_only=True)
            if path is not None:
                self.log.info("Loading checksums from file %s", path)
                json_txt = read_file(path)
                self.json_checksums = json.loads(json_txt)
            else:
                # if the file can't be found, return an empty dict
                self.json_checksums = {}

        return self.json_checksums

    def fetch_source(self, source, checksum=None, extension=False, download_instructions=None):
        """
        Get a specific source (tarball, iso, url)
        Will be tested for existence or can be located

        :param source: source to be found (single dictionary in 'sources' list, or filename)
        :param checksum: checksum corresponding to source
        :param extension: flag if being called from collect_exts_file_info()
        """
        filename, download_filename, extract_cmd = None, None, None
        source_urls, git_config, alt_location = None, None, None

        if source is None:
            raise EasyBuildError("fetch_source called with empty 'source' argument")
        elif isinstance(source, str):
            filename = source
        elif isinstance(source, dict):
            # Making a copy to avoid modifying the object with pops
            source = source.copy()
            filename = source.pop('filename', None)
            extract_cmd = source.pop('extract_cmd', None)
            download_filename = source.pop('download_filename', None)
            source_urls = source.pop('source_urls', None)
            git_config = source.pop('git_config', None)
            alt_location = source.pop('alt_location', None)
            if source:
                raise EasyBuildError("Found one or more unexpected keys in 'sources' specification: %s", source)

        elif isinstance(source, (list, tuple)) and len(source) == 2:
            self.log.deprecated("Using a 2-element list/tuple to specify sources is deprecated, "
                                "use a dictionary with 'filename', 'extract_cmd' keys instead", '4.0')
            filename, extract_cmd = source
        else:
            raise EasyBuildError("Unexpected source spec, not a string or dict: %s", source)

        # check if the sources can be located
        force_download = build_option('force_download') in [FORCE_DOWNLOAD_ALL, FORCE_DOWNLOAD_SOURCES]
        path = self.obtain_file(filename, extension=extension, download_filename=download_filename,
                                force_download=force_download, urls=source_urls, git_config=git_config,
                                download_instructions=download_instructions, alt_location=alt_location)
        if path is None:
            raise EasyBuildError('No file found for source %s', filename)

        self.log.debug('File %s found for source %s' % (path, filename))

        src = {
            'name': filename,
            'path': path,
            'cmd': extract_cmd,
            'checksum': checksum,
            # always set a finalpath
            'finalpath': self.builddir,
        }

        return src

    def fetch_sources(self, sources=None, checksums=None):
        """
        Add a list of source files (can be tarballs, isos, urls).
        All source files will be checked if a file exists (or can be located)

        :param sources: list of sources to fetch (if None, use 'sources' easyconfig parameter)
        :param checksums: list of checksums for sources
        """
        if sources is None:
            sources = self.cfg['sources']
        if checksums is None:
            checksums = self.cfg['checksums']

        # Single source should be re-wrapped as a list, and checksums with it
        if isinstance(sources, dict):
            sources = [sources]
        if isinstance(checksums, str):
            checksums = [checksums]

        # Loop over the list of sources; list of checksums must match >= in size
        for index, source in enumerate(sources):
            if source is None:
                raise EasyBuildError("Empty source in sources list at index %d", index)

            checksum = self.get_checksum_for(checksums=checksums, filename=source, index=index)
            src_spec = self.fetch_source(source, checksum=checksum)
            if src_spec:
                self.src.append(src_spec)
            else:
                raise EasyBuildError("Unable to retrieve source %s", source)

        self.log.info("Added sources: %s", self.src)

    def fetch_patches(self, patch_specs=None, extension=False, checksums=None):
        """
        Add a list of patches.
        All patches will be checked if a file exists (or can be located)
        """
        post_install_patches = []
        if patch_specs is None:
            # if no patch_specs are specified, use all pre-install and post-install patches
            post_install_patches = self.cfg['postinstallpatches']
            patch_specs = self.cfg['patches'] + post_install_patches

        patches = []
        for index, patch_spec in enumerate(patch_specs):

            patch_info = create_patch_info(patch_spec)
            patch_info['postinstall'] = patch_spec in post_install_patches

            force_download = build_option('force_download') in [FORCE_DOWNLOAD_ALL, FORCE_DOWNLOAD_PATCHES]
            alt_location = patch_info.pop('alt_location', None)
            path = self.obtain_file(patch_info['name'], extension=extension, force_download=force_download,
                                    alt_location=alt_location)
            if path:
                self.log.debug('File %s found for patch %s', path, patch_spec)
                patch_info['path'] = path
                patch_info['checksum'] = self.get_checksum_for(checksums, filename=patch_info['name'], index=index)

                if extension:
                    patches.append(patch_info)
                else:
                    self.patches.append(patch_info)
            else:
                raise EasyBuildError('No file found for patch %s', patch_spec)

        if extension:
            self.log.info("Fetched extension patches: %s", patches)
            return patches
        else:
            self.log.info("Added patches: %s", self.patches)

    def collect_exts_file_info(self, fetch_files=True, verify_checksums=True):
        """
        Collect information on source and patch files for extensions.

        :param fetch_files: whether or not to fetch files (if False, path to files will be missing from info)
        :param verify_checksums: whether or not to verify checksums
        :return: list of dict values, one per extension, with information on source/patch files.
        """
        exts_sources = []
        exts_list = self.cfg.get_ref('exts_list')

        if verify_checksums and not fetch_files:
            raise EasyBuildError("Can't verify checksums for extension files if they are not being fetched")

        if self.dry_run:
            self.dry_run_msg("\nList of sources/patches for extensions:")

        force_download = build_option('force_download') in [FORCE_DOWNLOAD_ALL, FORCE_DOWNLOAD_SOURCES]

        for ext in exts_list:
            if isinstance(ext, (list, tuple)) and ext:
                # expected format: (name, version, options (dict))
                # name and version can use templates, resolved via parent EC

                ext_name = resolve_template(ext[0], self.cfg.template_values)
                if len(ext) == 1:
                    exts_sources.append({'name': ext_name})
                else:
                    ext_version = resolve_template(ext[1], self.cfg.template_values)

                    # make sure we grab *raw* dict of default options for extension,
                    # since it may use template values like %(name)s & %(version)s
                    ext_options = copy.deepcopy(self.cfg.get_ref('exts_default_options'))

                    if len(ext) == 3:
                        if isinstance(ext_options, dict):
                            ext_options.update(ext[2])
                        else:
                            raise EasyBuildError("Unexpected type (non-dict) for 3rd element of %s", ext)
                    elif len(ext) > 3:
                        raise EasyBuildError('Extension specified in unknown format (list/tuple too long)')

                    ext_src = {
                        'name': ext_name,
                        'version': ext_version,
                        'options': ext_options,
                    }

                    # if a particular easyblock is specified, make sure it's used
                    # (this is picked up by init_ext_instances)
                    ext_src['easyblock'] = ext_options.get('easyblock', None)

                    # construct dictionary with template values;
                    # inherited from parent, except for name/version templates which are specific to this extension
                    template_values = copy.deepcopy(self.cfg.template_values)
                    template_values.update(template_constant_dict(ext_src))

                    # resolve templates in extension options
                    ext_options = resolve_template(ext_options, template_values)

                    source_urls = ext_options.get('source_urls', [])
                    checksums = ext_options.get('checksums', [])

                    download_instructions = ext_options.get('download_instructions')

                    if ext_options.get('nosource', None):
                        self.log.debug("No sources for extension %s, as indicated by 'nosource'", ext_name)

                    elif ext_options.get('sources', None):
                        sources = ext_options['sources']

                        # only a single source file is supported for extensions currently,
                        # see https://github.com/easybuilders/easybuild-framework/issues/3463
                        if isinstance(sources, list):
                            if len(sources) == 1:
                                source = sources[0]
                            else:
                                error_msg = "'sources' spec for %s in exts_list must be single element list. Is: %s"
                                raise EasyBuildError(error_msg, ext_name, sources)
                        else:
                            source = sources

                        # always pass source spec as dict value to fetch_source method,
                        # mostly so we can inject stuff like source URLs
                        if isinstance(source, str):
                            source = {'filename': source}
                        elif not isinstance(source, dict):
                            raise EasyBuildError("Incorrect value type for source of extension %s: %s",
                                                 ext_name, source)

                        # if no custom source URLs are specified in sources spec,
                        # inject the ones specified for this extension
                        if 'source_urls' not in source:
                            source['source_urls'] = source_urls

                        if fetch_files:
                            src = self.fetch_source(source, checksums, extension=True,
                                                    download_instructions=download_instructions)
                            ext_src.update({
                                # keep track of custom extract command (if any)
                                'extract_cmd': src['cmd'],
                                # copy 'path' entry to 'src' for use with extensions
                                'src': src['path'],
                            })

                    else:
                        # use default template for name of source file if none is specified
                        default_source_tmpl = resolve_template('%(name)s-%(version)s.tar.gz', template_values)

                        # if no sources are specified via 'sources', fall back to 'source_tmpl'
                        src_fn = ext_options.get('source_tmpl')
                        if src_fn is None:
                            src_fn = default_source_tmpl
                        elif not isinstance(src_fn, str):
                            error_msg = "source_tmpl value must be a string! (found value of type '%s'): %s"
                            raise EasyBuildError(error_msg, type(src_fn).__name__, src_fn)

                        if fetch_files:
                            src_path = self.obtain_file(src_fn, extension=True, urls=source_urls,
                                                        force_download=force_download,
                                                        download_instructions=download_instructions)
                            if src_path:
                                ext_src.update({'src': src_path})
                            else:
                                raise EasyBuildError("Source for extension %s not found.", ext)

                    # verify checksum for extension sources
                    if verify_checksums and 'src' in ext_src:
                        src_path = ext_src['src']
                        src_fn = os.path.basename(src_path)

                        # report both MD5 and SHA256 checksums, since both are valid default checksum types
                        for checksum_type in (CHECKSUM_TYPE_MD5, CHECKSUM_TYPE_SHA256):
                            src_checksum = compute_checksum(src_path, checksum_type=checksum_type)
                            self.log.info("%s checksum for %s: %s", checksum_type, src_path, src_checksum)

                        # verify checksum (if provided)
                        self.log.debug('Verifying checksums for extension source...')
                        fn_checksum = self.get_checksum_for(checksums, filename=src_fn, index=0)
                        if verify_checksum(src_path, fn_checksum):
                            self.log.info('Checksum for extension source %s verified', src_fn)
                        elif build_option('ignore_checksums'):
                            print_warning("Ignoring failing checksum verification for %s" % src_fn)
                        else:
                            raise EasyBuildError('Checksum verification for extension source %s failed', src_fn)

                    # locate extension patches (if any), and verify checksums
                    ext_patches = ext_options.get('patches', [])
                    if fetch_files:
                        ext_patches = self.fetch_patches(patch_specs=ext_patches, extension=True)
                    else:
                        ext_patches = [create_patch_info(p) for p in ext_patches]

                    if ext_patches:
                        self.log.debug('Found patches for extension %s: %s', ext_name, ext_patches)
                        ext_src.update({'patches': ext_patches})

                        if verify_checksums:
                            for patch in ext_patches:
                                patch = patch['path']
                                # report both MD5 and SHA256 checksums,
                                # since both are valid default checksum types
                                for checksum_type in (CHECKSUM_TYPE_MD5, CHECKSUM_TYPE_SHA256):
                                    checksum = compute_checksum(patch, checksum_type=checksum_type)
                                    self.log.info("%s checksum for %s: %s", checksum_type, patch, checksum)

                            # verify checksum (if provided)
                            self.log.debug('Verifying checksums for extension patches...')
                            for idx, patch in enumerate(ext_patches):
                                patch = patch['path']
                                patch_fn = os.path.basename(patch)

                                checksum = self.get_checksum_for(checksums, filename=patch_fn, index=idx+1)
                                if verify_checksum(patch, checksum):
                                    self.log.info('Checksum for extension patch %s verified', patch_fn)
                                elif build_option('ignore_checksums'):
                                    print_warning("Ignoring failing checksum verification for %s" % patch_fn)
                                else:
                                    raise EasyBuildError("Checksum verification for extension patch %s failed",
                                                         patch_fn)
                    else:
                        self.log.debug('No patches found for extension %s.' % ext_name)

                    exts_sources.append(ext_src)

            elif isinstance(ext, str):
                exts_sources.append({'name': ext})

            else:
                raise EasyBuildError("Extension specified in unknown format (not a string/list/tuple)")

        return exts_sources

    def obtain_file(self, filename, extension=False, urls=None, download_filename=None, force_download=False,
                    git_config=None, no_download=False, download_instructions=None, alt_location=None,
                    warning_only=False):
        """
        Locate the file with the given name
        - searches in different subdirectories of source path
        - supports fetching file from the web if path is specified as an url (i.e. starts with "http://:")
        :param filename: filename of source
        :param extension: indicates whether locations for extension sources should also be considered
        :param urls: list of source URLs where this file may be available
        :param download_filename: filename with which the file should be downloaded, and then renamed to <filename>
        :param force_download: always try to download file, even if it's already available in source path
        :param git_config: dictionary to define how to download a git repository
        :param no_download: do not try to download the file
        :param download_instructions: instructions to manually add source (used for complex cases)
        :param alt_location: alternative location to use instead of self.name
        """
        srcpaths = source_paths()

        update_progress_bar(PROGRESS_BAR_DOWNLOAD_ALL, label=filename)

        if alt_location is None:
            location = self.name
        else:
            location = alt_location

        # should we download or just try and find it?
        if re.match(r"^(https?|ftp)://", filename):
            # URL detected, so let's try and download it

            url = filename
            filename = url.split('/')[-1]

            # figure out where to download the file to
            filepath = os.path.join(srcpaths[0], letter_dir_for(location), location)
            if extension:
                filepath = os.path.join(filepath, "extensions")
            self.log.info("Creating path %s to download file to" % filepath)
            mkdir(filepath, parents=True)

            try:
                fullpath = os.path.join(filepath, filename)

                # only download when it's not there yet
                if os.path.exists(fullpath):
                    if force_download:
                        print_warning("Found file %s at %s, but re-downloading it anyway..." % (filename, filepath))
                    else:
                        self.log.info("Found file %s at %s, no need to download it", filename, filepath)
                        return fullpath

                if download_file(filename, url, fullpath):
                    return fullpath

            except IOError as err:
                if not warning_only:
                    raise EasyBuildError("Downloading file %s "
                                         "from url %s to %s failed: %s", filename, url, fullpath, err)
                else:
                    self.log.warning("Downloading file %s "
                                     "from url %s to %s failed: %s", filename, url, fullpath, err)
                    return None

        else:
            # try and find file in various locations
            foundfile = None
            failedpaths = []

            # always look first in the dir of the current eb file unless alt_location is set
            if alt_location is None:
                ebpath = [os.path.dirname(self.cfg.path)]
                self.log.info("Considering directory in which easyconfig file is located when searching for %s: %s",
                              filename, ebpath[0])
            else:
                ebpath = []
                self.log.info("Not considering directory in which easyconfig file is located when searching for %s "
                              "because alt_location is set to %s", filename, alt_location)

            # always consider robot + easyconfigs install paths as a fall back (e.g. for patch files, test cases, ...)
            common_filepaths = []
            if self.robot_path:
                common_filepaths.extend(self.robot_path)
            common_filepaths.extend(get_paths_for(subdir=EASYCONFIGS_PKG_SUBDIR, robot_path=self.robot_path))

            for path in ebpath + common_filepaths + srcpaths:
                # create list of candidate filepaths
                namepath = os.path.join(path, location)
                letterpath = os.path.join(path, letter_dir_for(location), location)

                # most likely paths
                candidate_filepaths = [
                    letterpath,  # easyblocks-style subdir
                    namepath,  # subdir with software name
                    path,  # directly in directory
                ]

                # see if file can be found at that location
                for cfp in candidate_filepaths:

                    fullpath = os.path.join(cfp, filename)

                    # also check in 'extensions' subdir for extensions
                    if extension:
                        fullpaths = [
                            os.path.join(cfp, "extensions", filename),
                            os.path.join(cfp, "packages", filename),  # legacy
                            fullpath
                        ]
                    else:
                        fullpaths = [fullpath]

                    for fp in fullpaths:
                        if os.path.isfile(fp):
                            self.log.info("Found file %s at %s", filename, fp)
                            foundfile = os.path.abspath(fp)
                            break  # no need to try further
                        else:
                            failedpaths.append(fp)

                if foundfile:
                    if force_download:
                        print_warning("Found file %s at %s, but re-downloading it anyway..." % (filename, foundfile))
                        foundfile = None

                    break  # no need to try other source paths

            name_letter = location.lower()[0]
            targetdir = os.path.join(srcpaths[0], name_letter, location)

            if foundfile:
                if self.dry_run:
                    self.dry_run_msg("  * %s found at %s", filename, foundfile)
                return foundfile
            elif no_download:
                if self.dry_run:
                    self.dry_run_msg("  * %s (MISSING)", filename)
                    return filename
                else:
                    if not warning_only:
                        raise EasyBuildError("Couldn't find file %s anywhere, and downloading it is disabled... "
                                             "Paths attempted (in order): %s ", filename, ', '.join(failedpaths))
                    else:
                        self.log.warning("Couldn't find file %s anywhere, and downloading it is disabled... "
                                         "Paths attempted (in order): %s ", filename, ', '.join(failedpaths))
                        return None
            elif git_config:
                return get_source_tarball_from_git(filename, targetdir, git_config)
            else:
                # try and download source files from specified source URLs
                if urls:
                    source_urls = urls[:]
                else:
                    source_urls = []
                source_urls.extend(self.cfg['source_urls'])

                # add https://sources.easybuild.io as fallback source URL
                source_urls.append(EASYBUILD_SOURCES_URL + '/' + os.path.join(name_letter, location))

                mkdir(targetdir, parents=True)

                for url in source_urls:

                    if extension:
                        targetpath = os.path.join(targetdir, "extensions", filename)
                    else:
                        targetpath = os.path.join(targetdir, filename)

                    url_filename = download_filename or filename

                    if isinstance(url, str):
                        if url[-1] in ['=', '/']:
                            fullurl = "%s%s" % (url, url_filename)
                        else:
                            fullurl = "%s/%s" % (url, url_filename)
                    elif isinstance(url, tuple):
                        # URLs that require a suffix, e.g., SourceForge download links
                        # e.g. http://sourceforge.net/projects/math-atlas/files/Stable/3.8.4/atlas3.8.4.tar.bz2/download
                        fullurl = "%s/%s/%s" % (url[0], url_filename, url[1])
                    else:
                        self.log.warning("Source URL %s is of unknown type, so ignoring it." % url)
                        continue

                    # PyPI URLs may need to be converted due to change in format of these URLs,
                    # cfr. https://bitbucket.org/pypa/pypi/issues/438
                    if PYPI_PKG_URL_PATTERN in fullurl and not is_alt_pypi_url(fullurl):
                        alt_url = derive_alt_pypi_url(fullurl)
                        if alt_url:
                            _log.debug("Using alternate PyPI URL for %s: %s", fullurl, alt_url)
                            fullurl = alt_url
                        else:
                            _log.debug("Failed to derive alternate PyPI URL for %s, so retaining the original", fullurl)

                    if self.dry_run:
                        self.dry_run_msg("  * %s will be downloaded to %s", filename, targetpath)
                        if extension and urls:
                            # extensions typically have custom source URLs specified, only mention first
                            self.dry_run_msg("    (from %s, ...)", fullurl)
                        downloaded = True

                    else:
                        self.log.debug("Trying to download file %s from %s to %s ..." % (filename, fullurl, targetpath))
                        downloaded = False
                        try:
                            if download_file(filename, fullurl, targetpath):
                                downloaded = True

                        except IOError as err:
                            self.log.debug("Failed to download %s from %s: %s" % (filename, url, err))
                            failedpaths.append(fullurl)
                            continue

                    if downloaded:
                        # if fetching from source URL worked, we're done
                        self.log.info("Successfully downloaded source file %s from %s" % (filename, fullurl))
                        return targetpath
                    else:
                        failedpaths.append(fullurl)

                if self.dry_run:
                    self.dry_run_msg("  * %s (MISSING)", filename)
                    return filename
                else:
                    error_msg = "Couldn't find file %s anywhere, "
                    if download_instructions is None:
                        download_instructions = self.cfg['download_instructions']
                    if download_instructions is not None and download_instructions != "":
                        msg = "\nDownload instructions:\n\n" + indent(download_instructions, '    ') + '\n\n'
                        msg += "Make the files available in the active source path: %s\n" % ':'.join(source_paths())
                        print_msg(msg, prefix=False, stderr=True)
                        error_msg += "please follow the download instructions above, and make the file available "
                        error_msg += "in the active source path (%s)" % ':'.join(source_paths())
                    else:
                        # flatten list to string with '%' characters escaped (literal '%' desired in 'sprintf')
                        failedpaths_msg = ', '.join(failedpaths).replace('%', '%%')
                        error_msg += "and downloading it didn't work either... "
                        error_msg += "Paths attempted (in order): %s " % failedpaths_msg

                    if not warning_only:
                        raise EasyBuildError(error_msg, filename)
                    else:
                        self.log.warning(error_msg, filename)
                        return None

    #
    # GETTER/SETTER UTILITY FUNCTIONS
    #
    @property
    def name(self):
        """
        Shortcut the get the module name.
        """
        return self.cfg['name']

    @property
    def version(self):
        """
        Shortcut the get the module version.
        """
        return self.cfg['version']

    @property
    def toolchain(self):
        """
        Toolchain used to build this easyblock
        """
        return self.cfg.toolchain

    @property
    def full_mod_name(self):
        """
        Full module name (including subdirectory in module install path)
        """
        return self.cfg.full_mod_name

    @property
    def short_mod_name(self):
        """
        Short module name (not including subdirectory in module install path)
        """
        return self.cfg.short_mod_name

    @property
    def mod_subdir(self):
        """
        Subdirectory in module install path
        """
        return self.cfg.mod_subdir

    @property
    def moduleGenerator(self):
        """
        Module generator (DEPRECATED, use self.module_generator instead).
        """
        self.log.nosupport("self.moduleGenerator is replaced by self.module_generator", '2.0')

    #
    # DIRECTORY UTILITY FUNCTIONS
    #
    def gen_builddir(self):
        """Generate the (unique) name for the builddir"""
        clean_name = remove_unwanted_chars(self.name)

        # if a toolchain version starts with a -, remove the - so prevent a -- in the path name
        tc = self.cfg['toolchain']
        tcversion = tc['version'].lstrip('-')
        lastdir = "%s%s-%s%s" % (self.cfg['versionprefix'], tc['name'], tcversion, self.cfg['versionsuffix'])

        builddir = os.path.join(os.path.abspath(build_path()), clean_name, self.version, lastdir)

        # make sure build dir is unique if cleanupoldbuild is False or not set
        if not self.cfg.get('cleanupoldbuild', False):
            uniq_builddir = builddir
            suff = 0
            while os.path.isdir(uniq_builddir):
                uniq_builddir = "%s.%d" % (builddir, suff)
                suff += 1
            builddir = uniq_builddir

        self.builddir = builddir
        self.log.info("Build dir set to %s" % self.builddir)

    def make_builddir(self):
        """
        Create the build directory.
        """
        if not self.build_in_installdir:
            # self.builddir should be already set by gen_builddir()
            if not self.builddir:
                raise EasyBuildError("self.builddir not set, make sure gen_builddir() is called first!")
            self.log.debug("Creating the build directory %s (cleanup: %s)", self.builddir, self.cfg['cleanupoldbuild'])
        else:
            self.log.info("Overriding 'cleanupoldinstall' (to False), 'cleanupoldbuild' (to True) "
                          "and 'keeppreviousinstall' because we're building in the installation directory.")
            # force cleanup before installation
            if build_option('module_only'):
                self.log.debug("Disabling cleanupoldbuild because we run as module-only")
                self.cfg['cleanupoldbuild'] = False
            else:
                self.cfg['cleanupoldbuild'] = True

            self.cfg['keeppreviousinstall'] = False
            # avoid cleanup after installation
            self.cfg['cleanupoldinstall'] = False

        # always make build dir,
        # unless we're building in installation directory and we iterating over a list of (pre)config/build/installopts,
        # otherwise we wipe the already partially populated installation directory,
        # see https://github.com/easybuilders/easybuild-framework/issues/2556
        if not (self.build_in_installdir and self.iter_idx > 0):
            # make sure we no longer sit in the build directory before cleaning it.
            change_dir(self.orig_workdir)
            self.make_dir(self.builddir, self.cfg['cleanupoldbuild'])

        trace_msg("build dir: %s" % self.builddir)

    def reset_env(self):
        """
        Reset environment.
        When iterating over builddependencies, every time we start a new iteration
        we need to restore the environment to where it was before the relevant modules
        were loaded.
        """
        env.reset_changes()
        if self.reset_environ is None:
            self.reset_environ = copy.deepcopy(os.environ)
        else:
            restore_env(self.reset_environ)

    def gen_installdir(self):
        """
        Generate the name of the installation directory.
        """
        basepath = install_path()
        if basepath:
            self.install_subdir = ActiveMNS().det_install_subdir(self.cfg)
            self.installdir = os.path.join(os.path.abspath(basepath), self.install_subdir)
            self.log.info("Software install dir set to %s" % self.installdir)

            mod_basepath = install_path('mod')
            mod_path_suffix = build_option('suffix_modules_path')
            self.installdir_mod = os.path.join(os.path.abspath(mod_basepath), mod_path_suffix)
            self.log.info("Module install dir set to %s" % self.installdir_mod)
        else:
            raise EasyBuildError("Can't set installation directory")

    def make_installdir(self, dontcreate=None):
        """
        Create the installation directory.
        """
        self.log.debug("Creating the installation directory %s (cleanup: %s)" % (self.installdir,
                                                                                 self.cfg['cleanupoldinstall']))
        if self.build_in_installdir:
            self.cfg['keeppreviousinstall'] = True
        dontcreate = (dontcreate is None and self.cfg['dontcreateinstalldir']) or dontcreate
        self.make_dir(self.installdir, self.cfg['cleanupoldinstall'], dontcreateinstalldir=dontcreate)

    def make_dir(self, dir_name, clean, dontcreateinstalldir=False):
        """
        Create the directory.
        """
        if os.path.exists(dir_name):
            self.log.info("Found old directory %s" % dir_name)
            if self.cfg['keeppreviousinstall']:
                self.log.info("Keeping old directory %s (hopefully you know what you are doing)", dir_name)
                return
            elif build_option('module_only'):
                self.log.info("Not touching existing directory %s in module-only mode...", dir_name)
            elif clean:
                remove_dir(dir_name)
                self.log.info("Removed old directory %s", dir_name)
            else:
                self.log.info("Moving existing directory %s out of the way...", dir_name)
                timestamp = time.strftime("%Y%m%d-%H%M%S")
                backupdir = "%s.%s" % (dir_name, timestamp)
                move_file(dir_name, backupdir)
                self.log.info("Moved old directory %s to %s", dir_name, backupdir)

        if dontcreateinstalldir:
            olddir = dir_name
            dir_name = os.path.dirname(dir_name)
            self.log.info("Cleaning only, no actual creation of %s, only verification/defining of dirname %s",
                          olddir, dir_name)
            if os.path.exists(dir_name):
                return
            # if not, create dir as usual

        mkdir(dir_name, parents=True)

    def set_up_cuda_cache(self):
        """Set up CUDA PTX cache."""

        cuda_cache_maxsize = build_option('cuda_cache_maxsize')
        if cuda_cache_maxsize is None:
            cuda_cache_maxsize = 1 * 1024  # 1 GiB default value
        else:
            cuda_cache_maxsize = int(cuda_cache_maxsize)

        if cuda_cache_maxsize == 0:
            self.log.info("Disabling CUDA PTX cache since cache size was set to zero")
            env.setvar('CUDA_CACHE_DISABLE', '1')
        else:
            cuda_cache_dir = build_option('cuda_cache_dir')
            if not cuda_cache_dir:
                cuda_cache_dir = os.path.join(self.builddir, 'eb-cuda-cache')
            self.log.info("Enabling CUDA PTX cache of size %s MiB at %s", cuda_cache_maxsize, cuda_cache_dir)
            env.setvar('CUDA_CACHE_DISABLE', '0')
            env.setvar('CUDA_CACHE_PATH', cuda_cache_dir)
            env.setvar('CUDA_CACHE_MAXSIZE', str(cuda_cache_maxsize * 1024 * 1024))

    #
    # MODULE UTILITY FUNCTIONS
    #

    def make_devel_module(self, create_in_builddir=False):
        """
        Create a develop module file which sets environment based on the build
        Usage: module load name, which loads the module you want to use. $EBDEVELNAME should then be the full path
        to the devel module file. So now you can module load $EBDEVELNAME.

        WARNING: you cannot unload using $EBDEVELNAME (for now: use module unload `basename $EBDEVELNAME`)
        """

        self.log.info("Making devel module...")

        # load fake module
        fake_mod_data = self.load_fake_module(purge=True)

        header = self.module_generator.MODULE_SHEBANG
        if header:
            header += '\n'

        load_lines = []
        # capture all the EBDEVEL vars
        # these should be all the dependencies and we should load them
        recursive_unload = self.cfg['recursive_module_unload']
        depends_on = self.cfg['module_depends_on']
        for key in os.environ:
            # legacy support
            if key.startswith(DEVEL_ENV_VAR_NAME_PREFIX):
                if not key.endswith(convert_name(self.name, upper=True)):
                    path = os.environ[key]
                    if os.path.isfile(path):
                        mod_name = path.rsplit(os.path.sep, 1)[-1]
                        load_statement = self.module_generator.load_module(mod_name, recursive_unload=recursive_unload,
                                                                           depends_on=depends_on)
                        load_lines.append(load_statement)
            elif key.startswith('SOFTDEVEL'):
                self.log.nosupport("Environment variable SOFTDEVEL* being relied on", '2.0')

        env_lines = []
        for (key, val) in env.get_changes().items():
            # check if non-empty string
            # TODO: add unset for empty vars?
            if val.strip():
                env_lines.append(self.module_generator.set_environment(key, val))

        if create_in_builddir:
            output_dir = self.builddir
        else:
            output_dir = os.path.join(self.installdir, log_path(ec=self.cfg))
            mkdir(output_dir, parents=True)

        filename = os.path.join(output_dir, ActiveMNS().det_devel_module_filename(self.cfg))
        self.log.debug("Writing devel module to %s" % filename)

        txt = ''.join([header] + load_lines + env_lines)
        write_file(filename, txt)

        # cleanup: unload fake module, remove fake module dir
        self.clean_up_fake_module(fake_mod_data)

    def make_module_deppaths(self):
        """
        Add specific 'module use' actions to module file, in order to find
        dependencies outside the end user's MODULEPATH.
        """
        deppaths = self.cfg['moddependpaths']
        if not deppaths:
            return ''
        elif not isinstance(deppaths, (str, list, tuple)):
            raise EasyBuildError("moddependpaths value %s (type: %s) is not a string, list or tuple",
                                 deppaths, type(deppaths))

        if isinstance(deppaths, str):
            txt = self.module_generator.use([deppaths], guarded=True)
        else:
            txt = self.module_generator.use(deppaths, guarded=True)

        return txt

    def make_module_dep(self, unload_info=None):
        """
        Make the dependencies for the module file.

        :param unload_info: dictionary with full module names as keys and module name to unload first as corr. value
        """
        mns = ActiveMNS()
        unload_info = unload_info or {}

        # include toolchain as first dependency to load
        tc_mod = None
        if not self.toolchain.is_system_toolchain():
            tc_mod = self.toolchain.det_short_module_name()
            self.log.debug("Toolchain to load in generated module (before excluding any deps): %s", tc_mod)

        # expand toolchain into toolchain components if desired
        tc_dep_mods = None
        if mns.expand_toolchain_load(ec=self.cfg):
            tc_dep_mods = self.toolchain.toolchain_dep_mods
            self.log.debug("Toolchain components to load in generated module (before excluding any): %s", tc_dep_mods)

        # include load/unload statements for dependencies
        deps = []
        self.log.debug("List of deps considered to load in generated module: %s", self.toolchain.dependencies)
        for dep in self.toolchain.dependencies:
            if dep['build_only']:
                self.log.debug("Skipping build dependency %s", dep)
            else:
                modname = dep['short_mod_name']
                self.log.debug("Adding %s as a module dependency" % modname)
                deps.append(modname)
        self.log.debug("List of deps to load in generated module (before excluding any): %s", deps)

        # exclude dependencies that extend $MODULEPATH and form the path to the top of the module tree (if any)
        full_mod_subdir = os.path.join(self.installdir_mod, self.mod_subdir)
        init_modpaths = mns.det_init_modulepaths(self.cfg)
        top_paths = [self.installdir_mod] + [os.path.join(self.installdir_mod, p) for p in init_modpaths]

        all_deps = [d for d in [tc_mod] + (tc_dep_mods or []) + deps if d is not None]
        excluded_deps = self.modules_tool.path_to_top_of_module_tree(top_paths, self.cfg.short_mod_name,
                                                                     full_mod_subdir, all_deps)

        # if the toolchain is excluded, so should the toolchain components
        if tc_mod in excluded_deps and tc_dep_mods:
            excluded_deps.extend(tc_dep_mods)

        self.log.debug("List of excluded deps: %s", excluded_deps)

        # expand toolchain into toolchain components if desired
        if tc_dep_mods is not None:
            deps = tc_dep_mods + deps
        elif tc_mod is not None:
            deps = [tc_mod] + deps

        # filter dependencies to avoid including loads for toolchain or toolchain components that extend $MODULEPATH
        # with location to where this module is being installed (full_mod_subdir);
        # if the modules that extend $MODULEPATH are not loaded this module is not available, so there is not
        # point in loading them again (in fact, it may cause problems when reloading this module due to a load storm)
        deps = [d for d in deps if d not in excluded_deps]

        # load modules that open up the module tree before checking deps of deps (in reverse order)
        self.modules_tool.load(excluded_deps[::-1], allow_reload=False)

        for excluded_dep in excluded_deps:
            excluded_dep_deps = dependencies_for(excluded_dep, self.modules_tool)
            self.log.debug("List of dependencies for excluded dependency %s: %s" % (excluded_dep, excluded_dep_deps))
            deps = [d for d in deps if d not in excluded_dep_deps]

        self.log.debug("List of retained deps to load in generated module: %s", deps)

        # include load statements for retained dependencies
        recursive_unload = self.cfg['recursive_module_unload']
        depends_on = self.cfg['module_depends_on']
        loads = []
        for dep in deps:
            unload_modules = []
            if dep in unload_info:
                unload_modules.append(unload_info[dep])
            loads.append(self.module_generator.load_module(dep, recursive_unload=recursive_unload,
                                                           depends_on=depends_on,
                                                           unload_modules=unload_modules))

        # force unloading any other modules
        if self.cfg['moduleforceunload']:
            unloads = [self.module_generator.unload_module(d) for d in deps[::-1]]
            dep_stmts = unloads + loads
        else:
            dep_stmts = loads

        # load first version listed in multi_deps as a default, if desired
        if self.cfg['multi_deps_load_default']:

            # build map of dep name to list of module names corresponding to each version
            # first entry in multi_deps is list of first versions for each multi-dep
            multi_dep_mod_names = {}
            for deplist in self.cfg.multi_deps:
                for dep in deplist:
                    multi_dep_mod_names.setdefault(dep['name'], [])
                    multi_dep_mod_names[dep['name']].append(dep['short_mod_name'])

            multi_dep_load_defaults = []
            for depname, depmods in sorted(multi_dep_mod_names.items()):
                stmt = self.module_generator.load_module(depmods[0], multi_dep_mods=depmods,
                                                         recursive_unload=recursive_unload,
                                                         depends_on=depends_on)
                multi_dep_load_defaults.append(stmt)

            dep_stmts.extend(multi_dep_load_defaults)

        return ''.join(dep_stmts)

    def make_module_description(self):
        """
        Create the module description.
        """
        return self.module_generator.get_description()

    def make_module_extra(self, altroot=None, altversion=None):
        """
        Set extra stuff in module file, e.g. $EBROOT*, $EBVERSION*, etc.

        :param altroot: path to use to define $EBROOT*
        :param altversion: version to use to define $EBVERSION*
        """
        lines = ['']

        env_name = convert_name(self.name, upper=True)

        # $EBROOT<NAME>
        root_envvar = ROOT_ENV_VAR_NAME_PREFIX + env_name
        if altroot:
            set_root_envvar = self.module_generator.set_environment(root_envvar, altroot)
        else:
            set_root_envvar = self.module_generator.set_environment(root_envvar, '', relpath=True)
        lines.append(set_root_envvar)

        # $EBVERSION<NAME>
        version_envvar = VERSION_ENV_VAR_NAME_PREFIX + env_name
        lines.append(self.module_generator.set_environment(version_envvar, altversion or self.version))

        # $EBDEVEL<NAME>
        devel_path = os.path.join(log_path(ec=self.cfg), ActiveMNS().det_devel_module_filename(self.cfg))
        devel_path_envvar = DEVEL_ENV_VAR_NAME_PREFIX + env_name
        lines.append(self.module_generator.set_environment(devel_path_envvar, devel_path, relpath=True))

        lines.append('\n')
        for (key, value) in self.cfg['modextravars'].items():
            lines.append(self.module_generator.set_environment(key, value))

        for (key, value) in self.cfg['modextrapaths'].items():
            if isinstance(value, str):
                value = [value]
            elif not isinstance(value, (tuple, list)):
                raise EasyBuildError("modextrapaths dict value %s (type: %s) is not a list or tuple",
                                     value, type(value))
            lines.append(self.module_generator.prepend_paths(key, value, allow_abs=self.cfg['allow_prepend_abs_path']))

        for (key, value) in self.cfg['modextrapaths_append'].items():
            if isinstance(value, str):
                value = [value]
            elif not isinstance(value, (tuple, list)):
                raise EasyBuildError("modextrapaths_append dict value %s (type: %s) is not a list or tuple",
                                     value, type(value))
            lines.append(self.module_generator.append_paths(key, value, allow_abs=self.cfg['allow_append_abs_path']))

        modloadmsg = self.cfg['modloadmsg']
        if modloadmsg:
            # add trailing newline to prevent that shell prompt is 'glued' to module load message
            if not modloadmsg.endswith('\n'):
                modloadmsg += '\n'
            lines.append(self.module_generator.msg_on_load(modloadmsg))

        modunloadmsg = self.cfg['modunloadmsg']
        if modunloadmsg:
            # add trailing newline to prevent that shell prompt is 'glued' to module unload/purge message
            if not modunloadmsg.endswith('\n'):
                modunloadmsg += '\n'
            lines.append(self.module_generator.msg_on_unload(modunloadmsg))

        for (key, value) in self.cfg['modaliases'].items():
            lines.append(self.module_generator.set_alias(key, value))

        txt = ''.join(lines)
        self.log.debug("make_module_extra added this: %s", txt)

        return txt

    def make_module_extra_extensions(self):
        """
        Sets optional variables for extensions.
        """
        # add stuff specific to individual extensions
        lines = [self.module_extra_extensions]

        # set environment variable that specifies list of extensions
        # We need only name and version, so don't resolve templates
        exts_list = self.make_extension_string(ext_sep=',', sort=False)
        env_var_name = convert_name(self.name, upper=True)
        lines.append(self.module_generator.set_environment('EBEXTSLIST%s' % env_var_name, exts_list))

        return ''.join(lines)

    def make_module_footer(self):
        """
        Insert a footer section in the module file, primarily meant for contextual information
        """
        footer = [self.module_generator.comment("Built with EasyBuild version %s" % VERBOSE_VERSION)]

        # add extra stuff for extensions (if any)
        if self.cfg.get_ref('exts_list'):
            footer.append(self.make_module_extra_extensions())

        # include modules footer if one is specified
        if self.modules_footer is not None:
            self.log.debug("Including specified footer into module: '%s'" % self.modules_footer)
            footer.append(self.modules_footer)

        if self.cfg['modtclfooter']:
            if isinstance(self.module_generator, ModuleGeneratorTcl):
                self.log.debug("Including Tcl footer in module: %s", self.cfg['modtclfooter'])
                footer.extend([self.cfg['modtclfooter'], '\n'])
            else:
                self.log.warning("Not including footer in Tcl syntax in non-Tcl module file: %s",
                                 self.cfg['modtclfooter'])

        if self.cfg['modluafooter']:
            if isinstance(self.module_generator, ModuleGeneratorLua):
                self.log.debug("Including Lua footer in module: %s", self.cfg['modluafooter'])
                footer.extend([self.cfg['modluafooter'], '\n'])
            else:
                self.log.warning("Not including footer in Lua syntax in non-Lua module file: %s",
                                 self.cfg['modluafooter'])

        return ''.join(footer)

    def make_module_extend_modpath(self):
        """
        Include prepend-path statements for extending $MODULEPATH.
        """
        txt = ''
        if self.cfg['include_modpath_extensions']:
            modpath_exts = ActiveMNS().det_modpath_extensions(self.cfg)
            self.log.debug("Including module path extensions returned by module naming scheme: %s", modpath_exts)
            full_path_modpath_extensions = [os.path.join(self.installdir_mod, ext) for ext in modpath_exts]
            # module path extensions must exist, otherwise loading this module file will fail
            for modpath_extension in full_path_modpath_extensions:
                mkdir(modpath_extension, parents=True)
            txt = self.module_generator.use(full_path_modpath_extensions)

            # add user-specific module path; use statement will be guarded so no need to create the directories
            user_modpath = build_option('subdir_user_modules')
            if user_modpath:
                user_envvars = build_option('envvars_user_modules') or [DEFAULT_ENVVAR_USERS_MODULES]
                user_modpath_exts = ActiveMNS().det_user_modpath_extensions(self.cfg)
                self.log.debug("Including user module path extensions returned by naming scheme: %s", user_modpath_exts)
                for user_envvar in user_envvars:
                    self.log.debug("Requested environment variable $%s to host additional branch for modules",
                                   user_envvar)
                    default_value = user_envvar + "_NOT_DEFINED"
                    getenv_txt = self.module_generator.getenv_cmd(user_envvar, default=default_value)
                    txt += self.module_generator.use(user_modpath_exts, prefix=getenv_txt,
                                                     guarded=True, user_modpath=user_modpath)
        else:
            self.log.debug("Not including module path extensions, as specified.")
        return txt

    def make_module_group_check(self):
        """
        Create the necessary group check.
        """
        group_error_msg = None
        ec_group = self.cfg['group']
        if ec_group is not None and isinstance(ec_group, tuple):
            group_error_msg = ec_group[1]

        if self.group is not None:
            txt = self.module_generator.check_group(self.group[0], error_msg=group_error_msg)
        else:
            txt = ''

        return txt

    def make_module_req(self):
        """
        Generate the environment-variables to run the module.
        """
        requirements = self.make_module_req_guess()

        lines = ['\n']
        if os.path.isdir(self.installdir):
            old_dir = change_dir(self.installdir)
        else:
            old_dir = None

        if self.dry_run:
            self.dry_run_msg("List of paths that would be searched and added to module file:\n")
            note = "note: glob patterns are not expanded and existence checks "
            note += "for paths are skipped for the statements below due to dry run"
            lines.append(self.module_generator.comment(note))

        # For these environment variables, the corresponding directory must include at least one file.
        # The values determine if detection is done recursively, i.e. if it accepts directories where files
        # are only in subdirectories.
        keys_requiring_files = {
            'PATH': False,
            'LD_LIBRARY_PATH': False,
            'LIBRARY_PATH': True,
            'CPATH': True,
            'CMAKE_PREFIX_PATH': True,
            'CMAKE_LIBRARY_PATH': True,
        }

        for key, reqs in sorted(requirements.items()):
            if isinstance(reqs, str):
                self.log.warning("Hoisting string value %s into a list before iterating over it", reqs)
                reqs = [reqs]
            if self.dry_run:
                self.dry_run_msg(" $%s: %s" % (key, ', '.join(reqs)))
                # Don't expand globs or do any filtering below for dry run
                paths = reqs
            else:
                # Expand globs but only if the string is non-empty
                # empty string is a valid value here (i.e. to prepend the installation prefix, cfr $CUDA_HOME)
                paths = sum((glob.glob(path) if path else [path] for path in reqs), [])  # sum flattens to list

                # If lib64 is just a symlink to lib we fixup the paths to avoid duplicates
                lib64_is_symlink = (all(os.path.isdir(path) for path in ['lib', 'lib64']) and
                                    os.path.samefile('lib', 'lib64'))
                if lib64_is_symlink:
                    fixed_paths = []
                    for path in paths:
                        if (path + os.path.sep).startswith('lib64' + os.path.sep):
                            # We only need CMAKE_LIBRARY_PATH if there is a separate lib64 path, so skip symlink
                            if key == 'CMAKE_LIBRARY_PATH':
                                continue
                            path = path.replace('lib64', 'lib', 1)
                        fixed_paths.append(path)
                    if fixed_paths != paths:
                        self.log.info("Fixed symlink lib64 in paths for %s: %s -> %s", key, paths, fixed_paths)
                        paths = fixed_paths
                # remove duplicate paths preserving order
                paths = nub(paths)
                if key in keys_requiring_files:
                    # only retain paths that contain at least one file
                    recursive = keys_requiring_files[key]
                    retained_paths = []
                    for pth in paths:
                        fullpath = os.path.join(self.installdir, pth)
                        if os.path.isdir(fullpath) and dir_contains_files(fullpath, recursive=recursive):
                            retained_paths.append(pth)
                    if retained_paths != paths:
                        self.log.info("Only retaining paths for %s that contain at least one file: %s -> %s",
                                      key, paths, retained_paths)
                        paths = retained_paths

            if paths:
                lines.append(self.module_generator.prepend_paths(key, paths))
        if self.dry_run:
            self.dry_run_msg('')

        if old_dir is not None:
            change_dir(old_dir)

        return ''.join(lines)

    def make_module_req_guess(self):
        """
        A dictionary of possible directories to look for.
        """
        lib_paths = ['lib', 'lib32', 'lib64']
        return {
            'PATH': ['bin', 'sbin'],
            'LD_LIBRARY_PATH': lib_paths,
            'LIBRARY_PATH': lib_paths,
            'CPATH': ['include'],
            'MANPATH': ['man', os.path.join('share', 'man')],
            'PKG_CONFIG_PATH': [os.path.join(x, 'pkgconfig') for x in lib_paths + ['share']],
            'ACLOCAL_PATH': [os.path.join('share', 'aclocal')],
            'CLASSPATH': ['*.jar'],
            'XDG_DATA_DIRS': ['share'],
            'GI_TYPELIB_PATH': [os.path.join(x, 'girepository-*') for x in lib_paths],
            'CMAKE_PREFIX_PATH': [''],
            'CMAKE_LIBRARY_PATH': ['lib64'],  # lib and lib32 are searched through the above
        }

    def load_module(self, mod_paths=None, purge=True, extra_modules=None, verbose=True):
        """
        Load module for this software package/version, after purging all currently loaded modules.

        :param mod_paths: list of (additional) module paths to take into account
        :param purge: boolean indicating whether or not to purge currently loaded modules first
        :param extra_modules: list of extra modules to load (these are loaded *before* loading the 'self' module)
        :param verbose: print modules being loaded when trace mode is enabled
        """
        # self.full_mod_name might not be set (e.g. during unit tests)
        if self.full_mod_name is not None:
            if mod_paths is None:
                mod_paths = []
            all_mod_paths = mod_paths + ActiveMNS().det_init_modulepaths(self.cfg)

            mods = [self.short_mod_name]

            # if extra modules are specified, these are loaded first;
            # this is important in the context of sanity check for easyconfigs that use multi_deps,
            # especially if multi_deps_load_default is set...
            if extra_modules:
                mods = extra_modules + mods

            # for flat module naming schemes, we can load the module directly;
            # for non-flat (hierarchical) module naming schemes, we may need to load the toolchain module first
            # to update $MODULEPATH such that the module can be loaded using the short module name
            if self.mod_subdir and not self.toolchain.is_system_toolchain():
                mods.insert(0, self.toolchain.det_short_module_name())

            if verbose:
                trace_msg("loading modules: %s..." % ', '.join(mods))

            # pass initial environment, to use it for resetting the environment before loading the modules
            self.modules_tool.load(mods, mod_paths=all_mod_paths, purge=purge, init_env=self.initial_environ)

            # handle environment variables that need to be updated after loading modules
            for var, val in sorted(self.tweaked_env_vars.items()):
                self.log.info("Tweaking $%s: %s", var, val)
                env.setvar(var, val)

        else:
            self.log.warning("Not loading module, since self.full_mod_name is not set.")

    def load_fake_module(self, purge=False, extra_modules=None, verbose=False):
        """
        Create and load fake module.

        :param purge: boolean indicating whether or not to purge currently loaded modules first
        :param extra_modules: list of extra modules to load (these are loaded *before* loading the 'self' module)
        """
        self.log.info("Loading fake module (%s)", self.short_mod_name)

        # take a copy of the current environment before loading the fake module, so we can restore it
        env = copy.deepcopy(os.environ)

        # create fake module
        fake_mod_path = self.make_module_step(fake=True)

        # load fake module
        self.modules_tool.prepend_module_path(os.path.join(fake_mod_path, self.mod_subdir), priority=10000)
        self.load_module(purge=purge, extra_modules=extra_modules, verbose=verbose)

        return (fake_mod_path, env)

    def clean_up_fake_module(self, fake_mod_data):
        """
        Clean up fake module.
        """
        fake_mod_path, env = fake_mod_data
        # unload module and remove temporary module directory
        # self.short_mod_name might not be set (e.g. during unit tests)
        if fake_mod_path and self.short_mod_name is not None:
            try:
                self.modules_tool.unload([self.short_mod_name])
                self.modules_tool.remove_module_path(os.path.join(fake_mod_path, self.mod_subdir))
                remove_dir(os.path.dirname(fake_mod_path))
            except OSError as err:
                raise EasyBuildError("Failed to clean up fake module dir %s: %s", fake_mod_path, err)
        elif self.short_mod_name is None:
            self.log.warning("Not unloading module, since self.short_mod_name is not set.")

        # restore original environment
        restore_env(env)

    def load_dependency_modules(self):
        """Load dependency modules."""
        self.modules_tool.load([ActiveMNS().det_full_module_name(dep) for dep in self.cfg.dependencies()])

    #
    # EXTENSIONS UTILITY FUNCTIONS
    #

    def _make_extension_list(self):
        """
        Return a list of extension names and their versions included in this installation

        Each entry should be a (name, version) tuple or just (name, ) if no version exists
        """
        # Each extension in exts_list is either a string or a list/tuple with name, version as first entries
        # As name can be a templated value we must resolve templates
        exts_list = []
        for ext in self.cfg.get_ref('exts_list'):
            if isinstance(ext, str):
                exts_list.append((resolve_template(ext, self.cfg.template_values), ))
            else:
                exts_list.append((resolve_template(ext[0], self.cfg.template_values), ext[1]))
        return exts_list

    def make_extension_string(self, name_version_sep='-', ext_sep=', ', sort=True):
        """
        Generate a string with a list of extensions.

        The name and version are separated by name_version_sep and each extension is separated by ext_sep
        """
        exts_list = (name_version_sep.join(ext) for ext in self._make_extension_list())
        if sort:
            exts_list = sorted(exts_list, key=str.lower)
        return ext_sep.join(exts_list)

    def prepare_for_extensions(self):
        """
        Also do this before (eg to set the template)
        """
        pass

    def skip_extensions(self):
        """
        Skip already installed extensions,
        by removing them from list of Extension instances to install (self.ext_instances).

        This is done in parallel when EasyBuild is configured to install extensions in parallel.
        """
        self.update_exts_progress_bar("skipping installed extensions")

        # obtaining untemplated reference value is required here to support legacy string templates like name/version
        exts_filter = self.cfg.get_ref('exts_filter')

        if not exts_filter or len(exts_filter) == 0:
            raise EasyBuildError("Skipping of extensions, but no exts_filter set in easyconfig")

        if build_option('parallel_extensions_install'):
            self.skip_extensions_parallel(exts_filter)
        else:
            self.skip_extensions_sequential(exts_filter)

    def skip_extensions_sequential(self, exts_filter):
        """
        Skip already installed extensions (checking sequentially),
        by removing them from list of Extension instances to install (self.ext_instances).
        """
        print_msg("skipping installed extensions (sequentially)", log=self.log)

        exts_cnt = len(self.ext_instances)

        exts = []
        for idx, ext_inst in enumerate(self.ext_instances):
            cmd, stdin = resolve_exts_filter_template(exts_filter, ext_inst)
            res = run_shell_cmd(cmd, stdin=stdin, fail_on_error=False, hidden=True)
            self.log.info(f"exts_filter result for {ext_inst.name}: exit code {res.exit_code}; output: {res.output}")
            if res.exit_code == 0:
                print_msg(f"skipping extension {ext_inst.name}", silent=self.silent, log=self.log)
            else:
                self.log.info(f"Not skipping {ext_inst.name}")
                exts.append(ext_inst)

            self.update_exts_progress_bar(f"skipping installed extensions ({idx + 1}/{exts_cnt} checked)")

        self.ext_instances = exts
        self.update_exts_progress_bar("already installed extensions filtered out", total=len(self.ext_instances))

    def skip_extensions_parallel(self, exts_filter):
        """
        Skip already installed extensions (checking in parallel),
        by removing them from list of Extension instances to install (self.ext_instances).
        """
        self.log.experimental("Skipping installed extensions in parallel")
        print_msg("skipping installed extensions (in parallel)", log=self.log)

        installed_exts_ids = []
        checked_exts_cnt = 0
        exts_cnt = len(self.ext_instances)
        cmds = [resolve_exts_filter_template(exts_filter, ext) for ext in self.ext_instances]

        with ThreadPoolExecutor(max_workers=self.cfg['parallel']) as thread_pool:

            # list of command to run asynchronously
            async_cmds = [thread_pool.submit(run_shell_cmd, cmd, stdin=stdin, hidden=True, fail_on_error=False,
                                             asynchronous=True, task_id=idx) for (idx, (cmd, stdin)) in enumerate(cmds)]

            # process result of commands as they have completed running
            for done_task in concurrent.futures.as_completed(async_cmds):
                res = done_task.result()
                idx = res.task_id
                ext_name = self.ext_instances[idx].name
                self.log.info(f"exts_filter result for {ext_name}: exit code {res.exit_code}; output: {res.output}")
                if res.exit_code == 0:
                    print_msg(f"skipping extension {ext_name}", log=self.log)
                    installed_exts_ids.append(idx)

                checked_exts_cnt += 1
                exts_pbar_label = "skipping installed extensions "
                exts_pbar_label += "(%d/%d checked)" % (checked_exts_cnt, exts_cnt)
                self.update_exts_progress_bar(exts_pbar_label)

        # compose new list of extensions, skip over the ones that are already installed;
        # note: original order in extensions list should be preserved!
        retained_ext_instances = []
        for idx, ext in enumerate(self.ext_instances):
            if idx not in installed_exts_ids:
                retained_ext_instances.append(ext)
                self.log.info("Not skipping %s", ext.name)

        self.ext_instances = retained_ext_instances

    def install_extensions(self, *args, **kwargs):
        """[DEPRECATED] Install extensions."""
        self.log.deprecated(
            "EasyBlock.install_extensions() is deprecated, use EasyBlock.install_all_extensions() instead.",
            '6.0',
        )
        self.install_all_extensions(*args, **kwargs)

    def install_all_extensions(self, install=True):
        """
        Install extensions.

        :param install: actually install extensions, don't just prepare environment for installing

        """
        self.log.debug("List of loaded modules: %s", self.modules_tool.list())

        if build_option('parallel_extensions_install'):
            self.log.experimental("installing extensions in parallel")
            try:
                self.install_extensions_parallel(install=install)
            except NotImplementedError:
                # If parallel extension install is not supported for this type of extension then install sequentially
                msg = "Parallel extensions install not supported for %s - using sequential install" % self.name
                self.log.experimental(msg)
                self.install_extensions_sequential(install=install)
        else:
            self.install_extensions_sequential(install=install)

    def install_extensions_sequential(self, install=True):
        """
        Install extensions sequentially.

        :param install: actually install extensions, don't just prepare environment for installing
        """
        self.log.info("Installing extensions sequentially...")

        exts_cnt = len(self.ext_instances)

        for idx, ext in enumerate(self.ext_instances):

            self.log.info("Starting extension %s", ext.name)

            run_hook(SINGLE_EXTENSION, self.hooks, pre_step_hook=True, args=[ext])

            # always go back to original work dir to avoid running stuff from a dir that no longer exists
            change_dir(self.orig_workdir)

            progress_info = "Installing '%s' extension (%s/%s)" % (ext.name, idx + 1, exts_cnt)
            self.update_exts_progress_bar(progress_info)

            tup = (ext.name, ext.version or '', idx + 1, exts_cnt)
            print_msg("installing extension %s %s (%d/%d)..." % tup, silent=self.silent, log=self.log)
            start_time = datetime.now()

            if self.dry_run:
                tup = (ext.name, ext.version, ext.__class__.__name__)
                msg = "\n* installing extension %s %s using '%s' easyblock\n" % tup
                self.dry_run_msg(msg)

            self.log.debug("List of loaded modules: %s", self.modules_tool.list())

            # prepare toolchain build environment, but only when not doing a dry run
            # since in that case the build environment is the same as for the parent
            if self.dry_run:
                self.dry_run_msg("defining build environment based on toolchain (options) and dependencies...")
            else:
                # don't reload modules for toolchain, there is no need since they will be loaded already;
                # the (fake) module for the parent software gets loaded before installing extensions
                ext.toolchain.prepare(onlymod=self.cfg['onlytcmod'], silent=True, loadmod=False,
                                      rpath_filter_dirs=self.rpath_filter_dirs)

            # actual installation of the extension
            if install:
                try:
                    ext.install_extension_substep("pre_install_extension")
                    with self.module_generator.start_module_creation():
                        txt = ext.install_extension_substep("install_extension")
                    if txt:
                        self.module_extra_extensions += txt
                    ext.install_extension_substep("post_install_extension")
                finally:
                    if not self.dry_run:
                        ext_duration = datetime.now() - start_time
                        if ext_duration.total_seconds() >= 1:
                            print_msg("\t... (took %s)", time2str(ext_duration), log=self.log, silent=self.silent)
                        elif self.logdebug or build_option('trace'):
                            print_msg("\t... (took < 1 sec)", log=self.log, silent=self.silent)

            self.update_exts_progress_bar(progress_info, progress_size=1)

            run_hook(SINGLE_EXTENSION, self.hooks, post_step_hook=True, args=[ext])

    def install_extensions_parallel(self, install=True):
        """
        Install extensions in parallel.

        :param install: actually install extensions, don't just prepare environment for installing
        """
        self.log.info("Installing extensions in parallel...")

        thread_pool = ThreadPoolExecutor(max_workers=self.cfg['parallel'])

        running_exts = []
        installed_ext_names = []

        all_ext_names = [x['name'] for x in self.exts_all]
        self.log.debug("List of names of all extensions: %s", all_ext_names)

        # take into account that some extensions may be installed already
        to_install_ext_names = [x.name for x in self.ext_instances]
        installed_ext_names = [n for n in all_ext_names if n not in to_install_ext_names]

        exts_cnt = len(all_ext_names)
        exts_queue = self.ext_instances[:]

        def update_exts_progress_bar_helper(running_exts, progress_size):
            """Helper function to update extensions progress bar."""
            running_exts_cnt = len(running_exts)
            if running_exts_cnt > 1:
                progress_info = "Installing %d extensions" % running_exts_cnt
            elif running_exts_cnt == 1:
                progress_info = "Installing extension "
            else:
                progress_info = "Not installing extensions (yet)"

            if running_exts_cnt:
                progress_info += " (%d/%d done): " % (len(installed_ext_names), exts_cnt)
                progress_info += ', '.join(e.name for e in running_exts)

            self.update_exts_progress_bar(progress_info, progress_size=progress_size)

        while exts_queue or running_exts:

            # always go back to original work dir to avoid running stuff from a dir that no longer exists
            change_dir(self.orig_workdir)

            # check for extension installations that have completed
            if running_exts:
                self.log.info(f"Checking for completed extension installations ({len(running_exts)} running)...")
                for ext in running_exts[:]:
<<<<<<< HEAD
                    if self.dry_run or ext.async_cmd_check():
                        self.log.info("Installation of %s completed!", ext.name)
                        ext.install_extension_substep("post_install_extension")
                        running_exts.remove(ext)
                        installed_ext_names.append(ext.name)
                        update_exts_progress_bar_helper(running_exts, 1)
=======
                    if self.dry_run or ext.async_cmd_task.done():
                        res = ext.async_cmd_task.result()
                        if res.exit_code == 0:
                            self.log.info(f"Installation of extension {ext.name} completed!")
                            # run post-install method for extension from same working dir as installation of extension
                            cwd = change_dir(res.work_dir)
                            ext.postrun()
                            change_dir(cwd)
                            running_exts.remove(ext)
                            installed_ext_names.append(ext.name)
                            update_exts_progress_bar_helper(running_exts, 1)
                        else:
                            raise_run_shell_cmd_error(res)
>>>>>>> e6bb4885
                    else:
                        self.log.debug(f"Installation of extension {ext.name} is still running...")

            # try to start as many extension installations as we can, taking into account number of available cores,
            # but only consider first 100 extensions still in the queue
            max_iter = min(100, len(exts_queue))

            for _ in range(max_iter):

                if not (exts_queue and len(running_exts) < self.cfg['parallel']):
                    break

                # check whether extension at top of the queue is ready to install
                ext = exts_queue.pop(0)

                required_deps = ext.required_deps
                if required_deps is None:
                    pending_deps = None
                    self.log.info("Required dependencies for %s are unknown!", ext.name)
                else:
                    self.log.info("Required dependencies for %s: %s", ext.name, ', '.join(required_deps))
                    pending_deps = [x for x in required_deps if x not in installed_ext_names]
                    self.log.info("Missing required dependencies for %s: %s", ext.name, ', '.join(pending_deps))

                # if required dependencies could not be determined, wait until all preceding extensions are installed
                if pending_deps is None:
                    if running_exts:
                        # add extension back at top of the queue,
                        # since we need to preverse installation order of extensions;
                        # break out of for loop since there is no point to keep checking
                        # until running installations have been completed
                        exts_queue.insert(0, ext)
                        break
                    else:
                        pending_deps = []

                if self.dry_run:
                    tup = (ext.name, ext.version, ext.__class__.__name__)
                    msg = "\n* installing extension %s %s using '%s' easyblock\n" % tup
                    self.dry_run_msg(msg)
                    running_exts.append(ext)

                # if some of the required dependencies are not installed yet, requeue this extension
                elif pending_deps:

                    # make sure all required dependencies are actually going to be installed,
                    # to avoid getting stuck in an infinite loop!
                    missing_deps = [x for x in required_deps if x not in all_ext_names]
                    if missing_deps:
                        raise EasyBuildError("Missing required dependencies for %s are not going to be installed: %s",
                                             ext.name, ', '.join(missing_deps))
                    else:
                        self.log.info("Required dependencies missing for extension %s (%s), adding it back to queue...",
                                      ext.name, ', '.join(pending_deps))
                        # purposely adding extension back in the queue at Nth place rather than at the end,
                        # since we assume that the required dependencies will be installed soon...
                        exts_queue.insert(max_iter, ext)

                else:
                    tup = (ext.name, ext.version or '')
                    print_msg("starting installation of extension %s %s..." % tup, silent=self.silent, log=self.log)

                    # don't reload modules for toolchain, there is no need since they will be loaded already;
                    # the (fake) module for the parent software gets loaded before installing extensions
                    ext.toolchain.prepare(onlymod=self.cfg['onlytcmod'], silent=True, loadmod=False,
                                          rpath_filter_dirs=self.rpath_filter_dirs)
                    if install:
<<<<<<< HEAD
                        ext.install_extension_substep("pre_install_extension")
                        ext.install_extension_substep("install_extension_async")
=======
                        ext.prerun()
                        ext.async_cmd_task = ext.run_async(thread_pool)
>>>>>>> e6bb4885
                        running_exts.append(ext)
                        self.log.info(f"Started installation of extension {ext.name} in the background...")
                        update_exts_progress_bar_helper(running_exts, 0)

            # print progress info after every iteration (unless that info is already shown via progress bar)
            if not show_progress_bars():
                msg = "%d out of %d extensions installed (%d queued, %d running: %s)"
                installed_cnt, queued_cnt, running_cnt = len(installed_ext_names), len(exts_queue), len(running_exts)
                if running_cnt <= 3:
                    running_ext_names = ', '.join(x.name for x in running_exts)
                else:
                    running_ext_names = ', '.join(x.name for x in running_exts[:3]) + ", ..."
                print_msg(msg % (installed_cnt, exts_cnt, queued_cnt, running_cnt, running_ext_names), log=self.log)

        thread_pool.shutdown()

    #
    # MISCELLANEOUS UTILITY FUNCTIONS
    #

    @property
    def start_dir(self):
        """Start directory in build directory"""
        return self.cfg['start_dir']

    def guess_start_dir(self):
        """
        Return the directory where to start the whole configure/make/make install cycle from
        - typically self.src[0]['finalpath']
        - start_dir option
        -- if abspath: use that
        -- else, treat it as subdir for regular procedure
        """
        start_dir = ''
        # do not use the specified 'start_dir' when running as --module-only as
        # the directory will not exist (extract_step is skipped)
        if self.start_dir and not build_option('module_only'):
            start_dir = self.start_dir

        if not os.path.isabs(start_dir):
            if len(self.src) > 0 and not self.skip and self.src[0]['finalpath']:
                topdir = self.src[0]['finalpath']
            else:
                topdir = self.builddir

            # during dry run, use subdirectory that would likely result from unpacking
            if self.dry_run and os.path.samefile(topdir, self.builddir):
                topdir = os.path.join(self.builddir, '%s-%s' % (self.name, self.version))
                self.log.info("Modified parent directory of start dir in dry run mode to likely path %s", topdir)
                # make sure start_dir subdir exists (cfr. check below)
                mkdir(os.path.join(topdir, start_dir), parents=True)

            abs_start_dir = os.path.join(topdir, start_dir)
            if topdir.endswith(start_dir) and not os.path.exists(abs_start_dir):
                self.cfg['start_dir'] = topdir
            else:
                if os.path.exists(abs_start_dir):
                    self.cfg['start_dir'] = abs_start_dir
                else:
                    raise EasyBuildError("Specified start dir %s does not exist", abs_start_dir)

        self.log.info("Using %s as start dir", self.cfg['start_dir'])

        change_dir(self.start_dir)
        self.log.debug("Changed to real build directory %s (start_dir)", self.start_dir)

    def check_accepted_eula(self, name=None, more_info=None):
        """Check whether EULA for this software is accepted in current EasyBuild configuration."""

        if name is None:
            name = self.name

        accepted_eulas = build_option('accept_eula_for') or []
        if self.cfg['accept_eula'] or name in accepted_eulas or any(re.match(x, name) for x in accepted_eulas):
            self.log.info("EULA for %s is accepted", name)
        else:
            error_lines = [
                "The End User License Agreement (EULA) for %(name)s is currently not accepted!",
            ]
            if more_info:
                error_lines.append("(see %s for more information)" % more_info)

            error_lines.extend([
                "You should either:",
                "- add --accept-eula-for=%(name)s to the 'eb' command;",
                "- update your EasyBuild configuration to always accept the EULA for %(name)s;",
                "- add 'accept_eula = True' to the easyconfig file you are using;",
                '',
            ])
            raise EasyBuildError('\n'.join(error_lines) % {'name': name})

    def handle_iterate_opts(self):
        """Handle options relevant during iterated part of build/install procedure."""

        # if we were iterating already, bump iteration index
        if self.cfg.iterating:
            self.log.info("Done with iteration #%d!", self.iter_idx)
            self.iter_idx += 1

        # disable templating in this function, since we're messing about with values in self.cfg
        with self.cfg.disable_templating():

            # start iterative mode (only need to do this once)
            if self.iter_idx == 0:
                self.cfg.start_iterating()

            # handle configure/build/install options that are specified as lists (+ perhaps builddependencies)
            # set first element to be used, keep track of list in self.iter_opts
            # only needs to be done during first iteration, since after that the options won't be lists anymore
            if self.iter_idx == 0:
                # keep track of list, supply first element as first option to handle
                for opt in self.cfg.iterate_options:
                    self.iter_opts[opt] = self.cfg[opt]  # copy
                    self.log.debug("Found list for %s: %s", opt, self.iter_opts[opt])

            if self.iter_opts:
                print_msg("starting iteration #%s ..." % self.iter_idx, log=self.log, silent=self.silent)
                self.log.info("Current iteration index: %s", self.iter_idx)

            # pop first element from all iterative easyconfig parameters as next value to use
            for opt in self.iter_opts:
                if len(self.iter_opts[opt]) > self.iter_idx:
                    self.cfg[opt] = self.iter_opts[opt][self.iter_idx]
                else:
                    self.cfg[opt] = ''  # empty list => empty option as next value
                self.log.debug("Next value for %s: %s" % (opt, str(self.cfg[opt])))

            # re-generate template values, which may be affected by changed parameters we're iterating over
            self.cfg.generate_template_values()

    def post_iter_step(self):
        """Restore options that were iterated over"""
        # disable templating, since we're messing about with values in self.cfg
        with self.cfg.disable_templating():
            for opt in self.iter_opts:
                self.cfg[opt] = self.iter_opts[opt]

                # also need to take into account extensions, since those were iterated over as well
                for ext in self.ext_instances:
                    ext.cfg[opt] = self.iter_opts[opt]

                self.log.debug("Restored value of '%s' that was iterated over: %s", opt, self.cfg[opt])

            self.cfg.stop_iterating()

    def det_iter_cnt(self):
        """Determine iteration count based on configure/build/install options that may be lists."""
        # Using get_ref to avoid resolving templates as their required attributes may not be available yet
        iter_opt_counts = [len(self.cfg.get_ref(opt)) for opt in ITERATE_OPTIONS
                           if opt not in ['builddependencies'] and isinstance(self.cfg.get_ref(opt), (list, tuple))]

        # we need to take into account that builddependencies is always a list
        # we're only iterating over it if it's a list of lists
        builddeps = self.cfg['builddependencies']
        if all(isinstance(x, list) for x in builddeps):
            iter_opt_counts.append(len(builddeps))

        iter_cnt = max([1] + iter_opt_counts)
        self.log.info("Number of iterations to perform for central part of installation procedure: %s", iter_cnt)

        return iter_cnt

    def set_parallel(self):
        """Set 'parallel' easyconfig parameter to determine how many cores can/should be used for parallel builds."""
        # set level of parallelism for build
        par = build_option('parallel')
        cfg_par = self.cfg['parallel']
        if cfg_par is None:
            self.log.debug("Desired parallelism specified via 'parallel' build option: %s", par)
        elif par is None:
            par = cfg_par
            self.log.debug("Desired parallelism specified via 'parallel' easyconfig parameter: %s", par)
        else:
            par = min(int(par), int(cfg_par))
            self.log.debug("Desired parallelism: minimum of 'parallel' build option/easyconfig parameter: %s", par)

        par = det_parallelism(par, maxpar=self.cfg['maxparallel'])
        self.log.info("Setting parallelism: %s" % par)
        self.cfg['parallel'] = par

    def remove_module_file(self):
        """Remove module file (if it exists), and check for ghost installation directory (and deal with it)."""

        if os.path.exists(self.mod_filepath):
            # if installation directory used by module file differs from the one used now,
            # either clean it up to avoid leaving behind a ghost installation, or warn about it
            # (see also https://github.com/easybuilders/easybuild-framework/issues/3026)
            old_installdir = self.module_generator.det_installdir(self.mod_filepath)

            if old_installdir is None:
                warning_msg = "Failed to determine installation directory from module file %s" % self.mod_filepath
                warning_msg += ", can't clean up potential ghost installation for %s %s" % (self.name, self.version)
                print_warning(warning_msg)

            elif os.path.exists(old_installdir) and not os.path.samefile(old_installdir, self.installdir):
                if build_option('remove_ghost_install_dirs'):
                    remove_dir(old_installdir)
                    self.log.info("Ghost installation directory %s removed", old_installdir)
                    print_msg("Ghost installation directory %s removed", old_installdir)
                else:
                    print_warning("Likely ghost installation directory detected: %s", old_installdir)

            self.log.info("Removing existing module file %s", self.mod_filepath)
            remove_file(self.mod_filepath)

    def report_test_failure(self, msg_or_error):
        """
        Report a failing test either via an exception or warning depending on ignore-test-failure

        :param msg_or_error: failure description (string value or an EasyBuildError instance)
        """
        if build_option('ignore_test_failure'):
            print_warning("Test failure ignored: " + str(msg_or_error), log=self.log)
        else:
            exception = msg_or_error if isinstance(msg_or_error, EasyBuildError) else EasyBuildError(msg_or_error)
            raise exception

    #
    # STEP FUNCTIONS
    #
    def check_readiness_step(self):
        """
        Verify if all is ok to start build.
        """
        self.set_parallel()

        # check whether modules are loaded
        loadedmods = self.modules_tool.loaded_modules()
        if len(loadedmods) > 0:
            self.log.warning("Loaded modules detected: %s" % loadedmods)

        # check if the application is not loaded at the moment
        (root, env_var) = get_software_root(self.name, with_env_var=True)
        if root:
            raise EasyBuildError("Module is already loaded (%s is set), installation cannot continue.", env_var)

        # create backup of existing module file (if requested)
        if os.path.exists(self.mod_filepath) and build_option('backup_modules'):
            # strip off .lua extension to ensure that Lmod ignores backed up module file
            # Lmod 7.x ignores any files not ending in .lua
            # Lmod 6.x ignores any files that don't have .lua anywhere in the filename
            strip_fn = None
            if isinstance(self.module_generator, ModuleGeneratorLua):
                strip_fn = ModuleGeneratorLua.MODULE_FILE_EXTENSION

            # backups of modules in Tcl syntax should be hidden to avoid that they're shown in 'module avail';
            # backups of modules in Lua syntax do not need to be hidden:
            # since they don't have .lua in the filename Lmod will not pick them up anymore,
            # which is better than hiding them (since --show-hidden still reveals them)
            hidden = isinstance(self.module_generator, ModuleGeneratorTcl)

            # with old Lmod versions, the backup module should also be hidden when using Lua syntax;
            # see https://github.com/easybuilders/easybuild-easyconfigs/issues/9302
            if isinstance(self.module_generator, ModuleGeneratorLua) and isinstance(self.modules_tool, Lmod):
                hidden = LooseVersion(self.modules_tool.version) < LooseVersion('7.0.0')

            self.mod_file_backup = back_up_file(self.mod_filepath, hidden=hidden, strip_fn=strip_fn)
            print_msg("backup of existing module file stored at %s" % self.mod_file_backup, log=self.log)

        # check if main install needs to be skipped
        # - if a current module can be found, skip is ok
        # -- this is potentially very dangerous
        if self.cfg['skip']:
            if self.modules_tool.exist([self.full_mod_name], skip_avail=True)[0]:
                self.skip = True
                self.log.info("Module %s found." % self.full_mod_name)
                self.log.info("Going to skip actual main build and potential existing extensions. Expert only.")
            else:
                self.log.info("No module %s found. Not skipping anything." % self.full_mod_name)

        # remove existing module file under --force (but only if --skip is not used)
        elif build_option('force') or build_option('rebuild'):
            self.remove_module_file()

    def fetch_step(self, skip_checksums=False):
        """Fetch source files and patches (incl. extensions)."""

        # check EasyBuild version
        easybuild_version = self.cfg['easybuild_version']
        if not easybuild_version:
            self.log.warning("Easyconfig does not specify an EasyBuild-version (key 'easybuild_version')! "
                             "Assuming the latest version")
        else:
            if LooseVersion(easybuild_version) < VERSION:
                self.log.warning("EasyBuild-version %s is older than the currently running one. Proceed with caution!",
                                 easybuild_version)
            elif LooseVersion(easybuild_version) > VERSION:
                raise EasyBuildError("EasyBuild-version %s is newer than the currently running one. Aborting!",
                                     easybuild_version)

        start_progress_bar(PROGRESS_BAR_DOWNLOAD_ALL, self.cfg.count_files())

        if self.dry_run:

            self.dry_run_msg("Available download URLs for sources/patches:")
            if self.cfg['source_urls']:
                for source_url in self.cfg['source_urls']:
                    self.dry_run_msg("  * %s/$source", source_url)
            else:
                self.dry_run_msg('(none)')

            # actual list of sources is printed via _obtain_file_dry_run method
            self.dry_run_msg("\nList of sources:")

        # fetch sources
        if self.cfg['sources']:
            self.fetch_sources(self.cfg['sources'], checksums=self.cfg['checksums'])
        else:
            self.log.info('no sources provided')

        if self.dry_run:
            # actual list of patches is printed via _obtain_file_dry_run method
            self.dry_run_msg("\nList of patches:")

        # fetch patches
        if self.cfg['patches'] + self.cfg['postinstallpatches']:
            if self.cfg['checksums'] and isinstance(self.cfg['checksums'], (list, tuple)):
                # if checksums are provided as a list, first entries are assumed to be for sources
                patches_checksums = self.cfg['checksums'][len(self.cfg['sources']):]
            else:
                patches_checksums = self.cfg['checksums']
            self.fetch_patches(checksums=patches_checksums)
        else:
            self.log.info('no patches provided')
            if self.dry_run:
                self.dry_run_msg('(none)')

        # compute checksums for all source and patch files
        if not (skip_checksums or self.dry_run):
            for fil in self.src + self.patches:
                # report both MD5 and SHA256 checksums, since both are valid default checksum types
                for checksum_type in [CHECKSUM_TYPE_MD5, CHECKSUM_TYPE_SHA256]:
                    fil[checksum_type] = compute_checksum(fil['path'], checksum_type=checksum_type)
                    self.log.info("%s checksum for %s: %s", checksum_type, fil['path'], fil[checksum_type])

        # trace output for sources & patches
        if self.src:
            trace_msg("sources:")
            for src in self.src:
                msg = src['path']
                if CHECKSUM_TYPE_SHA256 in src:
                    msg += " [SHA256: %s]" % src[CHECKSUM_TYPE_SHA256]
                trace_msg(msg)
        if self.patches:
            trace_msg("patches:")
            for patch in self.patches:
                msg = patch['path']
                if CHECKSUM_TYPE_SHA256 in patch:
                    msg += " [SHA256: %s]" % patch[CHECKSUM_TYPE_SHA256]
                trace_msg(msg)

        # fetch extensions
        if self.cfg.get_ref('exts_list'):
            self.exts = self.collect_exts_file_info(fetch_files=True, verify_checksums=not skip_checksums)

        # create parent dirs in install and modules path already
        # this is required when building in parallel
        mod_symlink_paths = ActiveMNS().det_module_symlink_paths(self.cfg)
        mod_subdir = os.path.dirname(ActiveMNS().det_full_module_name(self.cfg))
        pardirs = [
            self.installdir,
            os.path.join(self.installdir_mod, mod_subdir),
        ]
        for mod_symlink_path in mod_symlink_paths:
            pardirs.append(os.path.join(install_path('mod'), mod_symlink_path, mod_subdir))

        # skip directory creation if pre-create-installdir is set to False
        if build_option('pre_create_installdir'):
            self.log.info("Checking dirs that need to be created: %s" % pardirs)
            for pardir in pardirs:
                mkdir(pardir, parents=True)
        else:
            self.log.info("Skipped installation dirs check per user request")

        stop_progress_bar(PROGRESS_BAR_DOWNLOAD_ALL)

    def checksum_step(self):
        """Verify checksum of sources and patches, if a checksum is available."""
        for fil in self.src + self.patches:
            if self.dry_run:
                # dry run mode: only report checksums, don't actually verify them
                filename = os.path.basename(fil['path'])
                expected_checksum = fil['checksum'] or '(none)'
                self.dry_run_msg("* expected checksum for %s: %s", filename, expected_checksum)
            else:
                if verify_checksum(fil['path'], fil['checksum']):
                    self.log.info("Checksum verification for %s using %s passed." % (fil['path'], fil['checksum']))
                elif build_option('ignore_checksums'):
                    print_warning("Ignoring failing checksum verification for %s" % fil['name'])
                else:
                    raise EasyBuildError("Checksum verification for %s using %s failed.", fil['path'], fil['checksum'])

    def check_checksums_for(self, ent, sub='', source_cnt=None):
        """
        Utility method: check whether SHA256 checksums for all sources/patches are available, for given entity
        """
        ec_fn = os.path.basename(self.cfg.path)
        checksum_issues = []

        sources = ent.get('sources', [])
        patches = ent.get('patches', [])
        checksums = ent.get('checksums', [])
        # Single source should be re-wrapped as a list, and checksums with it
        if isinstance(sources, dict):
            sources = [sources]
        if isinstance(checksums, str):
            checksums = [checksums]

        if not checksums:
            checksums_from_json = self.get_checksums_from_json()
            # recreate a list of checksums. If each filename is found, the generated list of checksums should match
            # what is expected in list format
            for fn in sources + patches:
                # if the filename is a tuple, the actual source file name is the first element
                if isinstance(fn, tuple):
                    fn = fn[0]
                # if the filename is a dict, the actual source file name is the "filename" element
                if isinstance(fn, dict):
                    fn = fn["filename"]
                if fn in checksums_from_json.keys():
                    checksums += [checksums_from_json[fn]]

        if source_cnt is None:
            source_cnt = len(sources)
        patch_cnt, checksum_cnt = len(patches), len(checksums)

        if (source_cnt + patch_cnt) != checksum_cnt:
            if sub:
                sub = "%s in %s" % (sub, ec_fn)
            else:
                sub = "in %s" % ec_fn
            msg = "Checksums missing for one or more sources/patches %s: " % sub
            msg += "found %d sources + %d patches " % (source_cnt, patch_cnt)
            msg += "vs %d checksums" % checksum_cnt
            checksum_issues.append(msg)

        for fn, checksum in zip(sources + patches, checksums):

            # a checksum may be specified as a dictionary which maps filename to actual checksum
            # for example when different source files are used for different CPU architectures
            if isinstance(checksum, dict):
                checksums_to_check = checksum.values()
            else:
                checksums_to_check = [checksum]

            for checksum in checksums_to_check:
                # take into account that we may encounter a tuple of valid SHA256 checksums
                # (see https://github.com/easybuilders/easybuild-framework/pull/2958)
                if isinstance(checksum, tuple):
                    # 1st tuple item may indicate checksum type, must be SHA256 or else it's blatently ignored here
                    if len(checksum) == 2 and checksum[0] == CHECKSUM_TYPE_SHA256:
                        valid_checksums = (checksum[1],)
                    else:
                        valid_checksums = checksum
                else:
                    valid_checksums = (checksum,)

                non_sha256_checksums = [c for c in valid_checksums if not is_sha256_checksum(c)]
                if non_sha256_checksums:
                    if all(c is None for c in non_sha256_checksums):
                        print_warning("Found %d None checksum value(s), please make sure this is intended!" %
                                      len(non_sha256_checksums))
                    else:
                        msg = "Non-SHA256 checksum(s) found for %s: %s" % (fn, valid_checksums)
                        checksum_issues.append(msg)

        return checksum_issues

    def check_checksums(self):
        """
        Check whether a SHA256 checksum is available for all sources & patches (incl. extensions).

        :return: list of strings describing checksum issues (missing checksums, wrong checksum type, etc.)
        """
        checksum_issues = []

        # check whether a checksum if available for every source + patch
        checksum_issues.extend(self.check_checksums_for(self.cfg))

        # also check checksums for extensions
        for ext in self.cfg['exts_list']:
            # just skip extensions for which only a name is specified
            # those are just there to check for things that are in the "standard library"
            if not isinstance(ext, str):
                ext_name = ext[0]
                # take into account that extension may be a 2-tuple with just name/version
                ext_opts = ext[2] if len(ext) == 3 else {}
                # only a single source per extension is supported (see source_tmpl)
                res = self.check_checksums_for(ext_opts, sub="of extension %s" % ext_name, source_cnt=1)
                checksum_issues.extend(res)

        return checksum_issues

    def extract_step(self):
        """
        Unpack the source files.
        """
        for src in self.src:
            self.log.info("Unpacking source %s" % src['name'])
            srcdir = extract_file(src['path'], self.builddir, cmd=src['cmd'],
                                  extra_options=self.cfg['unpack_options'], change_into_dir=False)
            change_dir(srcdir)
            if srcdir:
                self.src[self.src.index(src)]['finalpath'] = srcdir
            else:
                raise EasyBuildError("Unpacking source %s failed", src['name'])

    def patch_step(self, beginpath=None, patches=None):
        """
        Apply the patches
        """
        if patches is None:
            # if no patches are specified, use all non-post-install patches
            patches = [p for p in self.patches if not p['postinstall']]

        for patch in patches:
            self.log.info("Applying patch %s" % patch['name'])
            trace_msg("applying patch %s" % patch['name'])

            # patch source at specified index (first source if not specified)
            srcind = patch.get('source', 0)
            # if patch level is specified, use that (otherwise let apply_patch derive patch level)
            level = patch.get('level', None)
            # determine suffix of source path to apply patch in (if any)
            srcpathsuffix = patch.get('sourcepath', patch.get('copy', ''))
            # determine whether 'patch' file should be copied rather than applied
            copy_patch = 'copy' in patch and 'sourcepath' not in patch

            self.log.debug("Source index: %s; patch level: %s; source path suffix: %s; copy patch: %s",
                           srcind, level, srcpathsuffix, copy)

            if beginpath is None:
                try:
                    beginpath = self.src[srcind]['finalpath']
                    self.log.debug("Determine begin path for patch %s: %s" % (patch['name'], beginpath))
                except IndexError as err:
                    raise EasyBuildError("Can't apply patch %s to source at index %s of list %s: %s",
                                         patch['name'], srcind, self.src, err)
            else:
                self.log.debug("Using specified begin path for patch %s: %s" % (patch['name'], beginpath))

            # detect partial overlap between paths
            src = os.path.abspath(weld_paths(beginpath, srcpathsuffix))
            self.log.debug("Applying patch %s in path %s", patch, src)

            apply_patch(patch['path'], src, copy=copy_patch, level=level)

    def prepare_step(self, start_dir=True, load_tc_deps_modules=True):
        """
        Pre-configure step. Set's up the builddir just before starting configure

        :param start_dir: guess start directory based on unpacked sources
        :param load_tc_deps_modules: load modules for toolchain and dependencies in build environment
        """
        if self.dry_run:
            self.dry_run_msg("Defining build environment, based on toolchain (options) and specified dependencies...\n")

        # clean environment, undefine any unwanted environment variables that may be harmful
        self.cfg['unwanted_env_vars'] = env.unset_env_vars(self.cfg['unwanted_env_vars'])

        # list of paths to include in RPATH filter;
        # only include builddir if we're not building in installation directory
        self.rpath_filter_dirs = [tempfile.gettempdir()]
        if not self.build_in_installdir:
            self.rpath_filter_dirs.append(self.builddir)

        self.rpath_include_dirs = []

        # If we have override directories for RPATH, insert them first.
        # This means they override all other options (including the installation itself).
        if build_option('rpath_override_dirs') is not None:
            # make sure we have a list
            rpath_overrides = build_option('rpath_override_dirs')
            if isinstance(rpath_overrides, str):
                rpath_override_dirs = rpath_overrides.split(':')
                # Filter out any empty values
                rpath_override_dirs = list(filter(None, rpath_override_dirs))
                _log.debug("Converted RPATH override directories ('%s') to a list of paths: %s" % (rpath_overrides,
                                                                                                   rpath_override_dirs))
                for path in rpath_override_dirs:
                    if not os.path.isabs(path):
                        raise EasyBuildError(
                            "Path used in rpath_override_dirs is not an absolute path: %s", path)
            else:
                raise EasyBuildError("Value for rpath_override_dirs has invalid type (%s), should be string: %s",
                                     type(rpath_overrides), rpath_overrides)
            self.rpath_include_dirs.extend(rpath_override_dirs)

        # always include '<installdir>/lib', '<installdir>/lib64', $ORIGIN, $ORIGIN/../lib and $ORIGIN/../lib64
        # $ORIGIN will be resolved by the loader to be the full path to the executable or shared object
        # see also https://linux.die.net/man/8/ld-linux;
        self.rpath_include_dirs.extend([
            os.path.join(self.installdir, 'lib'),
            os.path.join(self.installdir, 'lib64'),
            '$ORIGIN',
            '$ORIGIN/../lib',
            '$ORIGIN/../lib64',
        ])

        if self.iter_idx > 0:
            # reset toolchain for iterative runs before preparing it again
            self.toolchain.reset()

        # if active module naming scheme involves any top-level directories in the hierarchy (e.g. Core/ in HMNS)
        # make sure they are included in $MODULEPATH such that loading of dependencies (with short module names) works
        # https://github.com/easybuilders/easybuild-framework/issues/2186
        init_modpaths = ActiveMNS().det_init_modulepaths(self.cfg)
        curr_modpaths = curr_module_paths()
        for init_modpath in init_modpaths:
            full_mod_path = os.path.join(self.installdir_mod, init_modpath)
            if os.path.exists(full_mod_path) and full_mod_path not in curr_modpaths:
                self.modules_tool.prepend_module_path(full_mod_path)

        # prepare toolchain: load toolchain module and dependencies, set up build environment
        self.toolchain.prepare(self.cfg['onlytcmod'], deps=self.cfg.dependencies(), silent=self.silent,
                               loadmod=load_tc_deps_modules, rpath_filter_dirs=self.rpath_filter_dirs,
                               rpath_include_dirs=self.rpath_include_dirs)

        # keep track of environment variables that were tweaked and need to be restored after environment got reset
        # $TMPDIR may be tweaked for OpenMPI 2.x, which doesn't like long $TMPDIR paths...
        self.tweaked_env_vars = {}
        for var in ['TMPDIR']:
            if os.environ.get(var) != self.initial_environ.get(var):
                self.tweaked_env_vars[var] = os.environ.get(var)
                self.log.info("Found tweaked value for $%s: %s (was: %s)",
                              var, self.tweaked_env_vars[var], self.initial_environ[var])

        # handle allowed system dependencies
        for (name, version) in self.cfg['allow_system_deps']:
            # root is set to name, not an actual path
            env.setvar(get_software_root_env_var_name(name), name)
            # version is expected to be something that makes sense
            env.setvar(get_software_version_env_var_name(name), version)

        extra_modules = build_option('extra_modules')
        if extra_modules:
            self.log.info("Loading extra modules: %s", extra_modules)
            self.modules_tool.load(extra_modules)

        # Setup CUDA cache if required. If we don't do this, CUDA will use the $HOME for its cache files
        if get_software_root('CUDA') or get_software_root('CUDAcore'):
            self.set_up_cuda_cache()

        # guess directory to start configure/build/install process in, and move there
        if start_dir:
            self.guess_start_dir()

    def configure_step(self):
        """Configure build  (abstract method)."""
        raise NotImplementedError

    def build_step(self):
        """Build software  (abstract method)."""
        raise NotImplementedError

    def test_step(self):
        """Run unit tests provided by software (if any)."""
        unit_test_cmd = self.cfg['runtest']
        if unit_test_cmd:
            self.log.debug(f"Trying to execute {unit_test_cmd} as a command for running unit tests...")
            res = run_shell_cmd(unit_test_cmd)
            return res.output

    def _test_step(self):
        """Run the test_step and handles failures"""
        try:
            self.test_step()
        except RunShellCmdError as err:
            err.print()
            ec_path = os.path.basename(self.cfg.path)
            error_msg = f"shell command '{err.cmd_name} ...' failed in test step for {ec_path}"
            self.report_test_failure(error_msg)

    def stage_install_step(self):
        """
        Install in a stage directory before actual installation.
        """
        pass

    def install_step(self):
        """Install built software (abstract method)."""
        raise NotImplementedError

    def init_ext_instances(self):
        """
        Create class instances for all extensions.
        """
        exts_list = self.cfg.get_ref('exts_list')

        # early exit if there are no extensions
        if not exts_list:
            return

        self.ext_instances = []
        exts_classmap = self.cfg['exts_classmap']

        # self.exts may already be populated at this point through collect_exts_file_info;
        # if it's not, we do it lightweight here, by skipping fetching of the files;
        # information on location of source/patch files will be lacking in that case (but that should be fine)
        if exts_list and not self.exts:
            self.exts = self.collect_exts_file_info(fetch_files=False, verify_checksums=False)

        # obtain name and module path for default extention class
        exts_defaultclass = self.cfg['exts_defaultclass']
        if isinstance(exts_defaultclass, str):
            # proper way: derive module path from specified class name
            default_class = exts_defaultclass
            default_class_modpath = get_module_path(default_class, generic=True)
        else:
            error_msg = "Improper default extension class specification, should be string: %s (%s)"
            raise EasyBuildError(error_msg, exts_defaultclass, type(exts_defaultclass))

        exts_cnt = len(self.exts)

        self.update_exts_progress_bar("creating internal datastructures for extensions")

        for idx, ext in enumerate(self.exts):
            ext_name = ext['name']
            self.log.debug("Creating class instance for extension %s...", ext_name)

            # if a specific easyblock is specified for this extension, honor it;
            # just passing this to get_easyblock_class is sufficient
            easyblock = ext.get('easyblock', None)
            if easyblock:
                class_name = easyblock
                mod_path = get_module_path(class_name)
            else:
                class_name = encode_class_name(ext_name)
                mod_path = get_module_path(class_name, generic=False)

            cls, inst = None, None

            # try instantiating extension-specific class, or honor specified easyblock
            try:
                # no error when importing class fails, in case we run into an existing easyblock
                # with a similar name (e.g., Perl Extension 'GO' vs 'Go' for which 'EB_Go' is available)
                cls = get_easyblock_class(easyblock, name=ext_name, error_on_failed_import=False,
                                          error_on_missing_easyblock=False)

                self.log.debug("Obtained class %s for extension %s", cls, ext_name)
                if cls is not None:
                    # make sure that this easyblock can be used to install extensions
                    if not issubclass(cls, Extension):
                        raise EasyBuildError("%s easyblock can not be used to install extensions!", cls.__name__)

                    inst = cls(self, ext)
            except (ImportError, NameError) as err:
                self.log.debug("Failed to use extension-specific class for extension %s: %s", ext_name, err)

            # alternative attempt: use class specified in class map (if any)
            if inst is None and ext_name in exts_classmap:
                class_name = exts_classmap[ext_name]
                mod_path = get_module_path(class_name)
                try:
                    cls = get_class_for(mod_path, class_name)
                    self.log.debug("Obtained class %s for extension %s from exts_classmap", cls, ext_name)
                    inst = cls(self, ext)
                except Exception as err:
                    raise EasyBuildError("Failed to load specified class %s (from %s) specified via exts_classmap "
                                         "for extension %s: %s",
                                         class_name, mod_path, ext_name, err)

            # fallback attempt: use default class
            if inst is None:
                try:
                    cls = get_class_for(default_class_modpath, default_class)
                    self.log.debug("Obtained class %s for installing extension %s", cls, ext_name)
                    inst = cls(self, ext)
                    self.log.debug("Installing extension %s with default class %s (from %s)",
                                   ext_name, default_class, default_class_modpath)
                except (ImportError, NameError) as err:
                    raise EasyBuildError("Also failed to use default class %s from %s for extension %s: %s, giving up",
                                         default_class, default_class_modpath, ext_name, err)
            else:
                self.log.debug("Installing extension %s with class %s (from %s)", ext_name, class_name, mod_path)

            self.ext_instances.append(inst)
            pbar_label = "creating internal datastructures for extensions "
            pbar_label += "(%d/%d done)" % (idx + 1, exts_cnt)
            self.update_exts_progress_bar(pbar_label)

    def update_exts_progress_bar(self, info, progress_size=0, total=None):
        """
        Update extensions progress bar with specified info and amount of progress made
        """
        update_progress_bar(PROGRESS_BAR_EXTENSIONS, label=info, progress_size=progress_size, total=total)

    def extensions_step(self, fetch=False, install=True):
        """
        After make install, run this.
        - only if variable len(exts_list) > 0
        - optionally: load module that was just created using temp module file
        - find source for extensions, in 'extensions' (and 'packages' for legacy reasons)
        - run extra_extensions
        """
        if not self.cfg.get_ref('exts_list'):
            self.log.debug("No extensions in exts_list")
            return

        # load fake module
        fake_mod_data = None
        if install and not self.dry_run:

            # load modules for build dependencies as extra modules
            build_dep_mods = [dep['short_mod_name'] for dep in self.cfg.dependencies(build_only=True)]

            fake_mod_data = self.load_fake_module(purge=True, extra_modules=build_dep_mods)

        start_progress_bar(PROGRESS_BAR_EXTENSIONS, len(self.cfg['exts_list']))

        self.prepare_for_extensions()

        if fetch:
            self.update_exts_progress_bar("fetching extension sources/patches")
            self.exts = self.collect_exts_file_info(fetch_files=True)

        self.exts_all = self.exts[:]  # retain a copy of all extensions, regardless of filtering/skipping

        # actually install extensions
        if install:
            self.log.info("Installing extensions")

        # we really need a default class
        if not self.cfg['exts_defaultclass'] and fake_mod_data:
            self.clean_up_fake_module(fake_mod_data)
            raise EasyBuildError("ERROR: No default extension class set for %s", self.name)

        self.init_ext_instances()

        if self.skip:
            self.skip_extensions()

        self.install_all_extensions(install=install)

        # cleanup (unload fake module, remove fake module dir)
        if fake_mod_data:
            self.clean_up_fake_module(fake_mod_data)

        stop_progress_bar(PROGRESS_BAR_EXTENSIONS, visible=False)

    def package_step(self):
        """Package installed software (e.g., into an RPM), if requested, using selected package tool."""

        if build_option('package'):

            pkgtype = build_option('package_type')
            pkgdir_dest = os.path.abspath(package_path())
            opt_force = build_option('force') or build_option('rebuild')

            self.log.info("Generating %s package in %s", pkgtype, pkgdir_dest)
            pkgdir_src = package(self)

            mkdir(pkgdir_dest)

            for src_file in glob.glob(os.path.join(pkgdir_src, "*.%s" % pkgtype)):
                dest_file = os.path.join(pkgdir_dest, os.path.basename(src_file))
                if os.path.exists(dest_file) and not opt_force:
                    raise EasyBuildError("Unable to copy package %s to %s (already exists).", src_file, dest_file)
                else:
                    copy_file(src_file, pkgdir_dest)
                    self.log.info("Copied package %s to %s", src_file, pkgdir_dest)

        else:
            self.log.info("Skipping package step (not enabled)")

    def fix_shebang(self):
        """Fix shebang lines for specified files."""

        env_for_shebang = build_option('env_for_shebang')
        sysroot = build_option('sysroot')
        if sysroot and not env_for_shebang.startswith(sysroot):
            env_for_shebang = os.path.join(sysroot, env_for_shebang.lstrip('/'))
        if os.path.exists(env_for_shebang.split(' ')[0]):
            self.log.info("Path to 'env' command to use in patched shebang lines: %s", env_for_shebang)
        else:
            raise EasyBuildError("Path to 'env' command to use in shebang lines does not exist: %s", env_for_shebang)

        for lang in ['bash', 'perl', 'python']:
            shebang_regex = re.compile(r'^#![ ]*.*[/ ]%s.*' % lang)
            fix_shebang_for = self.cfg['fix_%s_shebang_for' % lang]
            if fix_shebang_for:
                if isinstance(fix_shebang_for, str):
                    fix_shebang_for = [fix_shebang_for]

                shebang = '#!%s %s' % (env_for_shebang, lang)
                for glob_pattern in fix_shebang_for:
                    paths = glob.glob(os.path.join(self.installdir, glob_pattern))
                    self.log.info("Fixing '%s' shebang to '%s' for files that match '%s': %s",
                                  lang, shebang, glob_pattern, paths)
                    for path in paths:
                        # check whether file should be patched by checking whether it has a shebang we want to tweak;
                        # this also helps to skip binary files we may be hitting (but only with Python 3)
                        if os.path.isdir(path):
                            self.log.debug("Skipping shebang fix for directory '%s'", path)
                            continue

                        try:
                            contents = read_file(path, mode='r')
                            should_patch = shebang_regex.match(contents)
                        except (TypeError, UnicodeDecodeError):
                            should_patch = False
                            contents = None

                        # if an existing shebang is found, patch it
                        if should_patch:
                            contents = shebang_regex.sub(shebang, contents)
                            write_file(path, contents)

                        # if no shebang is present at all, add one (but only for non-binary files!)
                        elif contents is not None and not is_binary(contents) and not contents.startswith('#!'):
                            self.log.info("The file '%s' doesn't have any shebang present, inserting it as first line.",
                                          path)
                            contents = shebang + '\n' + contents
                            write_file(path, contents)

    def run_post_install_commands(self, commands=None):
        """
        Run post install commands that are specified via 'postinstallcmds' easyconfig parameter.
        """
        if commands is None:
            commands = self.cfg['postinstallcmds']

        if commands:
            self.log.debug(f"Specified post install commands: {commands}")

            # make sure we have a list of commands
            if not isinstance(commands, (list, tuple)):
                error_msg = f"Invalid value for 'postinstallcmds', should be list or tuple of strings: {commands}"
                raise EasyBuildError(error_msg)

            for cmd in commands:
                if not isinstance(cmd, str):
                    raise EasyBuildError(f"Invalid element in 'postinstallcmds', not a string: {cmd}")
                run_shell_cmd(cmd)

    def apply_post_install_patches(self, patches=None):
        """
        Apply post-install patch files that are specified via the 'postinstallpatches' easyconfig parameter.
        """
        if patches is None:
            patches = [p for p in self.patches if p['postinstall']]

        self.log.debug("Post-install patches to apply: %s", patches)
        if patches:
            # self may be inherited from the Bundle easyblock and that patch_step is a no-op
            # To allow postinstallpatches for Bundle, and derived, easyblocks we directly call EasyBlock.patch_step
            EasyBlock.patch_step(self, beginpath=self.installdir, patches=patches)

    def print_post_install_messages(self):
        """
        Print post-install messages that are specified via the 'postinstallmsgs' easyconfig parameter.
        """
        msgs = self.cfg['postinstallmsgs'] or []
        for msg in msgs:
            print_msg(msg, log=self.log)

    def post_install_step(self):
        """
        Do some postprocessing
        - run post install commands if any were specified
        """

        lib_dir = os.path.join(self.installdir, 'lib')
        lib64_dir = os.path.join(self.installdir, 'lib64')

        # GCC linker searches system /lib64 path before the $LIBRARY_PATH paths.
        # However for each <dir> in $LIBRARY_PATH (where <dir> is often <prefix>/lib) it searches <dir>/../lib64 first.
        # So we create <prefix>/lib64 as a symlink to <prefix>/lib to make it prefer EB installed libraries.
        # See https://github.com/easybuilders/easybuild-easyconfigs/issues/5776
        if build_option('lib64_lib_symlink'):
            if os.path.exists(lib_dir) and not os.path.exists(lib64_dir):
                # create *relative* 'lib64' symlink to 'lib';
                # see https://github.com/easybuilders/easybuild-framework/issues/3564
                symlink('lib', lib64_dir, use_abspath_source=False)

        # symlink lib to lib64, which is helpful on OpenSUSE;
        # see https://github.com/easybuilders/easybuild-framework/issues/3549
        if build_option('lib_lib64_symlink'):
            if os.path.exists(lib64_dir) and not os.path.exists(lib_dir):
                # create *relative* 'lib' symlink to 'lib64';
                symlink('lib64', lib_dir, use_abspath_source=False)

        self.run_post_install_commands()
        self.apply_post_install_patches()
        self.print_post_install_messages()

        self.fix_shebang()

    def sanity_check_step(self, *args, **kwargs):
        """
        Do a sanity check on the installation
        - if *any* of the files/subdirectories in the installation directory listed
          in sanity_check_paths are non-existent (or empty), the sanity check fails
        """
        if self.dry_run:
            self._sanity_check_step_dry_run(*args, **kwargs)

        # handling of extensions that were installed for multiple dependency versions is done in ExtensionEasyBlock
        elif self.cfg['multi_deps'] and not self.is_extension:
            self._sanity_check_step_multi_deps(*args, **kwargs)

        else:
            self._sanity_check_step(*args, **kwargs)

    def _sanity_check_step_multi_deps(self, *args, **kwargs):
        """Perform sanity check for installations that iterate over a list a versions for particular dependencies."""

        # take into account provided list of extra modules (if any)
        common_extra_modules = kwargs.get('extra_modules') or []

        # if multi_deps was used to do an iterative installation over multiple sets of dependencies,
        # we need to perform the sanity check for each one of these;
        # this implies iterating over the list of lists of build dependencies again...

        # get list of (lists of) builddependencies, without templating values
        builddeps = self.cfg.get_ref('builddependencies')

        # start iterating again;
        # required to ensure build dependencies are taken into account to resolve templates like %(pyver)s
        self.cfg.iterating = True

        for iter_deps in self.cfg.multi_deps:

            # need to re-generate template values to get correct values for %(pyver)s and %(pyshortver)s
            self.cfg['builddependencies'] = iter_deps
            self.cfg.generate_template_values()

            extra_modules = common_extra_modules + [d['short_mod_name'] for d in iter_deps]

            info_msg = "Running sanity check with extra modules: %s" % ', '.join(extra_modules)
            trace_msg(info_msg)
            self.log.info(info_msg)

            kwargs['extra_modules'] = extra_modules
            self._sanity_check_step(*args, **kwargs)

        # restore list of lists of build dependencies & stop iterating again
        self.cfg['builddependencies'] = builddeps
        self.cfg.iterating = False

    def sanity_check_rpath(self, rpath_dirs=None, check_readelf_rpath=True):
        """Sanity check binaries/libraries w.r.t. RPATH linking."""

        self.log.info("Checking RPATH linkage for binaries/libraries...")

        fails = []

        # hard reset $LD_LIBRARY_PATH before running RPATH sanity check
        orig_env = env.unset_env_vars(['LD_LIBRARY_PATH'])

        ld_library_path = os.getenv('LD_LIBRARY_PATH', '(empty)')
        self.log.debug(f"$LD_LIBRARY_PATH during RPATH sanity check: {ld_library_path}")
        modules_list = self.modules_tool.list()
        self.log.debug(f"List of loaded modules: {modules_list}")

        not_found_regex = re.compile(r'(\S+)\s*\=\>\s*not found')
        readelf_rpath_regex = re.compile('(RPATH)', re.M)

        # List of libraries that should be exempt from the RPATH sanity check;
        # For example, libcuda.so.1 should never be RPATH-ed by design,
        # see https://github.com/easybuilders/easybuild-framework/issues/4095
        filter_rpath_sanity_libs = build_option('filter_rpath_sanity_libs')
        msg = "Ignoring the following libraries if they are not found by RPATH sanity check: {filter_rpath_sanity_libs}"
        self.log.info(msg)

        if rpath_dirs is None:
            rpath_dirs = self.cfg['bin_lib_subdirs'] or self.bin_lib_subdirs()

        if not rpath_dirs:
            rpath_dirs = DEFAULT_BIN_LIB_SUBDIRS
            self.log.info(f"Using default subdirs for binaries/libraries to verify RPATH linking: {rpath_dirs}")
        else:
            self.log.info(f"Using specified subdirs for binaries/libraries to verify RPATH linking: {rpath_dirs}")

        for dirpath in [os.path.join(self.installdir, d) for d in rpath_dirs]:
            if os.path.exists(dirpath):
                self.log.debug(f"Sanity checking RPATH for files in {dirpath}")

                for path in [os.path.join(dirpath, x) for x in os.listdir(dirpath)]:
                    self.log.debug(f"Sanity checking RPATH for {path}")

                    out = get_linked_libs_raw(path)

                    if out is None:
                        msg = "Failed to determine dynamically linked libraries for {path}, "
                        msg += "so skipping it in RPATH sanity check"
                        self.log.debug(msg)
                    else:
                        # check whether all required libraries are found via 'ldd'
                        matches = re.findall(not_found_regex, out)
                        if len(matches) > 0:  # Some libraries are not found via 'ldd'
                            # For each match, check if the library is in the exception list
                            for match in matches:
                                if match in filter_rpath_sanity_libs:
                                    msg = f"Library {match} not found for {path}, but ignored "
                                    msg += f"since it is on the rpath exception list: {filter_rpath_sanity_libs}"
                                    self.log.info(msg)
                                else:
                                    fail_msg = f"Library {match} not found for {path}"
                                    self.log.warning(fail_msg)
                                    fails.append(fail_msg)
                        else:
                            self.log.debug(f"Output of 'ldd {path}' checked, looks OK")

                        # check whether RPATH section in 'readelf -d' output is there
                        if check_readelf_rpath:
                            fail_msg = None
                            res = run_shell_cmd(f"readelf -d {path}", fail_on_error=False)
                            if res.exit_code:
                                fail_msg = f"Failed to run 'readelf -d {path}': {res.output}"
                            elif not readelf_rpath_regex.search(res.output):
                                fail_msg = f"No '(RPATH)' found in 'readelf -d' output for {path}: {out}"

                            if fail_msg:
                                self.log.warning(fail_msg)
                                fails.append(fail_msg)
                            else:
                                self.log.debug(f"Output of 'readelf -d {path}' checked, looks OK")
                        else:
                            self.log.debug("Skipping the RPATH section check with 'readelf -d', as requested")
            else:
                self.log.debug(f"Not sanity checking files in non-existing directory {dirpath}")

        env.restore_env_vars(orig_env)

        return fails

    def bin_lib_subdirs(self):
        """
        List of subdirectories for binaries and libraries for this software installation.
        This is used during the sanity check to check RPATH linking and banned/required linked shared libraries.
        """
        return None

    def banned_linked_shared_libs(self):
        """
        List of shared libraries which are not allowed to be linked in any installed binary/library.
        Supported values are pure library names without 'lib' prefix or extension ('example'),
        file names ('libexample.so'), and full paths ('/usr/lib64/libexample.so').
        """
        return []

    def required_linked_shared_libs(self):
        """
        List of shared libraries which must be linked in all installed binaries/libraries.
        Supported values are pure library names without 'lib' prefix or extension ('example'),
        file names ('libexample.so'), and full paths ('/usr/lib64/libexample.so').
        """
        return []

    def sanity_check_linked_shared_libs(self, subdirs=None):
        """
        Check whether specific shared libraries are (not) linked into installed binaries/libraries.
        """
        self.log.info("Checking for banned/required linked shared libraries...")

        # list of libraries that can *not* be linked in any installed binary/library
        banned_libs = []
        banned_libs.extend(build_option('banned_linked_shared_libs') or [])
        banned_libs.extend(self.toolchain.banned_linked_shared_libs())
        banned_libs.extend(self.banned_linked_shared_libs())
        banned_libs.extend(self.cfg['banned_linked_shared_libs'])

        # list of libraries that *must* be linked in every installed binary/library
        required_libs = []
        required_libs.extend(build_option('required_linked_shared_libs') or [])
        required_libs.extend(self.toolchain.required_linked_shared_libs())
        required_libs.extend(self.required_linked_shared_libs())
        required_libs.extend(self.cfg['required_linked_shared_libs'])

        # early return if there are no banned/required libraries
        if not (banned_libs + required_libs):
            self.log.info("No banned/required libraries specified")
            return []
        else:
            if banned_libs:
                self.log.info("Banned libraries to check for: %s", ', '.join(banned_libs))
            if required_libs:
                self.log.info("Required libraries to check for: %s", ', '.join(banned_libs))

        shlib_ext = get_shared_lib_ext()

        # compose regular expressions for banned/required libraries
        def regex_for_lib(lib):
            """Compose regular expression for specified banned/required library."""
            # absolute path to library ('/usr/lib64/libexample.so')
            if os.path.isabs(lib):
                regex = re.compile(re.escape(lib))
            # full filename for library ('libexample.so')
            elif lib.startswith('lib'):
                regex = re.compile(r'(/|\s)' + re.escape(lib))
            # pure library name, without 'lib' prefix or extension ('example')
            else:
                regex = re.compile(r'(/|\s)lib%s\.%s' % (lib, shlib_ext))

            return regex

        banned_lib_regexs = [regex_for_lib(x) for x in banned_libs]
        if banned_lib_regexs:
            self.log.debug("Regular expressions to check for banned libraries: %s",
                           '\n'.join("'%s'" % regex.pattern for regex in banned_lib_regexs))

        required_lib_regexs = [regex_for_lib(x) for x in required_libs]
        if required_lib_regexs:
            self.log.debug("Regular expressions to check for required libraries: %s",
                           '\n'.join("'%s'" % regex.pattern for regex in required_lib_regexs))

        if subdirs is None:
            subdirs = self.cfg['bin_lib_subdirs'] or self.bin_lib_subdirs()

        if subdirs:
            self.log.info("Using specified subdirectories to check for banned/required linked shared libraries: %s",
                          subdirs)
        else:
            subdirs = DEFAULT_BIN_LIB_SUBDIRS
            self.log.info("Using default subdirectories to check for banned/required linked shared libraries: %s",
                          subdirs)

        # filter to existing directories that are unique (after resolving symlinks)
        dirpaths = []
        for subdir in subdirs:
            dirpath = os.path.join(self.installdir, subdir)
            if os.path.exists(dirpath) and os.path.isdir(dirpath):
                dirpath = os.path.realpath(dirpath)
                if dirpath not in dirpaths:
                    dirpaths.append(dirpath)

        failed_paths = []

        for dirpath in dirpaths:
            if os.path.exists(dirpath):
                self.log.debug("Checking banned/required linked shared libraries in %s", dirpath)

                for path in [os.path.join(dirpath, x) for x in os.listdir(dirpath)]:
                    self.log.debug("Checking banned/required linked shared libraries for %s", path)

                    libs_check = check_linked_shared_libs(path, banned_patterns=banned_lib_regexs,
                                                          required_patterns=required_lib_regexs)

                    # None indicates the path is not a dynamically linked binary or shared library, so ignore it
                    if libs_check is not None:
                        if libs_check:
                            self.log.debug("Check for banned/required linked shared libraries passed for %s", path)
                        else:
                            failed_paths.append(path)

        fail_msg = None
        if failed_paths:
            fail_msg = "Check for banned/required shared libraries failed for %s" % ', '.join(failed_paths)

        return fail_msg

    def sanity_check_mod_files(self):
        """
        Check installation for Fortran .mod files
        """
        self.log.debug(f"Checking for .mod files in install directory {self.installdir}...")
        mod_files = glob.glob(os.path.join(self.installdir, '**', '*.mod'), recursive=True)

        fail_msg = None
        if mod_files:
            fail_msg = f"One or more .mod files found in {self.installdir}: " + ', '.join(mod_files)

        return fail_msg

    def _sanity_check_step_common(self, custom_paths, custom_commands):
        """
        Determine sanity check paths and commands to use.

        :param custom_paths: custom sanity check paths to check existence for
        :param custom_commands: custom sanity check commands to run
        """

        # supported/required keys in for sanity check paths, along with function used to check the paths
        path_keys_and_check = {
            # files must exist and not be a directory
            SANITY_CHECK_PATHS_FILES: ('file', lambda fp: os.path.exists(fp) and not os.path.isdir(fp)),
            # directories must exist and be non-empty
            SANITY_CHECK_PATHS_DIRS: ("(non-empty) directory", lambda dp: os.path.isdir(dp) and os.listdir(dp)),
        }

        enhance_sanity_check = self.cfg['enhance_sanity_check']
        ec_commands = self.cfg['sanity_check_commands']
        ec_paths = self.cfg['sanity_check_paths']

        # if enhance_sanity_check is not enabled, only sanity_check_paths specified in the easyconfig file are used,
        # the ones provided by the easyblock (via custom_paths) are ignored
        if ec_paths and not enhance_sanity_check:
            paths = ec_paths
            self.log.info("Using (only) sanity check paths specified by easyconfig file: %s", paths)
        else:
            # if no sanity_check_paths are specified in easyconfig,
            # we fall back to the ones provided by the easyblock via custom_paths
            if custom_paths:
                paths = custom_paths
                self.log.info("Using customized sanity check paths: %s", paths)
            # if custom_paths is empty, we fall back to a generic set of paths:
            # non-empty bin/ + /lib or /lib64 directories
            else:
                paths = {}
                for key in path_keys_and_check:
                    paths.setdefault(key, [])
                paths.update({SANITY_CHECK_PATHS_DIRS: ['bin', ('lib', 'lib64')]})
                self.log.info("Using default sanity check paths: %s", paths)

            # if enhance_sanity_check is enabled *and* sanity_check_paths are specified in the easyconfig,
            # those paths are used to enhance the paths provided by the easyblock
            if enhance_sanity_check and ec_paths:
                for key in ec_paths:
                    val = ec_paths[key]
                    if isinstance(val, list):
                        paths[key] = paths.get(key, []) + val
                    else:
                        error_pattern = "Incorrect value type in sanity_check_paths, should be a list: "
                        error_pattern += "%s (type: %s)" % (val, type(val))
                        raise EasyBuildError(error_pattern)
                self.log.info("Enhanced sanity check paths after taking into account easyconfig file: %s", paths)

        sorted_keys = sorted(paths.keys())
        known_keys = sorted(path_keys_and_check.keys())

        # verify sanity_check_paths value: only known keys, correct value types, at least one non-empty value
        only_list_values = all(isinstance(x, list) for x in paths.values())
        only_empty_lists = all(not x for x in paths.values())
        if sorted_keys != known_keys or not only_list_values or only_empty_lists:
            error_msg = "Incorrect format for sanity_check_paths: should (only) have %s keys, "
            error_msg += "values should be lists (at least one non-empty)."
            raise EasyBuildError(error_msg % ', '.join("'%s'" % k for k in known_keys))

        # Resolve arch specific entries
        for values in paths.values():
            new_values = []
            for value in values:
                value = pick_system_specific_value('sanity_check_paths', value, allow_none=True)
                if value is not None:
                    new_values.append(value)
            values[:] = new_values

        # if enhance_sanity_check is not enabled, only sanity_check_commands specified in the easyconfig file are used,
        # the ones provided by the easyblock (via custom_commands) are ignored
        if ec_commands and not enhance_sanity_check:
            commands = ec_commands
            self.log.info("Using (only) sanity check commands specified by easyconfig file: %s", commands)
        else:
            if custom_commands:
                commands = custom_commands
                self.log.info("Using customised sanity check commands: %s", commands)
            else:
                commands = []

            # if enhance_sanity_check is enabled, the sanity_check_commands specified in the easyconfig file
            # are combined with those provided by the easyblock via custom_commands
            if enhance_sanity_check and ec_commands:
                commands = commands + ec_commands
                self.log.info("Enhanced sanity check commands after taking into account easyconfig file: %s", commands)

        for i, command in enumerate(commands):
            # set command to default. This allows for config files with
            # non-tuple commands
            if isinstance(command, str):
                self.log.debug("Using %s as sanity check command" % command)
                commands[i] = command
            else:
                if not isinstance(command, tuple):
                    self.log.debug("Setting sanity check command to default")
                    command = (None, None)

                # Build substition dictionary
                check_cmd = {
                    'name': self.name.lower(),
                    'options': '-h',
                }
                if command[0] is not None:
                    check_cmd['name'] = command[0]
                if command[1] is not None:
                    check_cmd['options'] = command[1]

                commands[i] = "%(name)s %(options)s" % check_cmd

        return paths, path_keys_and_check, commands

    def _sanity_check_step_dry_run(self, custom_paths=None, custom_commands=None, **_):
        """
        Dry run version of sanity_check_step method.

        :param custom_paths: custom sanity check paths to check existence for
        :param custom_commands: custom sanity check commands to run
        """
        paths, path_keys_and_check, commands = self._sanity_check_step_common(custom_paths, custom_commands)

        for key in [SANITY_CHECK_PATHS_FILES, SANITY_CHECK_PATHS_DIRS]:
            (typ, _) = path_keys_and_check[key]
            self.dry_run_msg("Sanity check paths - %s ['%s']", typ, key)
            entries = paths[key]
            if entries:
                # some entries may be tuple values,
                # we need to convert them to strings first so we can print them sorted
                for idx, entry in enumerate(entries):
                    if isinstance(entry, tuple):
                        entries[idx] = ' or '.join(entry)

                for path in sorted(paths[key]):
                    self.dry_run_msg("  * %s", str(path))
            else:
                self.dry_run_msg("  (none)")

        self.dry_run_msg("Sanity check commands")
        if commands:
            for command in sorted(commands):
                self.dry_run_msg("  * %s", str(command))
        else:
            self.dry_run_msg("  (none)")

        self.sanity_check_linked_shared_libs()

        if self.toolchain.use_rpath:
            self.sanity_check_rpath()
        else:
            self.log.debug("Skipping RPATH sanity check")

    def _sanity_check_step_extensions(self):
        """Sanity check on extensions (if any)."""
        failed_exts = []

        if build_option('skip_extensions'):
            self.log.info("Skipping sanity check for extensions since skip-extensions is enabled...")
            return
        elif not self.ext_instances:
            # class instances for extensions may not be initialized yet here,
            # for example when using --module-only or --sanity-check-only
            self.prepare_for_extensions()
            self.init_ext_instances()

        for ext in self.ext_instances:
            success, fail_msg = None, None
            res = ext.sanity_check_step()
            # if result is a tuple, we expect a (<bool (success)>, <custom_message>) format
            if isinstance(res, tuple):
                if len(res) != 2:
                    raise EasyBuildError("Wrong sanity check result type for '%s' extension: %s", ext.name, res)
                success, fail_msg = res
            else:
                # if result of extension sanity check is not a 2-tuple, treat it as a boolean indicating success
                success, fail_msg = res, "(see log for details)"

            if not success:
                fail_msg = "failing sanity check for '%s' extension: %s" % (ext.name, fail_msg)
                failed_exts.append((ext.name, fail_msg))
                self.log.warning(fail_msg)
            else:
                self.log.info("Sanity check for '%s' extension passed!", ext.name)

        if failed_exts:
            overall_fail_msg = "extensions sanity check failed for %d extensions: " % len(failed_exts)
            self.log.warning(overall_fail_msg)
            self.sanity_check_fail_msgs.append(overall_fail_msg + ', '.join(x[0] for x in failed_exts))
            self.sanity_check_fail_msgs.extend(x[1] for x in failed_exts)

    def sanity_check_load_module(self, extension=False, extra_modules=None):
        """
        Load module to prepare environment for sanity check
        """

        # skip loading of fake module when using --sanity-check-only, load real module instead
        if build_option('sanity_check_only') and not extension:
            self.log.info("Loading real module for %s %s: %s", self.name, self.version, self.short_mod_name)
            self.load_module(extra_modules=extra_modules)
            self.sanity_check_module_loaded = True

        # only load fake module for non-extensions, and not during dry run
        elif not (extension or self.dry_run):

            if extra_modules:
                self.log.info("Loading extra modules for sanity check: %s", ', '.join(extra_modules))

            try:
                # unload all loaded modules before loading fake module
                # this ensures that loading of dependencies is tested, and avoids conflicts with build dependencies
                self.fake_mod_data = self.load_fake_module(purge=True, extra_modules=extra_modules, verbose=True)
                self.sanity_check_module_loaded = True
            except EasyBuildError as err:
                self.sanity_check_fail_msgs.append("loading fake module failed: %s" % err)
                self.log.warning("Sanity check: %s" % self.sanity_check_fail_msgs[-1])

        return self.fake_mod_data

    def _sanity_check_step(self, custom_paths=None, custom_commands=None, extension=False, extra_modules=None):
        """
        Real version of sanity_check_step method.

        :param custom_paths: custom sanity check paths to check existence for
        :param custom_commands: custom sanity check commands to run
        :param extension: indicates whether or not sanity check is run for an extension
        :param extra_modules: extra modules to load before running sanity check commands
        """
        paths, path_keys_and_check, commands = self._sanity_check_step_common(custom_paths, custom_commands)

        # helper function to sanity check (alternatives for) one particular path
        def check_path(xs, typ, check_fn):
            """Sanity check for one particular path."""
            found = False
            for name in xs:
                path = os.path.join(self.installdir, name)
                if check_fn(path):
                    self.log.debug("Sanity check: found %s %s in %s" % (typ, name, self.installdir))
                    found = True
                    break
                else:
                    self.log.debug("Could not find %s %s in %s" % (typ, name, self.installdir))

            return found

        def xs2str(xs):
            """Human-readable version of alternative locations for a particular file/directory."""
            return ' or '.join("'%s'" % x for x in xs)

        # check sanity check paths
        for key in [SANITY_CHECK_PATHS_FILES, SANITY_CHECK_PATHS_DIRS]:

            (typ, check_fn) = path_keys_and_check[key]

            for xs in paths[key]:
                if isinstance(xs, str):
                    xs = (xs,)
                elif not isinstance(xs, tuple):
                    raise EasyBuildError("Unsupported type %s encountered in '%s', not a string or tuple",
                                         type(xs), key)

                found = check_path(xs, typ, check_fn)

                # for library files in lib/, also consider fallback to lib64/ equivalent (and vice versa)
                if not found and build_option('lib64_fallback_sanity_check'):
                    xs_alt = None
                    if all(x.startswith('lib/') or x == 'lib' for x in xs):
                        xs_alt = [os.path.join('lib64', *x.split(os.path.sep)[1:]) for x in xs]
                    elif all(x.startswith('lib64/') or x == 'lib64' for x in xs):
                        xs_alt = [os.path.join('lib', *x.split(os.path.sep)[1:]) for x in xs]

                    if xs_alt:
                        self.log.info("%s not found at %s in %s, consider fallback locations: %s",
                                      typ, xs2str(xs), self.installdir, xs2str(xs_alt))
                        found = check_path(xs_alt, typ, check_fn)

                if not found:
                    sanity_check_fail_msg = "no %s found at %s in %s" % (typ, xs2str(xs), self.installdir)
                    self.sanity_check_fail_msgs.append(sanity_check_fail_msg)
                    self.log.warning("Sanity check: %s", sanity_check_fail_msg)

                trace_msg("%s %s found: %s" % (typ, xs2str(xs), ('FAILED', 'OK')[found]))

        if not self.sanity_check_module_loaded:
            self.fake_mod_data = self.sanity_check_load_module(extension=extension, extra_modules=extra_modules)

        # allow oversubscription of P processes on C cores (P>C) for software installed on top of Open MPI;
        # this is useful to avoid failing of sanity check commands that involve MPI
        if self.toolchain.mpi_family() and self.toolchain.mpi_family() in toolchain.OPENMPI:
            env.setvar('OMPI_MCA_rmaps_base_oversubscribe', '1')

        # change to install directory (better environment for running tests)
        if os.path.isdir(self.installdir):
            change_dir(self.installdir)

        # run sanity check commands
        for cmd in commands:

            trace_msg(f"running command '{cmd}' ...")

            res = run_shell_cmd(cmd, fail_on_error=False, hidden=True)
            if res.exit_code != 0:
                fail_msg = f"sanity check command {cmd} exited with code {res.exit_code} (output: {res.output})"
                self.sanity_check_fail_msgs.append(fail_msg)
                self.log.warning(f"Sanity check: {fail_msg}")
            else:
                self.log.info(f"sanity check command {cmd} ran successfully! (output: {res.output})")

            cmd_result_str = ('FAILED', 'OK')[res.exit_code == 0]
            trace_msg(f"result for command '{cmd}': {cmd_result_str}")

        # also run sanity check for extensions (unless we are an extension ourselves)
        if not extension:
            self._sanity_check_step_extensions()

        linked_shared_lib_fails = self.sanity_check_linked_shared_libs()
        if linked_shared_lib_fails:
            self.log.warning("Check for required/banned linked shared libraries failed!")
            self.sanity_check_fail_msgs.append(linked_shared_lib_fails)

        # software installed with GCCcore toolchain should not have Fortran module files (.mod),
        # unless that's explicitly allowed
        if self.toolchain.name in ('GCCcore',) and not self.cfg['skip_mod_files_sanity_check']:
            mod_files_found_msg = self.sanity_check_mod_files()
            if mod_files_found_msg:
                if build_option('fail_on_mod_files_gcccore'):
                    self.sanity_check_fail_msgs.append(mod_files_found_msg)
                else:
                    print_warning(mod_files_found_msg)

        # cleanup
        if self.fake_mod_data:
            self.clean_up_fake_module(self.fake_mod_data)
            self.sanity_check_module_loaded = False
            self.fake_mod_data = None

        if self.toolchain.use_rpath:
            rpath_fails = self.sanity_check_rpath()
            if rpath_fails:
                self.log.warning("RPATH sanity check failed!")
                self.sanity_check_fail_msgs.extend(rpath_fails)
        else:
            self.log.debug("Skipping RPATH sanity check")

        # pass or fail
        if self.sanity_check_fail_msgs:
            raise EasyBuildError("Sanity check failed: " + '\n'.join(self.sanity_check_fail_msgs))
        else:
            self.log.debug("Sanity check passed!")

    def _set_module_as_default(self, fake=False):
        """
        Sets the default module version except if we are in dry run

        :param fake: set default for 'fake' module in temporary location
        """
        version = self.full_mod_name.split('/')[-1]
        if self.dry_run:
            dry_run_msg("Marked %s v%s as default version" % (self.name, version))
        else:
            mod_dir_path = os.path.dirname(self.module_generator.get_module_filepath(fake=fake))
            if fake:
                mod_symlink_paths = []
            else:
                mod_symlink_paths = ActiveMNS().det_module_symlink_paths(self.cfg)
            self.module_generator.set_as_default(mod_dir_path, version, mod_symlink_paths=mod_symlink_paths)

    def cleanup_step(self):
        """
        Cleanup leftover mess: remove/clean build directory

        except when we're building in the installation directory or
        cleanup_builddir is False, otherwise we remove the installation
        """
        if not self.build_in_installdir and build_option('cleanup_builddir'):

            # make sure we're out of the dir we're removing
            change_dir(self.orig_workdir)
            self.log.info("Cleaning up builddir %s (in %s)", self.builddir, os.getcwd())

            try:
                remove_dir(self.builddir)
                base = os.path.dirname(self.builddir)

                # keep removing empty directories until we either find a non-empty one
                # or we end up in the root builddir
                while len(os.listdir(base)) == 0 and not os.path.samefile(base, build_path()):
                    os.rmdir(base)
                    base = os.path.dirname(base)

            except OSError as err:
                raise EasyBuildError("Cleaning up builddir %s failed: %s", self.builddir, err)

        if not build_option('cleanup_builddir'):
            self.log.info("Keeping builddir %s" % self.builddir)

        self.toolchain.cleanup()

        env.restore_env_vars(self.cfg['unwanted_env_vars'])

    def invalidate_module_caches(self, modpath):
        """Helper method to invalidate module caches for specified module path."""
        # invalidate relevant 'module avail'/'module show' cache entries
        # consider both paths: for short module name, and subdir indicated by long module name
        paths = [modpath]
        if self.mod_subdir:
            paths.append(os.path.join(modpath, self.mod_subdir))

        for path in paths:
            invalidate_module_caches_for(path)

    def make_module_step(self, fake=False):
        """
        Generate module file

        :param fake: generate 'fake' module in temporary location, rather than actual module file
        """
        modpath = self.module_generator.get_modules_path(fake=fake)
        mod_filepath = self.mod_filepath
        if fake:
            mod_filepath = self.module_generator.get_module_filepath(fake=fake)
        else:
            trace_msg("generating module file @ %s" % self.mod_filepath)

        with self.module_generator.start_module_creation() as txt:
            if self.modules_header:
                txt += self.modules_header + '\n'

            txt += self.make_module_description()
            txt += self.make_module_group_check()
            txt += self.make_module_deppaths()
            txt += self.make_module_dep()
            txt += self.make_module_extend_modpath()
            txt += self.make_module_req()
            txt += self.make_module_extra()
            txt += self.make_module_footer()

        hook_txt = run_hook(MODULE_WRITE, self.hooks, args=[self, mod_filepath, txt])
        if hook_txt is not None:
            txt = hook_txt

        if self.dry_run:
            # only report generating actual module file during dry run, don't mention temporary module files
            if not fake:
                self.dry_run_msg("Generating module file %s, with contents:\n", mod_filepath)
                for line in txt.split('\n'):
                    self.dry_run_msg(INDENT_4SPACES + line)
        else:
            write_file(mod_filepath, txt)
            self.log.info("Module file %s written: %s", mod_filepath, txt)

            # if backup module file is there, print diff with newly generated module file
            if self.mod_file_backup and not fake:
                diff_msg = "comparing module file with backup %s; " % self.mod_file_backup
                mod_diff = diff_files(self.mod_file_backup, mod_filepath)
                if mod_diff:
                    diff_msg += 'diff is:\n%s' % mod_diff
                else:
                    diff_msg += 'no differences found'
                self.log.info(diff_msg)
                print_msg(diff_msg, log=self.log)

            self.invalidate_module_caches(modpath)

            # only update after generating final module file
            if not fake:
                self.modules_tool.update()

            mod_symlink_paths = ActiveMNS().det_module_symlink_paths(self.cfg)
            self.module_generator.create_symlinks(mod_symlink_paths, fake=fake)

            if ActiveMNS().mns.det_make_devel_module() and not fake and build_option('generate_devel_module'):
                try:
                    self.make_devel_module()
                except EasyBuildError as error:
                    if build_option('module_only'):
                        self.log.info("Using --module-only so can recover from error: %s", error)
                    else:
                        raise error
            else:
                self.log.info("Skipping devel module...")

        # always set default for temporary module file,
        # to avoid that it gets overruled by an existing module file that is set as default
        if fake or self.set_default_module:
            self._set_module_as_default(fake=fake)

        return modpath

    def permissions_step(self):
        """
        Finalize installation procedure: adjust permissions as configured, change group ownership (if requested).
        Installing user must be member of the group that it is changed to.
        """
        if self.group is not None:
            # remove permissions for others, and set group ID
            try:
                perms = stat.S_IROTH | stat.S_IWOTH | stat.S_IXOTH
                adjust_permissions(self.installdir, perms, add=False, recursive=True, group_id=self.group[1],
                                   relative=True, ignore_errors=True)
            except EasyBuildError as err:
                raise EasyBuildError("Unable to change group permissions of file(s): %s", err)
            self.log.info("Successfully made software only available for group %s (gid %s)" % self.group)

        if build_option('read_only_installdir'):
            # remove write permissions for everyone
            perms = stat.S_IWUSR | stat.S_IWGRP | stat.S_IWOTH
            adjust_permissions(self.installdir, perms, add=False, recursive=True, relative=True, ignore_errors=True)
            self.log.info("Successfully removed write permissions recursively for *EVERYONE* on install dir.")

        elif build_option('group_writable_installdir'):
            # enable write permissions for group
            perms = stat.S_IWGRP
            adjust_permissions(self.installdir, perms, add=True, recursive=True, relative=True, ignore_errors=True)
            self.log.info("Successfully enabled write permissions recursively for group on install dir.")

        else:
            # remove write permissions for group and other
            perms = stat.S_IWGRP | stat.S_IWOTH
            adjust_permissions(self.installdir, perms, add=False, recursive=True, relative=True, ignore_errors=True)
            self.log.info("Successfully removed write permissions recursively for group/other on install dir.")

        # add read permissions for everybody on all files, taking into account group (if any)
        perms = stat.S_IRUSR | stat.S_IRGRP
        # directory permissions: readable (r) & searchable (x)
        dir_perms = stat.S_IXUSR | stat.S_IXGRP
        self.log.debug("Ensuring read permissions for user/group on install dir (recursively)")

        if self.group is None:
            perms |= stat.S_IROTH
            dir_perms |= stat.S_IXOTH
            self.log.debug("Also ensuring read permissions for others on install dir (no group specified)")

        umask = build_option('umask')
        if umask is not None:
            # umask is specified as a string, so interpret it first as integer in octal, then take complement (~)
            perms &= ~int(umask, 8)
            dir_perms &= ~int(umask, 8)
            self.log.debug("Taking umask '%s' into account when ensuring read permissions to install dir", umask)

        self.log.debug("Adding file read permissions in %s using '%s'", self.installdir, oct(perms))
        adjust_permissions(self.installdir, perms, add=True, recursive=True, relative=True, ignore_errors=True)

        # also ensure directories have exec permissions (so they can be opened)
        self.log.debug("Adding directory search permissions in %s using '%s'", self.installdir, oct(dir_perms))
        adjust_permissions(self.installdir, dir_perms, add=True, recursive=True, relative=True, onlydirs=True,
                           ignore_errors=True)

        self.log.info("Successfully added read permissions recursively on install dir %s", self.installdir)

    def test_cases_step(self):
        """
        Run provided test cases.
        """
        for test in self.cfg['tests']:
            change_dir(self.orig_workdir)
            if os.path.isabs(test):
                test_cmd = test
            else:
                for source_path in source_paths():
                    test_cmd = os.path.join(source_path, self.name, test)
                    if os.path.exists(test_cmd):
                        break
                if not os.path.exists(test_cmd):
                    raise EasyBuildError(f"Test specifies invalid path: {test_cmd}")

            try:
                self.log.debug(f"Running test {test_cmd}")
                run_shell_cmd(test_cmd)
            except EasyBuildError as err:
                raise EasyBuildError(f"Running test {test_cmd} failed: {err}")

    def update_config_template_run_step(self):
        """Update the the easyconfig template dictionary with easyconfig.TEMPLATE_NAMES_EASYBLOCK_RUN_STEP names"""

        for name in TEMPLATE_NAMES_EASYBLOCK_RUN_STEP:
            self.cfg.template_values[name[0]] = str(getattr(self, name[0], None))
        self.cfg.generate_template_values()

    def skip_step(self, step, skippable):
        """Dedice whether or not to skip the specified step."""
        skip = False
        force = build_option('force')
        module_only = build_option('module_only')
        sanity_check_only = build_option('sanity_check_only')
        skip_extensions = build_option('skip_extensions')
        skip_test_step = build_option('skip_test_step')
        skipsteps = self.cfg['skipsteps']

        # under --skip, sanity check is not skipped
        cli_skip = self.skip and step != SANITYCHECK_STEP

        # skip step if specified as individual (skippable) step, or if --skip is used
        if skippable and (cli_skip or step in skipsteps):
            self.log.info("Skipping %s step (skip: %s, skipsteps: %s)", step, self.skip, skipsteps)
            skip = True

        # skip step when only generating module file
        # * still run sanity check without use of force
        # * always run ready & prepare step to set up toolchain + deps
        elif module_only and step not in MODULE_ONLY_STEPS:
            self.log.info("Skipping %s step (only generating module)", step)
            skip = True

        # allow skipping sanity check too when only generating module and force is used
        elif module_only and step == SANITYCHECK_STEP and force:
            self.log.info("Skipping %s step because of forced module-only mode", step)
            skip = True

        elif sanity_check_only and step != SANITYCHECK_STEP:
            self.log.info("Skipping %s step because of sanity-check-only mode", step)
            skip = True

        elif skip_extensions and step == EXTENSIONS_STEP:
            self.log.info("Skipping %s step as requested via skip-extensions", step)
            skip = True

        elif skip_test_step and step == TEST_STEP:
            self.log.info("Skipping %s step as requested via skip-test-step", step)
            skip = True

        else:
            msg = "Not skipping %s step (skippable: %s, skip: %s, skipsteps: %s, module_only: %s, force: %s, "
            msg += "sanity_check_only: %s, skip_extensions: %s, skip_test_step: %s)"
            self.log.debug(msg, step, skippable, self.skip, skipsteps, module_only, force,
                           sanity_check_only, skip_extensions, skip_test_step)

        return skip

    def run_step(self, step, step_methods):
        """
        Run step, returns false when execution should be stopped
        """
        self.log.info("Starting %s step", step)
        self.update_config_template_run_step()

        run_hook(step, self.hooks, pre_step_hook=True, args=[self])

        for step_method in step_methods:
            # Remove leading underscore from e.g. "_test_step"
            method_name = '_'.join(step_method.__code__.co_names).lstrip('_')
            self.log.info("Running method %s part of step %s", method_name, step)

            if self.dry_run:
                self.dry_run_msg("[%s method]", method_name)

                # if an known possible error occurs, just report it and continue
                try:
                    # step_method is a lambda function that takes an EasyBlock instance as an argument,
                    # and returns the actual method, so use () to execute it
                    step_method(self)()
                except Exception as err:
                    if build_option('extended_dry_run_ignore_errors'):
                        dry_run_warning("ignoring error %s" % err, silent=self.silent)
                        self.ignored_errors = True
                    else:
                        raise
                self.dry_run_msg('')
            else:
                # step_method is a lambda function that takes an EasyBlock instance as an argument,
                # and returns the actual method, so use () to execute it
                step_method(self)()

        run_hook(step, self.hooks, post_step_hook=True, args=[self])

        if self.cfg['stop'] == step:
            update_progress_bar(PROGRESS_BAR_EASYCONFIG)
            self.log.info("Stopping after %s step.", step)
            raise StopException(step)

    @staticmethod
    def get_steps(run_test_cases=True, iteration_count=1):
        """Return a list of all steps to be performed."""

        def get_step(tag, descr, substeps, skippable, initial=True):
            """Determine step definition based on whether it's an initial run or not."""
            substeps = [substep for (always_include, substep) in substeps if (initial or always_include)]
            return (tag, descr, substeps, skippable)

        # list of substeps for steps that are slightly different from 2nd iteration onwards
        ready_substeps = [
            (False, lambda x: x.check_readiness_step),
            (True, lambda x: x.make_builddir),
            (True, lambda x: x.reset_env),
            (True, lambda x: x.handle_iterate_opts),
        ]

        def ready_step_spec(initial):
            """Return ready step specified."""
            return get_step(READY_STEP, "creating build dir, resetting environment", ready_substeps, False,
                            initial=initial)

        source_substeps = [
            (False, lambda x: x.checksum_step),
            (True, lambda x: x.extract_step),
        ]

        def source_step_spec(initial):
            """Return source step specified."""
            return get_step(SOURCE_STEP, "unpacking", source_substeps, True, initial=initial)

        install_substeps = [
            (False, lambda x: x.stage_install_step),
            (False, lambda x: x.make_installdir),
            (True, lambda x: x.install_step),
        ]

        def install_step_spec(initial):
            """Return install step specification."""
            return get_step(INSTALL_STEP, "installing", install_substeps, True, initial=initial)

        # format for step specifications: (step_name, description, list of functions, skippable)

        # core steps that are part of the iterated loop
        patch_step_spec = (PATCH_STEP, 'patching', [lambda x: x.patch_step], True)
        prepare_step_spec = (PREPARE_STEP, 'preparing', [lambda x: x.prepare_step], False)
        configure_step_spec = (CONFIGURE_STEP, 'configuring', [lambda x: x.configure_step], True)
        build_step_spec = (BUILD_STEP, 'building', [lambda x: x.build_step], True)
        test_step_spec = (TEST_STEP, 'testing', [lambda x: x._test_step], True)
        extensions_step_spec = (EXTENSIONS_STEP, 'taking care of extensions', [lambda x: x.extensions_step], False)

        # part 1: pre-iteration + first iteration
        steps_part1 = [
            (FETCH_STEP, 'fetching files', [lambda x: x.fetch_step], False),
            ready_step_spec(True),
            source_step_spec(True),
            patch_step_spec,
            prepare_step_spec,
            configure_step_spec,
            build_step_spec,
            test_step_spec,
            install_step_spec(True),
            extensions_step_spec,
        ]
        # part 2: iterated part, from 2nd iteration onwards
        # repeat core procedure again depending on specified iteration count
        # not all parts of all steps need to be rerun (see e.g., ready, prepare)
        steps_part2 = [
            ready_step_spec(False),
            source_step_spec(False),
            patch_step_spec,
            prepare_step_spec,
            configure_step_spec,
            build_step_spec,
            test_step_spec,
            install_step_spec(False),
            extensions_step_spec,
        ] * (iteration_count - 1)
        # part 3: post-iteration part
        steps_part3 = [
            (POSTITER_STEP, 'restore after iterating', [lambda x: x.post_iter_step], False),
            (POSTPROC_STEP, 'postprocessing', [lambda x: x.post_install_step], True),
            (SANITYCHECK_STEP, 'sanity checking', [lambda x: x.sanity_check_step], True),
            (CLEANUP_STEP, 'cleaning up', [lambda x: x.cleanup_step], False),
            (MODULE_STEP, 'creating module', [lambda x: x.make_module_step], False),
            (PERMISSIONS_STEP, 'permissions', [lambda x: x.permissions_step], False),
            (PACKAGE_STEP, 'packaging', [lambda x: x.package_step], False),
        ]

        # full list of steps, included iterated steps
        steps = steps_part1 + steps_part2 + steps_part3

        if run_test_cases:
            steps.append((TESTCASES_STEP, 'running test cases', [
                lambda x: x.load_module,
                lambda x: x.test_cases_step,
            ], False))

        return steps

    def run_all_steps(self, run_test_cases):
        """
        Build and install this software.
        run_test_cases (bool): run tests after building (e.g.: make test)
        """
        if self.cfg['stop'] and self.cfg['stop'] == 'cfg':
            return True

        steps = self.get_steps(run_test_cases=run_test_cases, iteration_count=self.det_iter_cnt())

        # figure out how many steps will actually be run (not be skipped)
        step_cnt = 0
        for (step_name, _, _, _) in steps:
            step_cnt += 1
            if self.cfg['stop'] == step_name:
                break

        start_progress_bar(PROGRESS_BAR_EASYCONFIG, step_cnt, label="Installing %s" % self.full_mod_name)

        print_msg("building and installing %s..." % self.full_mod_name, log=self.log, silent=self.silent)
        trace_msg("installation prefix: %s" % self.installdir)

        ignore_locks = build_option('ignore_locks')

        lock_created = False
        try:
            if ignore_locks:
                self.log.info("Ignoring locks...")
            else:
                lock_name = self.installdir.replace('/', '_')

                # check if lock already exists;
                # either aborts with an error or waits until it disappears (depends on --wait-on-lock)
                check_lock(lock_name)

                # create lock to avoid that another installation running in parallel messes things up
                create_lock(lock_name)
                lock_created = True

            # run post-initialization tasks first, before running any steps
            self.post_init()

            for step_name, descr, step_methods, skippable in steps:
                if self.skip_step(step_name, skippable):
                    print_msg("%s [skipped]" % descr, log=self.log, silent=self.silent)
                else:
                    progress_label = "Installing %s: %s" % (self.full_mod_name, descr)
                    update_progress_bar(PROGRESS_BAR_EASYCONFIG, label=progress_label, progress_size=0)

                    if self.dry_run:
                        self.dry_run_msg("%s... [DRY RUN]\n", descr)
                    else:
                        print_msg("%s..." % descr, log=self.log, silent=self.silent)
                    self.current_step = step_name
                    start_time = datetime.now()
                    try:
                        self.run_step(step_name, step_methods)
                    except RunShellCmdError as err:
                        err.print()
                        ec_path = os.path.basename(self.cfg.path)
                        error_msg = f"shell command '{err.cmd_name} ...' failed in {step_name} step for {ec_path}"
                        raise EasyBuildError(error_msg)
                    finally:
                        if not self.dry_run:
                            step_duration = datetime.now() - start_time
                            if step_duration.total_seconds() >= 1:
                                print_msg("... (took %s)", time2str(step_duration), log=self.log, silent=self.silent)
                            elif self.logdebug or build_option('trace'):
                                print_msg("... (took < 1 sec)", log=self.log, silent=self.silent)

                update_progress_bar(PROGRESS_BAR_EASYCONFIG)

        except StopException:
            pass
        finally:
            # remove lock, but only if it was created in this session (not if it was there already)
            if lock_created:
                remove_lock(lock_name)

            stop_progress_bar(PROGRESS_BAR_EASYCONFIG)

        # return True for successfull build (or stopped build)
        return True


def print_dry_run_note(loc, silent=True):
    """Print note on interpreting dry run output."""
    msg = '\n'.join([
        '',
        "Important note: the actual build & install procedure that will be performed may diverge",
        "(slightly) from what is outlined %s, due to conditions in the easyblock which are" % loc,
        "incorrectly handled in a dry run.",
        "Any errors that may occur are ignored and reported as warnings, on a per-step basis.",
        "Please be aware of this, and only use the information %s for quick debugging purposes." % loc,
        '',
    ])
    dry_run_msg(msg, silent=silent)


def build_and_install_one(ecdict, init_env):
    """
    Build the software
    :param ecdict: dictionary contaning parsed easyconfig + metadata
    :param init_env: original environment (used to reset environment)
    """
    silent = build_option('silent')

    start_timestamp = datetime.now()

    spec = ecdict['spec']
    rawtxt = ecdict['ec'].rawtxt
    name = ecdict['ec']['name']

    dry_run = build_option('extended_dry_run')

    if dry_run:
        dry_run_msg('', silent=silent)
    print_msg("processing EasyBuild easyconfig %s" % spec, log=_log, silent=silent)

    if ecdict['ec']['build_info_msg']:
        msg = "This easyconfig provides the following build information:\n\n%s\n"
        print_msg(msg % ecdict['ec']['build_info_msg'], log=_log, silent=silent)

    if dry_run:
        # print note on interpreting dry run output (argument is reference to location of dry run messages)
        print_dry_run_note('below', silent=silent)

    # restore original environment, and then sanitize it
    _log.info("Resetting environment")
    run.errors_found_in_log = 0
    restore_env(init_env)
    sanitize_env()

    cwd = os.getcwd()

    # load easyblock
    easyblock = build_option('easyblock')
    if easyblock:
        # set the value in the dict so this is included in the reproducibility dump of the easyconfig
        ecdict['ec']['easyblock'] = easyblock
    else:
        easyblock = fetch_parameters_from_easyconfig(rawtxt, ['easyblock'])[0]

    try:
        app_class = get_easyblock_class(easyblock, name=name)
        app = app_class(ecdict['ec'])
        _log.info("Obtained application instance of for %s (easyblock: %s)" % (name, easyblock))
    except EasyBuildError as err:
        print_error("Failed to get application instance for %s (easyblock: %s): %s" % (name, easyblock, err.msg),
                    silent=silent)

    # application settings
    stop = build_option('stop')
    if stop is not None:
        _log.debug("Stop set to %s" % stop)
        app.cfg['stop'] = stop

    skip = build_option('skip')
    if skip is not None:
        _log.debug("Skip set to %s" % skip)
        app.cfg['skip'] = skip

    # build easyconfig
    error_msg = '(no error)'
    # timing info
    start_time = time.time()
    try:
        run_test_cases = not build_option('skip_test_cases') and app.cfg['tests']

        if not dry_run:
            # create our reproducibility files before carrying out the easyblock steps
            reprod_dir_root = os.path.dirname(app.logfile)
            reprod_dir = reproduce_build(app, reprod_dir_root)

            if os.path.exists(app.installdir) and build_option('read_only_installdir') and (
                    build_option('rebuild') or build_option('force')):
                enabled_write_permissions = True
                # re-enable write permissions so we can install additional modules
                adjust_permissions(app.installdir, stat.S_IWUSR, add=True, recursive=True)
            else:
                enabled_write_permissions = False

        result = app.run_all_steps(run_test_cases=run_test_cases)

        if not dry_run:
            # Copy over the build environment used during the configuraton
            reprod_spec = os.path.join(reprod_dir, app.cfg.filename())
            try:
                dump_env_easyblock(app, ec_path=reprod_spec, silent=True)
                _log.debug("Created build environment dump for easyconfig %s", reprod_spec)
            except EasyBuildError as err:
                _log.warning("Failed to create build environment dump for easyconfig %s: %s", reprod_spec, err)

            # also add any extension easyblocks used during the build for reproducibility
            if app.ext_instances:
                copy_easyblocks_for_reprod(app.ext_instances, reprod_dir)
            # If not already done remove the granted write permissions if we did so
            if enabled_write_permissions and os.lstat(app.installdir)[stat.ST_MODE] & stat.S_IWUSR:
                adjust_permissions(app.installdir, stat.S_IWUSR, add=False, recursive=True)

    except EasyBuildError as err:
        error_msg = err.msg
        result = False

    ended = 'ended'

    # make sure we're back in original directory before we finish up
    change_dir(cwd)

    application_log = None

    # successful (non-dry-run) build
    if result and not dry_run:
        def ensure_writable_log_dir(log_dir):
            """Make sure we can write into the log dir"""
            if build_option('read_only_installdir'):
                # temporarily re-enable write permissions for copying log/easyconfig to install dir
                if os.path.exists(log_dir):
                    adjust_permissions(log_dir, stat.S_IWUSR, add=True, recursive=True)
                else:
                    parent_dir = os.path.dirname(log_dir)
                    if os.path.exists(parent_dir):
                        adjust_permissions(parent_dir, stat.S_IWUSR, add=True, recursive=False)
                        mkdir(log_dir, parents=True)
                        adjust_permissions(parent_dir, stat.S_IWUSR, add=False, recursive=False)
                    else:
                        mkdir(log_dir, parents=True)
                        adjust_permissions(log_dir, stat.S_IWUSR, add=True, recursive=True)

        if app.cfg['stop']:
            ended = 'STOPPED'
            if app.builddir is not None:
                new_log_dir = os.path.join(app.builddir, config.log_path(ec=app.cfg))
            else:
                new_log_dir = os.path.dirname(app.logfile)
            ensure_writable_log_dir(new_log_dir)

        # if we're only running the sanity check, we should not copy anything new to the installation directory
        elif build_option('sanity_check_only'):
            _log.info("Only running sanity check, so skipping build stats, easyconfigs archive, reprod files...")

        else:
            new_log_dir = os.path.join(app.installdir, config.log_path(ec=app.cfg))
            ensure_writable_log_dir(new_log_dir)

            # collect build stats
            _log.info("Collecting build stats...")

            buildstats = get_build_stats(app, start_time, build_option('command_line'))
            _log.info("Build stats: %s" % buildstats)

            try:
                # move the reproducibility files to the final log directory
                archive_reprod_dir = os.path.join(new_log_dir, REPROD)
                if os.path.exists(archive_reprod_dir):
                    backup_dir = find_backup_name_candidate(archive_reprod_dir)
                    move_file(archive_reprod_dir, backup_dir)
                    _log.info("Existing reproducibility directory %s backed up to %s", archive_reprod_dir, backup_dir)
                move_file(reprod_dir, archive_reprod_dir)
                _log.info("Wrote files for reproducibility to %s", archive_reprod_dir)
            except EasyBuildError as error:
                if build_option('module_only'):
                    _log.info("Using --module-only so can recover from error: %s", error)
                else:
                    raise error

            try:
                # upload easyconfig (and patch files) to central repository
                currentbuildstats = app.cfg['buildstats']
                repo = init_repository(get_repository(), get_repositorypath())
                if 'original_spec' in ecdict:
                    block = det_full_ec_version(app.cfg) + ".block"
                    repo.add_easyconfig(ecdict['original_spec'], app.name, block, buildstats, currentbuildstats)
                repo.add_easyconfig(spec, app.name, det_full_ec_version(app.cfg), buildstats, currentbuildstats)
                for patch in app.patches:
                    repo.add_patch(patch['path'], app.name)
                repo.commit("Built %s" % app.full_mod_name)
                del repo
            except EasyBuildError as err:
                _log.warning("Unable to commit easyconfig to repository: %s", err)

        # cleanup logs
        app.close_log()

        if build_option('sanity_check_only'):
            _log.info("Only running sanity check, so not copying anything to software install directory...")
        else:
            log_fn = os.path.basename(get_log_filename(app.name, app.version))
            try:
                application_log = os.path.join(new_log_dir, log_fn)
                move_logs(app.logfile, application_log)

                newspec = os.path.join(new_log_dir, app.cfg.filename())
                copy_file(spec, newspec)
                _log.debug("Copied easyconfig file %s to %s", spec, newspec)

                # copy patches
                for patch in app.patches:
                    target = os.path.join(new_log_dir, os.path.basename(patch['path']))
                    copy_file(patch['path'], target)
                    _log.debug("Copied patch %s to %s", patch['path'], target)

                if build_option('read_only_installdir'):
                    # take away user write permissions (again)
                    perms = stat.S_IWUSR | stat.S_IWGRP | stat.S_IWOTH
                    adjust_permissions(new_log_dir, perms, add=False, recursive=True)
            except EasyBuildError as error:
                if build_option('module_only'):
                    application_log = None
                    _log.debug("Using --module-only so can recover from error: %s", error)
                else:
                    raise error

    end_timestamp = datetime.now()

    if result:
        success = True
        summary = 'COMPLETED'
        succ = 'successfully'
    else:
        # build failed
        success = False
        summary = 'FAILED'
        succ = "unsuccessfully: " + error_msg

        # cleanup logs
        app.close_log()
        application_log = app.logfile

    req_time = time2str(end_timestamp - start_timestamp)
    print_msg("%s: Installation %s %s (took %s)" % (summary, ended, succ, req_time), log=_log, silent=silent)

    # check for errors
    if run.errors_found_in_log > 0:
        _log.warning("%d possible error(s) were detected in the "
                     "build logs, please verify the build.", run.errors_found_in_log)

    if app.postmsg:
        print_msg("\nWARNING: %s\n" % app.postmsg, log=_log, silent=silent)

    if dry_run:
        # print note on interpreting dry run output (argument is reference to location of dry run messages)
        print_dry_run_note('above', silent=silent)

        if app.ignored_errors:
            dry_run_warning("One or more errors were ignored, see warnings above", silent=silent)
        else:
            dry_run_msg("(no ignored errors during dry run)\n", silent=silent)

    if application_log:
        # there may be multiple log files, or the file name may be different due to zipping
        logs = glob.glob('%s*' % application_log)
        print_msg("Results of the build can be found in the log file(s) %s" % ', '.join(logs), log=_log, silent=silent)

    del app

    return (success, application_log, error_msg)


def copy_easyblocks_for_reprod(easyblock_instances, reprod_dir):
    reprod_easyblock_dir = os.path.join(reprod_dir, 'easyblocks')
    easyblock_paths = set()
    for easyblock_instance in easyblock_instances:
        for easyblock_class in inspect.getmro(type(easyblock_instance)):
            easyblock_path = inspect.getsourcefile(easyblock_class)
            # if we reach EasyBlock, Extension or ExtensionEasyBlock class, we are done
            # (Extension and ExtensionEasyBlock are hardcoded to avoid a cyclical import)
            if easyblock_class.__name__ in [EasyBlock.__name__, 'Extension', 'ExtensionEasyBlock']:
                break
            else:
                easyblock_paths.add(easyblock_path)
    for easyblock_path in easyblock_paths:
        easyblock_basedir, easyblock_filename = os.path.split(easyblock_path)
        copy_file(easyblock_path, os.path.join(reprod_easyblock_dir, easyblock_filename))
        _log.info("Dumped easyblock %s required for reproduction to %s", easyblock_filename, reprod_easyblock_dir)


def reproduce_build(app, reprod_dir_root):
    """
    Create reproducibility files (processed easyconfig and easyblocks used) from class instance

    :param app: easyblock class instance
    :param reprod_dir_root: root directory in which to create the 'reprod' directory

    :return: reprod_dir directory containing reproducibility files
    """

    ec_filename = app.cfg.filename()

    # Let's use a unique timestamped directory (facilitated by find_backup_name_candidate())
    reprod_dir = find_backup_name_candidate(os.path.join(reprod_dir_root, REPROD))
    reprod_spec = os.path.join(reprod_dir, ec_filename)
    try:
        app.cfg.dump(reprod_spec, explicit_toolchains=True)
        _log.info("Dumped easyconfig instance to %s", reprod_spec)
    except NotImplementedError as err:
        _log.warning("Unable to dump easyconfig instance to %s: %s", reprod_spec, err)

    # also archive all the relevant easyblocks (including any used by extensions)
    copy_easyblocks_for_reprod([app], reprod_dir)

    # if there is a hook file we should also archive it
    hooks_path = build_option('hooks')
    if hooks_path:
        target = os.path.join(reprod_dir, 'hooks', os.path.basename(hooks_path))
        copy_file(hooks_path, target)
        _log.info("Dumped hooks file %s which is (potentially) required for reproduction to %s", hooks_path, target)

    return reprod_dir


def get_easyblock_instance(ecdict):
    """
    Get an instance for this easyconfig
    :param ecdict: parsed easyconfig (EasyConfig instance)

    returns an instance of EasyBlock (or subclass thereof)
    """
    rawtxt = ecdict['ec'].rawtxt
    name = ecdict['ec']['name']

    # handle easyconfigs with custom easyblocks
    # determine easyblock specification from easyconfig file, if any
    easyblock = fetch_parameters_from_easyconfig(rawtxt, ['easyblock'])[0]

    app_class = get_easyblock_class(easyblock, name=name)
    return app_class(ecdict['ec'])


def build_easyconfigs(easyconfigs, output_dir, test_results):
    """Build the list of easyconfigs."""

    build_stopped = []

    # sanitize environment before initialising easyblocks
    sanitize_env()

    # initialize all instances
    apps = []
    for ec in easyconfigs:
        instance = get_easyblock_instance(ec)
        apps.append(instance)

    base_dir = os.getcwd()

    # keep track of environment right before initiating builds
    # note: may be different from ORIG_OS_ENVIRON, since EasyBuild may have defined additional env vars itself by now
    # e.g. via easyconfig.handle_allowed_system_deps
    base_env = copy.deepcopy(os.environ)
    succes = []

    for app in apps:

        # if initialisation step failed, app will be None
        if app:
            applog = os.path.join(output_dir, "%s-%s.log" % (app.name, det_full_ec_version(app.cfg)))

            start_time = time.time()

            # start with a clean slate
            change_dir(base_dir)
            restore_env(base_env)
            sanitize_env()

            run_test_cases = not build_option('skip_test_cases') and app.cfg['tests']

            try:
                result = app.run_all_steps(run_test_cases=run_test_cases)
            # catch all possible errors, also crashes in EasyBuild code itself
            except Exception as err:
                fullerr = str(err)
                if not isinstance(err, EasyBuildError):
                    tb = traceback.format_exc()
                    fullerr = '\n'.join([tb, str(err)])
                test_results.append((app, app.current_step, fullerr, applog))
                # keep a dict of so we can check in O(1) if objects can still be build
                build_stopped.append(app)

            # close log and move it
            app.close_log()
            move_logs(app.logfile, applog)

            if app not in build_stopped:
                # gather build stats
                buildstats = get_build_stats(app, start_time, build_option('command_line'))
                succes.append((app, buildstats))

    for result in test_results:
        _log.info("%s crashed with an error during fase: %s, error: %s, log file: %s" % result)

    failed = len(build_stopped)
    total = len(apps)

    _log.info("%s of %s packages failed to build!" % (failed, total))

    output_file = os.path.join(output_dir, "easybuild-test.xml")
    _log.debug("writing xml output to %s" % output_file)
    write_to_xml(succes, test_results, output_file)

    return failed == 0


class StopException(Exception):
    """
    StopException class definition.
    """
    pass


def inject_checksums_to_json(ecs, checksum_type):
    """
    Inject checksums of given type in corresponding json files

    :param ecs: list of EasyConfig instances to calculate checksums and inject them into checksums.json
    :param checksum_type: type of checksum to use
    """
    for ec in ecs:
        ec_fn = os.path.basename(ec['spec'])
        ec_dir = os.path.dirname(ec['spec'])
        print_msg("injecting %s checksums for %s in checksums.json" % (checksum_type, ec['spec']), log=_log)

        # get easyblock instance and make sure all sources/patches are available by running fetch_step
        print_msg("fetching sources & patches for %s..." % ec_fn, log=_log)
        app = get_easyblock_instance(ec)
        app.update_config_template_run_step()
        app.fetch_step(skip_checksums=True)

        # compute & inject checksums for sources/patches
        print_msg("computing %s checksums for sources & patches for %s..." % (checksum_type, ec_fn), log=_log)
        checksums = {}
        for entry in app.src + app.patches:
            checksum = compute_checksum(entry['path'], checksum_type)
            print_msg("* %s: %s" % (os.path.basename(entry['path']), checksum), log=_log)
            checksums[os.path.basename(entry['path'])] = checksum

        # compute & inject checksums for extension sources/patches
        if app.exts:
            print_msg("computing %s checksums for extensions for %s..." % (checksum_type, ec_fn), log=_log)

            for ext in app.exts:
                # compute checksums for extension sources & patches
                if 'src' in ext:
                    src_fn = os.path.basename(ext['src'])
                    checksum = compute_checksum(ext['src'], checksum_type)
                    print_msg(" * %s: %s" % (src_fn, checksum), log=_log)
                    checksums[src_fn] = checksum
                for ext_patch in ext.get('patches', []):
                    patch_fn = os.path.basename(ext_patch['path'])
                    checksum = compute_checksum(ext_patch['path'], checksum_type)
                    print_msg(" * %s: %s" % (patch_fn, checksum), log=_log)
                    checksums[patch_fn] = checksum

        # actually inject new checksums or overwrite existing ones (if --force)
        existing_checksums = app.get_checksums_from_json(always_read=True)
        for filename in checksums:
            if filename not in existing_checksums:
                existing_checksums[filename] = checksums[filename]
            # don't do anything if the checksum already exist and is the same
            elif checksums[filename] != existing_checksums[filename]:
                if build_option('force'):
                    print_warning("Found existing checksums for %s, overwriting them (due to --force)..." % ec_fn)
                    existing_checksums[filename] = checksums[filename]
                else:
                    raise EasyBuildError("Found existing checksum for %s, use --force to overwrite them" % filename)

        # actually write the checksums
        with open(os.path.join(ec_dir, 'checksums.json'), 'w') as outfile:
            json.dump(existing_checksums, outfile, indent=2, sort_keys=True)


def inject_checksums(ecs, checksum_type):
    """
    Inject checksums of given type in specified easyconfig files

    :param ecs: list of EasyConfig instances to inject checksums into corresponding files
    :param checksum_type: type of checksum to use
    """
    def make_list_lines(values, indent_level):
        """Make lines for list of values."""
        def to_str(s):
            if isinstance(s, str):
                return "'%s'" % s
            else:
                return str(s)

        line_indent = INDENT_4SPACES * indent_level
        return [line_indent + to_str(x) + ',' for x in values]

    def make_checksum_lines(checksums, indent_level):
        """Make lines for list of checksums."""
        line_indent = INDENT_4SPACES * indent_level
        checksum_lines = []
        for fn, checksum in checksums:
            checksum_line = "%s{'%s': '%s'}," % (line_indent, fn, checksum)
            if len(checksum_line) > MAX_LINE_LENGTH:
                checksum_lines.extend([
                    "%s{'%s':" % (line_indent, fn),
                    "%s '%s'}," % (line_indent, checksum),
                ])
            else:
                checksum_lines.append(checksum_line)
        return checksum_lines

    for ec in ecs:
        ec_fn = os.path.basename(ec['spec'])
        ectxt = read_file(ec['spec'])
        print_msg("injecting %s checksums in %s" % (checksum_type, ec['spec']), log=_log)

        # get easyblock instance and make sure all sources/patches are available by running fetch_step
        print_msg("fetching sources & patches for %s..." % ec_fn, log=_log)
        app = get_easyblock_instance(ec)
        app.update_config_template_run_step()
        app.fetch_step(skip_checksums=True)

        # check for any existing checksums, require --force to overwrite them
        found_checksums = bool(app.cfg['checksums'])
        for ext in app.exts:
            found_checksums |= bool(ext.get('checksums'))
        if found_checksums:
            if build_option('force'):
                print_warning("Found existing checksums in %s, overwriting them (due to use of --force)..." % ec_fn)
            else:
                raise EasyBuildError("Found existing checksums, use --force to overwrite them")

        # back up easyconfig file before injecting checksums
        ec_backup = back_up_file(ec['spec'])
        print_msg("backup of easyconfig file saved to %s..." % ec_backup, log=_log)

        # compute & inject checksums for sources/patches
        print_msg("injecting %s checksums for sources & patches in %s..." % (checksum_type, ec_fn), log=_log)
        checksums = []
        for entry in app.src + app.patches:
            checksum = compute_checksum(entry['path'], checksum_type)
            print_msg("* %s: %s" % (os.path.basename(entry['path']), checksum), log=_log)
            checksums.append((os.path.basename(entry['path']), checksum))

        if len(checksums) == 1:
            checksum_lines = ["checksums = ['%s']\n" % checksums[0][1]]
        else:
            checksum_lines = ['checksums = [']
            checksum_lines.extend(make_checksum_lines(checksums, indent_level=1))
            checksum_lines.append(']\n')

        checksums_txt = '\n'.join(checksum_lines)

        # if 'checksums' is specified in easyconfig file, get rid of it (even if it's just an empty list)
        checksums_regex = re.compile(r'^checksums(?:.|\n)+?\]\s*$', re.M)
        if checksums_regex.search(ectxt):
            _log.debug("Removing existing 'checksums' easyconfig parameter definition...")
            ectxt = checksums_regex.sub('', ectxt)

        # it is possible no sources (and hence patches) are listed, e.g. for 'bundle' easyconfigs
        if app.src:
            placeholder = '# PLACEHOLDER FOR SOURCES/PATCHES WITH CHECKSUMS'

            # grab raw lines for source_urls, sources, patches
            keys = ['patches', 'source_urls', 'sources']
            raw = {}
            for key in keys:
                regex = re.compile(r'^(%s(?:.|\n)*?\])\s*$' % key, re.M)
                res = regex.search(ectxt)
                if res:
                    raw[key] = res.group(0).strip() + '\n'
                    ectxt = regex.sub(placeholder, ectxt)

            _log.debug("Raw lines for %s easyconfig parameters: %s", '/'.join(keys), raw)

            # inject combination of source_urls/sources/patches/checksums into easyconfig
            # by replacing first occurence of placeholder that was put in place
            sources_raw = raw.get('sources', '')
            source_urls_raw = raw.get('source_urls', '')
            patches_raw = raw.get('patches', '')
            regex = re.compile(placeholder + '\n', re.M)
            ectxt = regex.sub(source_urls_raw + sources_raw + patches_raw + checksums_txt + '\n', ectxt, count=1)

            # get rid of potential remaining placeholders
            ectxt = regex.sub('', ectxt)

        # compute & inject checksums for extension sources/patches
        if app.exts:
            print_msg("injecting %s checksums for extensions in %s..." % (checksum_type, ec_fn), log=_log)

            exts_list_lines = ['exts_list = [']
            for ext in app.exts:
                if ext['name'] == app.name:
                    ext_name = 'name'
                else:
                    ext_name = "'%s'" % ext['name']

                # for some extensions, only a name if specified (so no sources/patches)
                if list(ext.keys()) == ['name']:
                    exts_list_lines.append("%s%s," % (INDENT_4SPACES, ext_name))
                else:
                    if ext['version'] == app.version:
                        ext_version = 'version'
                    else:
                        ext_version = "'%s'" % ext['version']

                    ext_options = ext.get('options', {})

                    # compute checksums for extension sources & patches
                    ext_checksums = []
                    if 'src' in ext:
                        src_fn = os.path.basename(ext['src'])
                        checksum = compute_checksum(ext['src'], checksum_type)
                        print_msg(" * %s: %s" % (src_fn, checksum), log=_log)
                        ext_checksums.append((src_fn, checksum))
                    for ext_patch in ext.get('patches', []):
                        patch_fn = os.path.basename(ext_patch['path'])
                        checksum = compute_checksum(ext_patch['path'], checksum_type)
                        print_msg(" * %s: %s" % (patch_fn, checksum), log=_log)
                        ext_checksums.append((patch_fn, checksum))

                    exts_list_lines.append("%s(%s, %s," % (INDENT_4SPACES, ext_name, ext_version))
                    if ext_options or ext_checksums:
                        exts_list_lines[-1] += ' {'

                    # make sure we grab *raw* dict of default options for extension,
                    # since it may use template values like %(name)s & %(version)s
                    exts_default_options = app.cfg.get_ref('exts_default_options')

                    for key, val in sorted(ext_options.items()):
                        if key != 'checksums' and val != exts_default_options.get(key):
                            strval = quote_str(val, prefer_single_quotes=True)
                            line = "%s'%s': %s," % (INDENT_4SPACES * 2, key, strval)
                            # fix long lines for list-type values (e.g. patches)
                            if isinstance(val, list) and len(val) > 1:
                                exts_list_lines.append("%s'%s': [" % (INDENT_4SPACES * 2, key))
                                exts_list_lines.extend(make_list_lines(val, indent_level=3))
                                exts_list_lines.append(INDENT_4SPACES * 2 + '],',)
                            else:
                                exts_list_lines.append(line)

                    # if any checksums were collected, inject them for this extension
                    if ext_checksums:
                        if len(ext_checksums) == 1:
                            exts_list_lines.append("%s'checksums': ['%s']," % (INDENT_4SPACES * 2, checksum))
                        else:
                            exts_list_lines.append("%s'checksums': [" % (INDENT_4SPACES * 2))
                            exts_list_lines.extend(make_checksum_lines(ext_checksums, indent_level=3))
                            exts_list_lines.append("%s]," % (INDENT_4SPACES * 2))

                    if ext_options or ext_checksums:
                        exts_list_lines.append("%s})," % INDENT_4SPACES)
                    else:
                        exts_list_lines[-1] += '),'

            exts_list_lines.append(']\n')

            regex = re.compile(r'^exts_list(.|\n)*?\n\]\s*$', re.M)
            ectxt = regex.sub('\n'.join(exts_list_lines), ectxt)

        write_file(ec['spec'], ectxt)<|MERGE_RESOLUTION|>--- conflicted
+++ resolved
@@ -1998,28 +1998,19 @@
             if running_exts:
                 self.log.info(f"Checking for completed extension installations ({len(running_exts)} running)...")
                 for ext in running_exts[:]:
-<<<<<<< HEAD
-                    if self.dry_run or ext.async_cmd_check():
-                        self.log.info("Installation of %s completed!", ext.name)
-                        ext.install_extension_substep("post_install_extension")
-                        running_exts.remove(ext)
-                        installed_ext_names.append(ext.name)
-                        update_exts_progress_bar_helper(running_exts, 1)
-=======
                     if self.dry_run or ext.async_cmd_task.done():
                         res = ext.async_cmd_task.result()
                         if res.exit_code == 0:
                             self.log.info(f"Installation of extension {ext.name} completed!")
                             # run post-install method for extension from same working dir as installation of extension
                             cwd = change_dir(res.work_dir)
-                            ext.postrun()
+                            ext.install_extension_substep("post_install_extension")
                             change_dir(cwd)
                             running_exts.remove(ext)
                             installed_ext_names.append(ext.name)
                             update_exts_progress_bar_helper(running_exts, 1)
                         else:
                             raise_run_shell_cmd_error(res)
->>>>>>> e6bb4885
                     else:
                         self.log.debug(f"Installation of extension {ext.name} is still running...")
 
@@ -2087,13 +2078,8 @@
                     ext.toolchain.prepare(onlymod=self.cfg['onlytcmod'], silent=True, loadmod=False,
                                           rpath_filter_dirs=self.rpath_filter_dirs)
                     if install:
-<<<<<<< HEAD
                         ext.install_extension_substep("pre_install_extension")
-                        ext.install_extension_substep("install_extension_async")
-=======
-                        ext.prerun()
-                        ext.async_cmd_task = ext.run_async(thread_pool)
->>>>>>> e6bb4885
+                        ext.async_cmd_task = ext.install_extension_substep("install_extension_async", thread_pool)
                         running_exts.append(ext)
                         self.log.info(f"Started installation of extension {ext.name} in the background...")
                         update_exts_progress_bar_helper(running_exts, 0)
