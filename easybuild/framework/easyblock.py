# #
# Copyright 2009-2012 Ghent University
# Copyright 2009-2012 Stijn De Weirdt
# Copyright 2010 Dries Verdegem
# Copyright 2010-2012 Kenneth Hoste
# Copyright 2011 Pieter De Baets
# Copyright 2011-2012 Jens Timmerman
# Copyright 2012 Toon Willems
#
# This file is part of EasyBuild,
# originally created by the HPC team of Ghent University (http://ugent.be/hpc/en),
# with support of Ghent University (http://ugent.be/hpc),
# the Flemish Supercomputer Centre (VSC) (https://vscentrum.be/nl/en),
# the Hercules foundation (http://www.herculesstichting.be/in_English)
# and the Department of Economy, Science and Innovation (EWI) (http://www.ewi-vlaanderen.be/en).
#
# http://github.com/hpcugent/easybuild
#
# EasyBuild is free software: you can redistribute it and/or modify
# it under the terms of the GNU General Public License as published by
# the Free Software Foundation v2.
#
# EasyBuild is distributed in the hope that it will be useful,
# but WITHOUT ANY WARRANTY; without even the implied warranty of
# MERCHANTABILITY or FITNESS FOR A PARTICULAR PURPOSE.  See the
# GNU General Public License for more details.
#
# You should have received a copy of the GNU General Public License
# along with EasyBuild.  If not, see <http://www.gnu.org/licenses/>.
# #
"""
Generic EasyBuild support for building and installing software.
The EasyBlock class should serve as a base class for all easyblocks.
"""

import copy
import grp  # @UnresolvedImport
import re
import os
import shutil
import stat
import time
import urllib
from distutils.version import LooseVersion
from vsc import fancylogger

import easybuild.tools.environment as env
from easybuild.framework.easyconfig import EasyConfig, get_paths_for, TEMPLATE_NAMES_EASYBLOCK_RUN_STEP
from easybuild.tools.build_log import EasyBuildError, print_msg, this_is_easybuild
from easybuild.tools.config import build_path, install_path, log_path, get_log_filename
from easybuild.tools.config import read_only_installdir, source_path, module_classes
from easybuild.tools.filetools import adjust_permissions, apply_patch, convert_name, download_file
from easybuild.tools.filetools import encode_class_name, extract_file, run_cmd, rmtree2, modify_env
from easybuild.tools.module_generator import GENERAL_CLASS, ModuleGenerator
from easybuild.tools.modules import Modules, get_software_root
from easybuild.tools.systemtools import get_core_count
from easybuild.tools.version import VERBOSE_VERSION, VERSION


class EasyBlock(object):
    """Generic support for building and installing software, base class for actual easyblocks."""

    # static class method for extra easyconfig parameter definitions
    # this makes it easy to access the information without needing an instance
    # subclasses of EasyBlock should call this method with a dictionary

    @staticmethod
    def extra_options(extra=None):
        """
        Extra options method which will be passed to the EasyConfig constructor.
        """
        if extra == None:
            return []
        else:
            return extra

    #
    # INIT
    #
    def __init__(self, path, debug=False, robot_path=None):
        """
        Initialize the EasyBlock instance.
        """

        # list of patch/source files
        self.patches = []
        self.src = []

        # build/install directories
        self.builddir = None
        self.installdir = None

        # extensions
        self.exts = None
        self.ext_instances = []
        self.skip = None
        self.module_extra_extensions = ''  # extra stuff for module file required by extensions

        # easyconfig for this application
        all_stops = [x[0] for x in self.get_steps()]
        self.cfg = EasyConfig(path,
                              extra_options=self.extra_options(),
                              valid_module_classes=module_classes(),
                              valid_stops=all_stops
                              )

        # module generator
        self.moduleGenerator = None

        # indicates whether build should be performed in installation dir
        self.build_in_installdir = False

        # logging
        self.log = None
        self.logfile = None
        self.logdebug = debug
        self.postmsg = ''  # allow a post message to be set, which can be shown as last output

        # original environ will be set later
        self.orig_environ = {}

        # list of loaded modules
        self.loaded_modules = []

        # robot path
        self.robot_path = robot_path

        # original module path
        self.orig_modulepath = os.getenv('MODULEPATH')

        # at the end of __init__, initialise the logging
        self._init_log()

        self.log.info("Init completed for application name %s version %s" % (self.name, self.version))


    # INIT/CLOSE LOG
    def _init_log(self):
        """
        Initialize the logger.
        """
<<<<<<< HEAD
        if not self.log:
            self.logfile, self.log, self.loghandler = init_logger(self.name, self.version,
                                                                  self.logdebug, logname=self.__class__.__name__)
            self.log.info("Init completed for application name %s version %s" % (self.name, self.version))
=======
        if not self.log is None:
            return

        self.logfile = get_log_filename(self.name, self.version)
        fancylogger.logToFile(self.logfile)

        self.log = fancylogger.getLogger(name=self.__class__.__name__, fname=False)
        self.log.setLevelName(['INFO', 'DEBUG'][self.logdebug])  # TODO set in generaloption?

        self.log.info(this_is_easybuild())

>>>>>>> 0cd2b06e

    def close_log(self):
        """
        Shutdown the logger.
        """
        self.log.info("Closing log for application name %s version %s" % (self.name, self.version))
        fancylogger.logToFile(self.logfile, enable=False)


    #
    # FETCH UTILITY FUNCTIONS
    #

    def fetch_sources(self, list_of_sources):
        """
        Add a list of source files (can be tarballs, isos, urls).
        All source files will be checked if a file exists (or can be located)
        """

        for src_entry in list_of_sources:
            if type(src_entry) in [list, tuple]:
                cmd = src_entry[1]
                source = src_entry[0]
            elif type(src_entry) == str:
                cmd = None
                source = src_entry

            # check if the sources can be located
            path = self.obtain_file(source)
            if path:
                self.log.debug('File %s found for source %s' % (path, source))
                self.src.append({'name': source, 'path': path, 'cmd': cmd})
            else:
                self.log.error('No file found for source %s' % source)

        self.log.info("Added sources: %s" % self.src)

    def fetch_patches(self, list_of_patches, extension=False):
        """
        Add a list of patches.
        All patches will be checked if a file exists (or can be located)
        """

        patches = []
        for patchFile in list_of_patches:

            # # check if the patches can be located
            copy_file = False
            suff = None
            level = None
            if type(patchFile) in [list, tuple]:
                if not len(patchFile) == 2:
                    self.log.error("Unknown patch specification '%s', only two-element lists/tuples are supported!" % patchFile)
                pf = patchFile[0]

                if type(patchFile[1]) == int:
                    level = patchFile[1]
                elif type(patchFile[1]) == str:
                    # non-patch files are assumed to be files to copy
                    if not patchFile[0].endswith('.patch'):
                        copy_file = True
                    suff = patchFile[1]
                else:
                    self.log.error("Wrong patch specification '%s', only int and string are supported as second element!" % patchFile)
            else:
                pf = patchFile

            path = self.obtain_file(pf, extension=extension)
            if path:
                self.log.debug('File %s found for patch %s' % (path, patchFile))
                tmppatch = {'name':pf, 'path':path}
                if suff:
                    if copy_file:
                        tmppatch['copy'] = suff
                    else:
                        tmppatch['sourcepath'] = suff
                if level:
                    tmppatch['level'] = level

                if extension:
                    patches.append(tmppatch)
                else:
                    self.patches.append(tmppatch)
            else:
                self.log.error('No file found for patch %s' % patchFile)

        if extension:
            self.log.info("Fetched extension patches: %s" % patches)
            return [patch['path'] for patch in patches]
        else:
            self.log.info("Added patches: %s" % self.patches)

    def fetch_extension_sources(self):
        """
        Find source file for extensions.
        """
        exts_sources = []
        for ext in self.cfg['exts_list']:
            if (isinstance(ext, list) or isinstance(ext, tuple)) and ext:

                # expected format: (name, version, options (dict))

                ext_name = ext[0]
                if len(ext) == 1:
                    exts_sources.append({'name': ext_name})
                else:
                    ext_version = ext[1]
                    ext_options = {}

                    def_src_tmpl = "%(name)s-%(version)s.tar.gz"

                    if len(ext) == 3:
                        ext_options = ext[2]

                        if not isinstance(ext_options, dict):
                            self.log.error("Unexpected type (non-dict) for 3rd element of %s" % ext)
                    elif len(ext) > 3:
                        self.log.error('Extension specified in unknown format (list/tuple too long)')

                    ext_src = {
                               'name': ext_name,
                               'version': ext_version,
                               'options': ext_options,
                              }

                    if ext_options.get('source_tmpl', None):
                        fn = ext_options['source_tmpl'] % ext_src
                    else:
                        fn = def_src_tmpl % ext_src

                    if ext_options.get('nosource', None):
                        exts_sources.append(ext_src)
                    else:
                        src_fn = self.obtain_file(fn, extension=True, urls=ext_options.get('source_urls', None))

                        if src_fn:
                            ext_src.update({'src': src_fn})

                            ext_patches = self.fetch_patches(ext_options.get('patches', []), extension=True)
                            if ext_patches:
                                self.log.debug('Found patches for extension %s: %s' % (ext_name, ext_patches))
                                ext_src.update({'patches': ext_patches})
                            else:
                                self.log.debug('No patches found for extension %s.' % ext_name)

                            exts_sources.append(ext_src)

                        else:
                            self.log.error("Source for extension %s not found.")

            elif isinstance(ext, basestring):
                exts_sources.append({'name': ext})

            else:
                self.log.error("Extension specified in unknown format (not a string/list/tuple)")

        return exts_sources

    def obtain_file(self, filename, extension=False, urls=None):
        """
        Locate the file with the given name
        - searches in different subdirectories of source path
        - supports fetching file from the web if path is specified as an url (i.e. starts with "http://:")
        """
        srcpath = source_path()

        # make sure we always deal with a list, to avoid code duplication
        if type(srcpath) == str:
            srcpaths = [srcpath]
        elif type(srcpath) == list:
            srcpaths = srcpath
        else:
            self.log.error("Source path '%s' has incorrect type: %s" % (srcpath, type(srcpath)))

        # should we download or just try and find it?
        if filename.startswith("http://") or filename.startswith("ftp://"):

            # URL detected, so let's try and download it

            url = filename
            filename = url.split('/')[-1]

            # figure out where to download the file to
            for srcpath in srcpaths:
                filepath = os.path.join(srcpath, self.name[0].lower(), self.name)
                if extension:
                    filepath = os.path.join(filepath, "extensions")
                if os.path.isdir(filepath):
                    self.log.info("Going to try and download file to %s" % filepath)
                    break

            # if no path was found, let's just create it in the last source path
            if not os.path.isdir(filepath):
                try:
                    self.log.info("No path found to download file to, so creating it: %s" % filepath)
                    os.makedirs(filepath)
                except OSError, err:
                    self.log.error("Failed to create %s: %s" % (filepath, err))

            try:
                fullpath = os.path.join(filepath, filename)

                # only download when it's not there yet
                if os.path.exists(fullpath):
                    self.log.info("Found file %s at %s, no need to download it." % (filename, filepath))
                    return fullpath

                else:
                    if download_file(filename, url, fullpath):
                        return fullpath

            except IOError, err:
                self.log.exception("Downloading file %s from url %s to %s failed: %s" % (filename, url, fullpath, err))

        else:
            # try and find file in various locations
            foundfile = None
            failedpaths = []

            # always consider robot + easyconfigs install paths as a fall back (e.g. for patch files, test cases, ...)
            common_filepaths = []
            if not self.robot_path is None:
                common_filepaths.append(self.robot_path)
            common_filepaths.extend(get_paths_for(self.log, "easyconfigs", robot_path=self.robot_path))

            for path in common_filepaths + srcpaths:
                # create list of candidate filepaths
                namepath = os.path.join(path, self.name)
                letterpath = os.path.join(path, self.name.lower()[0], self.name)

                # most likely paths
                candidate_filepaths = [
                                       letterpath,  # easyblocks-style subdir
                                       namepath,  # subdir with software name
                                       path,  # directly in directory
                                      ]

                # see if file can be found at that location
                for cfp in candidate_filepaths:

                    fullpath = os.path.join(cfp, filename)

                    # also check in 'extensions' subdir for extensions
                    if extension:
                        fullpaths = [
                                     os.path.join(cfp, "extensions", filename),
                                     os.path.join(cfp, "packages", filename),  # legacy
                                     fullpath
                                    ]
                    else:
                        fullpaths = [fullpath]

                    for fp in fullpaths:
                        if os.path.isfile(fp):
                            self.log.info("Found file %s at %s" % (filename, fp))
                            foundfile = os.path.abspath(fp)
                            break  # no need to try further
                        else:
                            failedpaths.append(fp)

                if foundfile:
                    break  # no need to try other source paths

            if foundfile:
                return foundfile
            else:
                # try and download source files from specified source URLs
                if urls:
                    source_urls = urls
                else:
                    source_urls = []
                source_urls.extend(self.cfg['source_urls'])

                targetdir = candidate_filepaths[0]
                if not os.path.isdir(targetdir):
                    try:
                        os.makedirs(targetdir)
                    except OSError, err:
                        self.log.error("Failed to create directory %s to download source file %s into" % (targetdir, filename))

                for url in source_urls:

                    if extension:
                        targetpath = os.path.join(targetdir, "extensions", filename)
                    else:
                        targetpath = os.path.join(targetdir, filename)

                    if type(url) == str:
                        if url[-1] in ['=', '/']:
                            fullurl = "%s%s" % (url, filename)
                        else:
                            fullurl = "%s/%s" % (url, filename)
                    elif type(url) == tuple:
                        # # URLs that require a suffix, e.g., SourceForge download links
                        # # e.g. http://sourceforge.net/projects/math-atlas/files/Stable/3.8.4/atlas3.8.4.tar.bz2/download
                        fullurl = "%s/%s/%s" % (url[0], filename, url[1])
                    else:
                        self.log.warning("Source URL %s is of unknown type, so ignoring it." % url)
                        continue

                    self.log.debug("Trying to download file %s from %s to %s ..." % (filename, fullurl, targetpath))
                    downloaded = False
                    try:
                        if download_file(filename, fullurl, targetpath):
                            downloaded = True

                    except IOError, err:
                        self.log.debug("Failed to download %s from %s: %s" % (filename, url, err))
                        failedpaths.append(fullurl)
                        continue

                    if downloaded:
                        # if fetching from source URL worked, we're done
                        self.log.info("Successfully downloaded source file %s from %s" % (filename, fullurl))
                        return targetpath
                    else:
                        failedpaths.append(fullurl)

                self.log.error("Couldn't find file %s anywhere, and downloading it didn't work either...\nPaths attempted (in order): %s " % (filename, ', '.join(failedpaths)))


    #
    # GETTER/SETTER UTILITY FUNCTIONS
    #

    @property
    def name(self):
        """
        Shortcut the get the module name.
        """
        return self.cfg['name']

    @property
    def version(self):
        """
        Shortcut the get the module version.
        """
        return self.cfg['version']

    @property
    def toolchain(self):
        """
        Toolchain used to build this easyblock
        """
        return self.cfg.toolchain

    #
    # DIRECTORY UTILITY FUNCTIONS
    #

    def make_builddir(self):
        """
        Create the build directory.
        """
        if not self.build_in_installdir:
            # make a unique build dir
            # # if a tookitversion starts with a -, remove the - so prevent a -- in the path name
            tcversion = self.toolchain.version
            if tcversion.startswith('-'):
                tcversion = tcversion[1:]

            extra = "%s%s-%s%s" % (self.cfg['versionprefix'], self.toolchain.name, tcversion, self.cfg['versionsuffix'])
            localdir = os.path.join(build_path(), self.name, self.version, extra)

            ald = os.path.abspath(localdir)
            tmpald = ald
            counter = 1
            while os.path.isdir(tmpald):
                counter += 1
                tmpald = "%s.%d" % (ald, counter)

            self.builddir = ald

            self.log.debug("Creating the build directory %s (cleanup: %s)" % (self.builddir, self.cfg['cleanupoldbuild']))

        else:
            self.log.info("Changing build dir to %s" % self.installdir)
            self.builddir = self.installdir

            self.log.info("Overriding 'cleanupoldinstall' (to False), 'cleanupoldbuild' (to True) " \
                          "and 'keeppreviousinstall' because we're building in the installation directory.")
            # force cleanup before installation
            self.cfg['cleanupoldbuild'] = True
            self.cfg['keeppreviousinstall'] = False
            # avoid cleanup after installation
            self.cfg['cleanupoldinstall'] = False

        # always make build dir
        self.make_dir(self.builddir, self.cfg['cleanupoldbuild'])

    def gen_installdir(self):
        """
        Generate the name of the installation directory.
        """
        basepath = install_path()

        if basepath:
            installdir = os.path.join(basepath, self.name, self.get_installversion())
            self.installdir = os.path.abspath(installdir)
        else:
            self.log.error("Can't set installation directory")

    def make_installdir(self, dontcreate=None):
        """
        Create the installation directory.
        """
        self.log.debug("Creating the installation directory %s (cleanup: %s)" % (self.installdir,
                                                                                 self.cfg['cleanupoldinstall']))
        if self.build_in_installdir:
            self.cfg['keeppreviousinstall'] = True
        dontcreate = (dontcreate is None and self.cfg['dontcreateinstalldir']) or dontcreate
        self.make_dir(self.installdir, self.cfg['cleanupoldinstall'], dontcreateinstalldir=dontcreate)

    def make_dir(self, dirName, clean, dontcreateinstalldir=False):
        """
        Create the directory.
        """
        if os.path.exists(dirName):
            self.log.info("Found old directory %s" % dirName)
            if self.cfg['keeppreviousinstall']:
                self.log.info("Keeping old directory %s (hopefully you know what you are doing)" % dirName)
                return
            elif clean:
                try:
                    rmtree2(dirName)
                    self.log.info("Removed old directory %s" % dirName)
                except OSError, err:
                    self.log.exception("Removal of old directory %s failed: %s" % (dirName, err))
            else:
                try:
                    timestamp = time.strftime("%Y%m%d-%H%M%S")
                    backupdir = "%s.%s" % (dirName, timestamp)
                    shutil.move(dirName, backupdir)
                    self.log.info("Moved old directory %s to %s" % (dirName, backupdir))
                except OSError, err:
                    self.log.exception("Moving old directory to backup %s %s failed: %s" % (dirName, backupdir, err))

        if dontcreateinstalldir:
            olddir = dirName
            dirName = os.path.dirname(dirName)
            self.log.info("Cleaning only, no actual creation of %s, only verification/creation of dirname %s" % (olddir, dirName))
            if os.path.exists(dirName):
                return
            # # if not, create dir as usual

        try:
            os.makedirs(dirName)
        except OSError, err:
            self.log.exception("Can't create directory %s: %s" % (dirName, err))

    #
    # MODULE UTILITY FUNCTIONS
    #

    def make_devel_module(self, create_in_builddir=False):
        """
        Create a develop module file which sets environment based on the build
        Usage: module load name, which loads the module you want to use. $EBDEVELNAME should then be the full path
        to the devel module file. So now you can module load $EBDEVELNAME.

        WARNING: you cannot unload using $EBDEVELNAME (for now: use module unload `basename $EBDEVELNAME`)
        """

        self.log.info("Making devel module...")

        # load fake module
        fake_mod_data = self.load_fake_module(purge=True)

        mod_gen = ModuleGenerator(self)
        header = "#%Module\n"

        env_txt = ""
        for (key, val) in env.changes.items():
            # check if non-empty string
            # TODO: add unset for empty vars?
            if val.strip():
                env_txt += mod_gen.set_environment(key, val)

        load_txt = ""
        # capture all the EBDEVEL vars
        # these should be all the dependencies and we should load them
        for key in os.environ:
            # legacy support
            if key.startswith("EBDEVEL") or key.startswith("SOFTDEVEL"):
                if not key.endswith(convert_name(self.name, upper=True)):
                    path = os.environ[key]
                    if os.path.isfile(path):
                        name, version = path.rsplit('/', 1)
                        load_txt += mod_gen.load_module(name, version)

        if create_in_builddir:
            output_dir = self.builddir
        else:
            output_dir = os.path.join(self.installdir, log_path())
            if not os.path.exists(output_dir):
                os.makedirs(output_dir)

        filename = os.path.join(output_dir, "%s-%s-easybuild-devel" % (self.name, self.get_installversion()))
        self.log.debug("Writing devel module to %s" % filename)

        devel_module = open(filename, "w")
        devel_module.write(header)
        devel_module.write(load_txt)
        devel_module.write(env_txt)
        devel_module.close()

        # cleanup: unload fake module, remove fake module dir
        self.clean_up_fake_module(fake_mod_data)

    def make_module_dep(self):
        """
        Make the dependencies for the module file.
        """
        load = unload = ''

        # Load toolchain
        if self.toolchain.name != 'dummy':
            load += self.moduleGenerator.load_module(self.toolchain.name, self.toolchain.version)
            unload += self.moduleGenerator.unload_module(self.toolchain.name, self.toolchain.version)

        # Load dependencies
        builddeps = self.cfg.builddependencies()
        for dep in self.toolchain.dependencies:
            if not dep in builddeps:
                self.log.debug("Adding %s/%s as a module dependency" % (dep['name'], dep['tc']))
                load += self.moduleGenerator.load_module(dep['name'], dep['tc'])
                unload += self.moduleGenerator.unload_module(dep['name'], dep['tc'])
            else:
                self.log.debug("Skipping builddependency %s/%s" % (dep['name'], dep['tc']))

        # Force unloading any other modules
        if self.cfg['moduleforceunload']:
            return unload + load
        else:
            return load

    def make_module_description(self):
        """
        Create the module description.
        """
        return self.moduleGenerator.get_description()

    def make_module_extra(self):
        """
        Sets optional variables (EBROOT, MPI tuning variables).
        """
        txt = "\n"

        # EBROOT + EBVERSION + EBDEVEL
        environment_name = convert_name(self.name, upper=True)
        txt += self.moduleGenerator.set_environment("EBROOT" + environment_name, "$root")
        txt += self.moduleGenerator.set_environment("EBVERSION" + environment_name, self.version)
        devel_path = os.path.join("$root", log_path(), "%s-%s-easybuild-devel" % (self.name,
            self.get_installversion()))
        txt += self.moduleGenerator.set_environment("EBDEVEL" + environment_name, devel_path)

        txt += "\n"
        for (key, value) in self.cfg['modextravars'].items():
            txt += self.moduleGenerator.set_environment(key, value)

        self.log.debug("make_module_extra added this: %s" % txt)

        return txt

    def make_module_extra_extensions(self):
        """
        Sets optional variables for extensions.
        """
        txt = self.module_extra_extensions

        # set environment variable that specifies list of extensions
        if self.exts:
            exts_list = ','.join(['%s-%s' % (ext['name'], ext.get('version', '')) for ext in self.exts])
            txt += self.moduleGenerator.set_environment('EBEXTSLIST%s' % self.name.upper(), exts_list)

        return txt

    def make_module_req(self):
        """
        Generate the environment-variables to run the module.
        """
        requirements = self.make_module_req_guess()

        txt = "\n"
        for key in sorted(requirements):
            for path in requirements[key]:
                if os.path.exists(os.path.join(self.installdir, path)):
                    txt += self.moduleGenerator.prepend_paths(key, [path])
        return txt

    def make_module_req_guess(self):
        """
        A dictionary of possible directories to look for.
        """
        return {
            'PATH': ['bin', 'sbin'],
            'LD_LIBRARY_PATH': ['lib', 'lib64'],
            'CPATH':['include'],
            'MANPATH': ['man', 'share/man'],
            'PKG_CONFIG_PATH' : ['lib/pkgconfig', 'share/pkgconfig'],
        }

    def load_module(self):
        """
        Load module for this software package/version.
        """
        m = Modules()
        m.add_module([[self.name, self.get_installversion()]])
        m.load()

    def load_fake_module(self, purge=False):
        """
        Create and load fake module.
        """

        # take a copy of the environment before loading the fake module, so we can restore it
        orig_env = copy.deepcopy(os.environ)

        # make fake module
        fake_mod_path = self.make_module_step(True)

        # create Modules instance
        mod_paths = [fake_mod_path]
        mod_paths.extend(self.orig_modulepath.split(':'))
        m = Modules(mod_paths)
        self.log.debug("mod_paths: %s" % mod_paths)

        # purge loaded modules if desired
        if purge:
            m.purge()

        # make sure MODULEPATH is set correctly after purging
        m.check_module_path()

        # load the module
        m.add_module([[self.name, self.get_installversion()]])
        m.load()

        return (fake_mod_path, orig_env)

    def clean_up_fake_module(self, fake_mod_data):
        """
        Clean up fake module.
        """

        fake_mod_path, orig_env = fake_mod_data

        # unload module and remove temporary module directory
        if fake_mod_path:
            try:
                mod_paths = [fake_mod_path]
                mod_paths.extend(Modules().modulePath)
                m = Modules(mod_paths)
                m.add_module([[self.name, self.get_installversion()]])
                m.unload()
                rmtree2(os.path.dirname(fake_mod_path))
            except OSError, err:
                self.log.error("Failed to clean up fake module dir: %s" % err)

        # restore original environment
        modify_env(os.environ, orig_env)

    #
    # EXTENSIONS UTILITY FUNCTIONS
    #

    def prepare_for_extensions(self):
        """
        Also do this before (eg to set the template)
        """
        pass

    def skip_extensions(self):
        """
        Called when self.skip is True
        - use this to detect existing extensions and to remove them from self.exts
        - based on initial R version
        """
        exts_filter = self.cfg['exts_filter']
        if not exts_filter or len(exts_filter) == 0:
            self.log.error("Skipping of extensions, but no exts_filter set in easyconfig")
        elif isinstance(exts_filter, basestring) or len(exts_filter) != 2:
            self.log.error('exts_filter should be a list or tuple of ("command","input")')
        cmdtmpl = exts_filter[0]
        cmdinputtmpl = exts_filter[1]
        if not self.exts:
            self.exts = []

        res = []
        for ext in self.exts:
            name = ext['name']
            if 'options' in ext and 'modulename' in ext['options']:
                modname = ext['options']['modulename']
            else:
                modname = name
            tmpldict = {
                        'name': modname,
                        'version': ext.get('version'),
                        'src': ext.get('source')
                       }
            cmd = cmdtmpl % tmpldict
            if cmdinputtmpl:
                stdin = cmdinputtmpl % tmpldict
                (cmdstdouterr, ec) = run_cmd(cmd, log_all=False, log_ok=False, simple=False, inp=stdin, regexp=False)
            else:
                (cmdstdouterr, ec) = run_cmd(cmd, log_all=False, log_ok=False, simple=False, regexp=False)
            self.log.info("exts_filter result %s %s", cmdstdouterr, ec)
            if ec:
                self.log.info("Not skipping %s" % name)
                self.log.debug("exit code: %s, stdout/err: %s" % (ec, cmdstdouterr))
                res.append(ext)
            else:
                self.log.info("Skipping %s" % name)
        self.exts = res

    #
    # MISCELLANEOUS UTILITY FUNCTIONS
    #

    def det_installsize(self):
        """Determine size of installation."""
        installsize = 0
        try:
            # change to home dir, to avoid that cwd no longer exists
            os.chdir(os.getenv('HOME'))

            # walk install dir to determine total size
            for (dirpath, _, filenames) in os.walk(self.installdir):
                for filename in filenames:
                    fullpath = os.path.join(dirpath, filename)
                    if os.path.exists(fullpath):
                        installsize += os.path.getsize(fullpath)
        except OSError, err:
            self.log.warn("Could not determine install size: %s" % err)

        return installsize

    def get_installversion(self):
        """Get full install version (including toolchain and version suffix)."""
        return self.cfg.get_installversion()

    def guess_start_dir(self):
        """
        Return the directory where to start the whole configure/make/make install cycle from
        - typically self.src[0]['finalpath']
        - start_dir option
        -- if abspath: use that
        -- else, treat it as subdir for regular procedure
        """
        tmpdir = ''
        if self.cfg['start_dir']:
            tmpdir = self.cfg['start_dir']

        if not os.path.isabs(tmpdir):
            if len(self.src) > 0 and not self.skip:
                self.cfg['start_dir'] = os.path.join(self.src[0]['finalpath'], tmpdir)
            else:
                self.cfg['start_dir'] = os.path.join(self.builddir, tmpdir)

        try:
            os.chdir(self.cfg['start_dir'])
            self.log.debug("Changed to real build directory %s" % (self.cfg['start_dir']))
        except OSError, err:
            self.log.exception("Can't change to real build directory %s: %s" % (self.cfg['start_dir'], err))

    def print_environ(self):
        """
        Prints the environment changes and loaded modules to the debug log
        - pretty prints the environment for easy copy-pasting
        """
        mods = [(mod['name'], mod['version']) for mod in Modules().loaded_modules()]
        mods_text = "\n".join(["module load %s/%s" % m for m in mods if m not in self.loaded_modules])
        self.loaded_modules = mods

        env = copy.deepcopy(os.environ)

        changed = [(k, env[k]) for k in env if k not in self.orig_environ]
        for k in env:
            if k in self.orig_environ and env[k] != self.orig_environ[k]:
                changed.append((k, env[k]))

        unset = [key for key in self.orig_environ if key not in env]

        text = "\n".join(['export %s="%s"' % change for change in changed])
        unset_text = "\n".join(['unset %s' % key for key in unset])

        if mods:
            self.log.debug("Loaded modules:\n%s" % mods_text)
        if changed:
            self.log.debug("Added to environment:\n%s" % text)
        if unset:
            self.log.debug("Removed from environment:\n%s" % unset_text)

        self.orig_environ = env

    def set_parallelism(self, nr=None):
        """
        Determines how many processes should be used (default: nr of procs - 1).
        """
        if not nr and self.cfg['parallel']:
            nr = self.cfg['parallel']

        if nr:
            try:
                nr = int(nr)
            except ValueError, err:
                self.log.error("Parallelism %s not integer: %s" % (nr, err))
        else:
            nr = get_core_count()
            # # check ulimit -u
            out, ec = run_cmd('ulimit -u')
            try:
                if out.startswith("unlimited"):
                    out = 2 ** 32 - 1
                maxuserproc = int(out)
                # # assume 6 processes per build thread + 15 overhead
                maxnr = int((maxuserproc - 15) / 6)
                if maxnr < nr:
                    nr = maxnr
                    self.log.info("Limit parallel builds to %s because max user processes is %s" % (nr, out))
            except ValueError, err:
                self.log.exception("Failed to determine max user processes (%s,%s): %s" % (ec, out, err))

        maxpar = self.cfg['maxparallel']
        if maxpar and maxpar < nr:
            self.log.info("Limiting parallellism from %s to %s" % (nr, maxpar))
            nr = min(nr, maxpar)

        self.cfg['parallel'] = nr
        self.log.info("Setting parallelism: %s" % nr)

    def verify_homepage(self):
        """
        Download homepage, verify if the name of the software is mentioned
        """
        homepage = self.cfg["homepage"]

        try:
            page = urllib.urlopen(homepage)
        except IOError:
            self.log.error("Homepage (%s) is unavailable." % homepage)
            return False

        regex = re.compile(self.name, re.I)

        # if url contains software name and is available we are satisfied
        if regex.search(homepage):
            return True

        # Perform a lowercase compare against the entire contents of the html page
        # (does not care about html)
        for line in page:
            if regex.search(line):
                return True
        return False


    #
    # STEP FUNCTIONS
    #

    def check_readiness_step(self):
        """
        Verify if all is ok to start build.
        """
        # Check whether modules are loaded
        loadedmods = Modules().loaded_modules()
        if len(loadedmods) > 0:
            self.log.warning("Loaded modules detected: %s" % loadedmods)

        # Do all dependencies have a toolchain version
        self.toolchain.add_dependencies(self.cfg.dependencies())
        if not len(self.cfg.dependencies()) == len(self.toolchain.dependencies):
            self.log.debug("dep %s (%s)" % (len(self.cfg.dependencies()), self.cfg.dependencies()))
            self.log.debug("tc.dep %s (%s)" % (len(self.toolchain.dependencies), self.toolchain.dependencies))
            self.log.error('Not all dependencies have a matching toolchain version')

        # Check if the application is not loaded at the moment
        (root, env_var) = get_software_root(self.name, with_env_var=True)
        if root:
            self.log.error("Module is already loaded (%s is set), installation cannot continue." % env_var)

        # Check if main install needs to be skipped
        # - if a current module can be found, skip is ok
        # -- this is potentially very dangerous
        if self.cfg['skip']:
            if Modules().exists(self.name, self.get_installversion()):
                self.skip = True
                self.log.info("Current version (name: %s, version: %s) found." % (self.name, self.get_installversion))
                self.log.info("Going to skip actually main build and potential existing extensions. Expert only.")
            else:
                self.log.info("No current version (name: %s, version: %s) found. Not skipping anything." % (self.name,
                    self.get_installversion()))

    def fetch_step(self):
        """
        prepare for building
        """

        # # check EasyBuild version
        easybuild_version = self.cfg['easybuild_version']
        if not easybuild_version:
            self.log.warn("Easyconfig does not specify an EasyBuild-version (key 'easybuild_version')! Assuming the latest version")
        else:
            if LooseVersion(easybuild_version) < VERSION:
                self.log.warn("EasyBuild-version %s is older than the currently running one. Proceed with caution!" % easybuild_version)
            elif LooseVersion(easybuild_version) > VERSION:
                self.log.error("EasyBuild-version %s is newer than the currently running one. Aborting!" % easybuild_version)

        # fetch sources
        if self.cfg['sources']:
            self.fetch_sources(self.cfg['sources'])
        else:
            self.log.info('no sources provided')

        # fetch patches
        if self.cfg['patches']:
            self.fetch_patches(self.cfg['patches'])
        else:
            self.log.info('no patches provided')

        # set level of parallelism for build
        self.set_parallelism()

        # create parent dirs in install and modules path already
        # this is required when building in parallel
        pardirs = [os.path.join(install_path(), self.name),
                   os.path.join(install_path('mod'), GENERAL_CLASS, self.name),
                   os.path.join(install_path('mod'), self.cfg['moduleclass'], self.name)]
        self.log.info("Checking dirs that need to be created: %s" % pardirs)
        try:
            for pardir in pardirs:
                if not os.path.exists(pardir):
                    os.makedirs(pardir)
                    self.log.debug("Created directory %s" % pardir)
                else:
                    self.log.debug("Not creating %s, it already exists." % pardir)
        except OSError, err:
            self.log.error("Failed to create parent dirs in install and modules path: %s" % err)

    def checksum_step(self):
        """Verify checksum of sources, if available."""
        pass

    def extract_step(self):
        """
        Unpack the source files.
        """
        for tmp in self.src:
            self.log.info("Unpacking source %s" % tmp['name'])
            srcdir = extract_file(tmp['path'], self.builddir, cmd=tmp['cmd'],
                                  extra_options=self.cfg['unpack_options'])
            if srcdir:
                self.src[self.src.index(tmp)]['finalpath'] = srcdir
            else:
                self.log.error("Unpacking source %s failed" % tmp['name'])

    def patch_step(self, beginpath=None):
        """
        Apply the patches
        """
        for tmp in self.patches:
            self.log.info("Applying patch %s" % tmp['name'])

            copy = False
            # # default: patch first source
            srcind = 0
            if 'source' in tmp:
                srcind = tmp['source']
            srcpathsuffix = ''
            if 'sourcepath' in tmp:
                srcpathsuffix = tmp['sourcepath']
            elif 'copy' in tmp:
                srcpathsuffix = tmp['copy']
                copy = True

            if not beginpath:
                beginpath = self.src[srcind]['finalpath']

            src = os.path.abspath("%s/%s" % (beginpath, srcpathsuffix))

            level = None
            if 'level' in tmp:
                level = tmp['level']

            if not apply_patch(tmp['path'], src, copy=copy, level=level):
                self.log.error("Applying patch %s failed" % tmp['name'])

    def prepare_step(self):
        """
        Pre-configure step. Set's up the builddir just before starting configure
        """
        self.toolchain.prepare(self.cfg['onlytcmod'])
        self.guess_start_dir()

    def configure_step(self):
        """Configure build  (abstract method)."""
        raise NotImplementedError

    def build_step(self):
        """Build software  (abstract method)."""
        raise NotImplementedError

    def test_step(self):
        """Run unit tests provided by software (if any)."""
        if self.cfg['runtest']:

            self.log.debug("Trying to execute %s as a command for running unit tests...")
            (out, _) = run_cmd(self.cfg['runtest'], log_all=True, simple=False)

            return out

    def stage_install_step(self):
        """
        Install in a stage directory before actual installation.
        """
        pass

    def install_step(self):
        """Install built software (abstract method)."""
        raise NotImplementedError

    def extensions_step(self):
        """
        After make install, run this.
        - only if variable len(exts_list) > 0
        - optionally: load module that was just created using temp module file
        - find source for extensions, in 'extensions' (and 'packages' for legacy reasons)
        - run extra_extensions
        """
        if len(self.cfg['exts_list']) == 0:
            self.log.debug("No extensions in exts_list")
            return

        # load fake module
        fake_mod_data = self.load_fake_module(purge=True)

        self.prepare_for_extensions()

        self.exts = self.fetch_extension_sources()

        if self.skip:
            self.skip_extensions()

        # actually install extensions
        self.log.debug("Installing extensions")
        exts_defaultclass = self.cfg['exts_defaultclass']
        exts_classmap = self.cfg['exts_classmap']

        # we really need a default class
        if not exts_defaultclass:
            self.clean_up_fake_module(fake_mod_data)
            self.log.error("ERROR: No default extension class set for %s" % self.name)

        # obtain name and module path for default extention class
        legacy = False
        if hasattr(exts_defaultclass, '__iter__'):
            # LEGACY: module path is explicitely specified
            self.log.warning("LEGACY: using specified module path for default class (will be deprecated soon)")
            default_class_modpath = exts_defaultclass[0]
            default_class = exts_defaultclass[1]
            derived_mod_path = get_module_path(default_class, generic=True)
            if not default_class_modpath == derived_mod_path:
                msg = "Specified module path for default class %s " % default_class_modpath
                msg += "doesn't match derived path %s" % derived_mod_path
                self.log.warning(msg)
            legacy = True

        elif isinstance(exts_defaultclass, basestring):
            # proper way: derive module path from specified class name
            default_class = exts_defaultclass
            default_class_modpath = get_module_path(default_class, generic=True)

        else:
            self.log.error("Improper default extension class specification, should be list/tuple or string.")

        # get class instances for all extensions
        for ext in self.exts:
            self.log.debug("Starting extension %s" % ext['name'])

            # always go back to build dir to avoid running stuff from a dir that no longer exists
            os.chdir(self.builddir)

            inst = None

            # try instantiating extension-specific class
            class_name = encode_class_name(ext['name'])  # use the same encoding as get_class
            mod_path = get_module_path(ext['name'])
            try:
                cls = get_class_for(mod_path, class_name)
                inst = cls(self, ext)
            except (ImportError, NameError), err:
                self.log.debug("Failed to use class %s from %s for extension %s: %s" % (class_name,
                                                                                        mod_path,
                                                                                        ext['name'],
                                                                                        err))

            # LEGACY: try and use default module path for getting extension class instance
            if inst is None and legacy:
                try:
                    msg = "Failed to use derived module path for %s, " % class_name
                    msg += "considering specified module path as (legacy) fallback."
                    self.log.debug(msg)
                    mod_path = default_class_modpath
                    cls = get_class_for(mod_path, class_name)
                    inst = cls(self, ext)
                except (ImportError, NameError), err:
                    self.log.debug("Failed to use class %s from %s for extension %s: %s" % (class_name,
                                                                                            mod_path,
                                                                                            ext['name'],
                                                                                            err))

            # alternative attempt: use class specified in class map (if any)
            if inst is None and ext['name'] in exts_classmap:

                class_name = exts_classmap[ext['name']]
                mod_path = get_module_path(class_name)
                try:
                    cls = get_class_for(mod_path, class_name)
                    inst = cls(self, ext)
                except (ImportError, NameError), err:
                    self.log.error("Failed to load specified class %s for extension %s: %s" % (class_name,
                                                                                               ext['name'],
                                                                                               err))

            # fallback attempt: use default class
            if not inst is None:
                self.log.debug("Installing extension %s with class %s (from %s)" % (ext['name'], class_name, mod_path))
            else:
                try:
                    cls = get_class_for(default_class_modpath, default_class)
                    inst = cls(self, ext)
                    self.log.debug("Installing extension %s with default class %s" % (ext['name'], default_class))
                except (ImportError, NameError), errbis:
                    msg = "Also failed to use default class %s from %s for extension %s: %s" % (default_class,
                                                                                                default_class_modpath,
                                                                                                ext['name'],
                                                                                                err)
                    msg += ", giving up:\n%s\n%s" % (err, errbis)
                    self.log.error(msg)

            # real work
            inst.prerun()
            txt = inst.run()
            if txt:
                self.module_extra_extensions += txt
            inst.postrun()

            # append so we can make us of it later (in sanity_check_step)
            self.ext_instances.append(inst)

        # cleanup (unload fake module, remove fake module dir)
        self.clean_up_fake_module(fake_mod_data)

    def package_step(self):
        """Package software (e.g. into an RPM)."""
        pass

    def post_install_step(self):
        """
        Do some postprocessing
        - set file permissions ....
        Installing user must be member of the group that it is changed to
        """
        if self.cfg['group']:

            gid = grp.getgrnam(self.cfg['group'])[2]
            # rwx for owner, r-x for group, --- for other
            try:
                adjust_permissions(self.installdir, 0750, recursive=True, group_id=gid, relative=False,
                                   ignore_errors=True)
            except EasyBuildError, err:
                self.log.error("Unable to change group permissions of file(s). " \
                               "Are you a member of this group?\n%s" % err)
            self.log.info("Successfully made software only available for group %s" % self.cfg['group'])

        else:
            # remove write permissions for group and other
            perms = stat.S_IWGRP | stat.S_IWOTH
            adjust_permissions(self.installdir, perms, add=False, recursive=True, relative=True, ignore_errors=True)
            self.log.info("Successfully removed write permissions recursively for group/other on install dir.")

        if read_only_installdir():
            # remove write permissions for everyone
            perms = stat.S_IWUSR | stat.S_IWGRP | stat.S_IWOTH
            adjust_permissions(self.installdir, perms, add=False, recursive=True, relative=True, ignore_errors=True)
            self.log.info("Successfully removed write permissions recursively for *EVERYONE* on install dir.")

    def sanity_check_step(self, custom_paths=None, custom_commands=None):
        """
        Do a sanity check on the installation
        - if *any* of the files/subdirectories in the installation directory listed
          in sanity_check_paths are non-existent (or empty), the sanity check fails
        """
        # prepare sanity check paths
        paths = self.cfg['sanity_check_paths']
        if not paths:
            if custom_paths:
                paths = custom_paths
                self.log.info("Using customized sanity check paths: %s" % paths)
            else:
                paths = {
                         'files':[],
                         'dirs':["bin", "lib"]
                        }
                self.log.info("Using default sanity check paths: %s" % paths)
        else:
            self.log.info("Using specified sanity check paths: %s" % paths)

        # check sanity check paths
        ks = paths.keys()
        ks.sort()
        valnottypes = [type(x) != list for x in paths.values()]
        lenvals = [len(x) for x in paths.values()]
        if not ks == ["dirs", "files"] or sum(valnottypes) > 0 or sum(lenvals) == 0:
            self.log.error("Incorrect format for sanity_check_paths (should only have 'files' and 'dirs' keys, " \
                           "values should be lists (at least one non-empty)).")

        self.sanity_check_fail_msgs = []

        # check if files exist
        for f in paths['files']:
            p = os.path.join(self.installdir, f)
            if not os.path.exists(p):
                self.sanity_check_fail_msgs.append("did not find file %s in %s" % (f, self.installdir))
                self.log.warning("Sanity check: %s" % self.sanity_check_fail_msgs[-1])
            else:
                self.log.debug("Sanity check: found file %s in %s" % (f, self.installdir))

        # check if directories exist, and whether they are non-empty
        for d in paths['dirs']:
            p = os.path.join(self.installdir, d)
            if not os.path.isdir(p) or not os.listdir(p):
                self.sanity_check_fail_msgs.append("did not find non-empty directory %s in %s" % (d, self.installdir))
                self.log.warning("Sanity check: %s" % self.sanity_check_fail_msgs[-1])
            else:
                self.log.debug("Sanity check: found non-empty directory %s in %s" % (d, self.installdir))

        fake_mod_data = None
        try:
            # unload all loaded modules before loading fake module
            # this ensures that loading of dependencies is tested, and avoids conflicts with build dependencies
            fake_mod_data = self.load_fake_module(purge=True)
        except EasyBuildError, err:
            self.sanity_check_fail_msgs.append("loading fake module failed: %s" % err)
            self.log.warning("Sanity check: %s" % self.sanity_check_fail_msgs[-1])

        # chdir to installdir (better environment for running tests)
        os.chdir(self.installdir)

        # run sanity check commands
        commands = self.cfg['sanity_check_commands']
        if not commands:
            if custom_commands:
                commands = custom_commands
                self.log.info("Using customised sanity check commands: %s" % commands)
            else:
                commands = []
                self.log.info("Using specified sanity check commands: %s" % commands)

        for command in commands:
            # set command to default. This allows for config files with
            # non-tuple commands
            if not isinstance(command, tuple):
                self.log.debug("Setting sanity check command to default")
                command = (None, None)

            # Build substition dictionary
            check_cmd = { 'name': self.name.lower(), 'options': '-h' }

            if command[0] != None:
                check_cmd['name'] = command[0]

            if command[1] != None:
                check_cmd['options'] = command[1]

            cmd = "%(name)s %(options)s" % check_cmd

            out, ec = run_cmd(cmd, simple=False, log_ok=False, log_all=False)
            if ec != 0:
                self.sanity_check_fail_msgs.append("sanity check command %s exited with code %s (output: %s)" % (cmd, ec, out))
                self.log.warning("Sanity check: %s" % self.sanity_check_fail_msgs[-1])
            else:
                self.log.debug("sanity check command %s ran successfully! (output: %s)" % (cmd, out))

        failed_exts = [ext.name for ext in self.ext_instances if not ext.sanity_check_step()]

        if failed_exts:
            self.sanity_check_fail_msgs.append("sanity checks for %s extensions failed!" % failed_exts)
            self.log.warning("Sanity check: %s" % self.sanity_check_fail_msgs[-1])

        # cleanup
        if fake_mod_data:
            self.clean_up_fake_module(fake_mod_data)

        # pass or fail
        if self.sanity_check_fail_msgs:
            self.log.error("Sanity check failed: %s" % ', '.join(self.sanity_check_fail_msgs))
        else:
            self.log.debug("Sanity check passed!")

    def cleanup_step(self):
        """
        Cleanup leftover mess: remove/clean build directory

        except when we're building in the installation directory,
        otherwise we remove the installation
        """
        if not self.build_in_installdir:
            try:
                os.chdir(build_path())  # make sure we're out of the dir we're removing

                self.log.info("Cleaning up builddir %s (in %s)" % (self.builddir, os.getcwd()))

                rmtree2(self.builddir)
                base = os.path.dirname(self.builddir)

                # keep removing empty directories until we either find a non-empty one
                # or we end up in the root builddir
                while len(os.listdir(base)) == 0 and not os.path.samefile(base, build_path()):
                    os.rmdir(base)
                    base = os.path.dirname(base)

            except OSError, err:
                self.log.exception("Cleaning up builddir %s failed: %s" % (self.builddir, err))

    def make_module_step(self, fake=False):
        """
        Generate a module file.
        """
        self.moduleGenerator = ModuleGenerator(self, fake)
        modpath = self.moduleGenerator.create_files()

        txt = ''
        txt += self.make_module_description()
        txt += self.make_module_dep()
        txt += self.make_module_req()
        txt += self.make_module_extra()
        if self.cfg['exts_list']:
            txt += self.make_module_extra_extensions()
        txt += '\n# built with EasyBuild version %s\n' % VERBOSE_VERSION

        try:
            f = open(self.moduleGenerator.filename, 'w')
            f.write(txt)
            f.close()
        except IOError, err:
            self.log.error("Writing to the file %s failed: %s" % (self.moduleGenerator.filename, err))

        self.log.info("Added modulefile: %s" % (self.moduleGenerator.filename))

        if not fake:
            self.make_devel_module()

        return modpath

    def test_cases_step(self):
        """
        Run provided test cases.
        """
        for test in self.cfg['tests']:
            # Current working dir no longer exists
            os.chdir(self.installdir)
            if os.path.isabs(test):
                path = test
            else:
                path = os.path.join(source_path(), self.name, test)

            try:
                self.log.debug("Running test %s" % path)
                run_cmd(path, log_all=True, simple=True)
            except EasyBuildError, err:
                self.log.exception("Running test %s failed: %s" % (path, err))

    def run_step(self, step, methods, skippable=False):
        """
        Run step, returns false when execution should be stopped
        """
        if skippable and (self.skip or step in self.cfg['skipsteps']):
            self.log.info("Skipping %s step" % step)
        else:
            self.log.info("Starting %s step" % step)
            # update the config templates
            for name in TEMPLATE_NAMES_EASYBLOCK_RUN_STEP:
                self.cfg._template_values[name[0]] = str(getattr(self, name[0], None))
            self.cfg.generate_template_values()

            for m in methods:
                self.log.info("Running method %s part of step %s" % ('_'.join(m.func_code.co_names), step))
                m(self)

        if self.cfg['stop'] == step:
            self.log.info("Stopping after %s step." % step)
            raise StopException(step)

    @staticmethod
    def get_steps(run_test_cases=True):
        """Return a list of all steps to be performed."""

        steps = [
                  # stop name: (description, list of functions, skippable)
                  ('fetch', 'fetching files', [lambda x: x.fetch_step()], False),
                  ('ready', "getting ready, creating build dir, resetting environment",
                   [lambda x: x.check_readiness_step(), lambda x: x.gen_installdir(),
                    lambda x: x.make_builddir(), lambda x: env.reset_changes()],
                   False),
                  ('source', 'unpacking', [lambda x: x.checksum_step(),
                                           lambda x: x.extract_step()], True),
                  ('patch', 'patching', [lambda x: x.patch_step()], True),
                  ('prepare', 'preparing', [lambda x: x.prepare_step()], False),
                  ('configure', 'configuring', [lambda x: x.configure_step()], True),
                  ('build', 'building', [lambda x: x.build_step()], True),
                  ('test', 'testing', [lambda x: x.test_step()], True),
                  ('install', 'installing', [
                                             lambda x: x.stage_install_step(),
                                             lambda x: x.make_installdir(),
                                             lambda x: x.install_step(),
                                             ],
                   True),
                  ('extensions', 'taking care of extensions', [lambda x: x.extensions_step()], False),
                  ('package', 'packaging', [lambda x: x.package_step()], True),
                  ('postproc', 'postprocessing', [lambda x: x.post_install_step()], True),
                  ('sanitycheck', 'sanity checking', [lambda x: x.sanity_check_step()], False),
                  ('cleanup', 'cleaning up', [lambda x: x.cleanup_step()], False),
                  ('module', 'creating module', [lambda x: x.make_module_step()], False),
                  ]

        if run_test_cases:
            steps.append(('testcases', 'running test cases', [
                                                              lambda x: x.load_module(),
                                                              lambda x: x.test_cases_step(),
                                                             ], False))

        return steps

    def run_all_steps(self, run_test_cases, regtest_online):
        """
        Build and install this software.
        run_test_cases (bool): run tests after building (e.g.: make test)
        regtest_online (bool): do an online regtest, this means check the websites and try to download sources"
        """
        if self.cfg['stop'] and self.cfg['stop'] == 'cfg':
            return True

        steps = self.get_steps(run_test_cases)

        try:
            full_name = "%s-%s" % (self.name, self.get_installversion())
            print_msg("building and installing %s..." % full_name, self.log)
            for (stop_name, descr, step_methods, skippable) in steps:
                print_msg("%s..." % descr, self.log)
                self.run_step(stop_name, step_methods, skippable=skippable)

        except StopException:
            pass

        # return True for successfull build (or stopped build)
        return True


def get_class_for(modulepath, class_name):
    """
    Get class for a given class name and easyblock module path.
    """
    # >>> import pkgutil
    # >>> loader = pkgutil.find_loader('easybuild.apps.Base')
    # >>> d = loader.load_module('Base')
    # >>> c = getattr(d,'Likwid')
    # >>> c()
    m = __import__(modulepath, globals(), locals(), [''])
    try:
        c = getattr(m, class_name)
    except AttributeError:
        raise ImportError
    return c

def get_module_path(easyblock, generic=False):
    """
    Determine the module path for a given easyblock name,
    based on the encoded class name.
    """
    if not easyblock:
        return None

    # FIXME: we actually need a decoding function here,
    # i.e. from encoded class name to module name
    class_prefix = encode_class_name("")
    if easyblock.startswith(class_prefix):
        easyblock = easyblock[len(class_prefix):]

    # construct character translation table for module name
    # only 0-9, a-z, A-Z are retained, everything else is mapped to _
    charmap = 48 * '_' + ''.join([chr(x) for x in range(48, 58)])  # 0-9
    charmap += 7 * '_' + ''.join([chr(x) for x in range(65, 91)])  # A-Z
    charmap += 6 * '_' + ''.join([chr(x) for x in range(97, 123)]) + 133 * '_'  # a-z

    module_name = easyblock.translate(charmap)

    if generic:
        modpath = '.'.join(["easybuild", "easyblocks", "generic"])
    else:
        modpath = '.'.join(["easybuild", "easyblocks"])

    return '.'.join([modpath, module_name.lower()])

def get_class(easyblock, log, name=None):
    """
    Get class for a particular easyblock (or ConfigureMake by default)
    """

    app_mod_class = ("easybuild.easyblocks.generic.configuremake", "ConfigureMake")

    try:
        # if no easyblock specified, try to find if one exists
        if not easyblock:
            if not name:
                name = "UNKNOWN"
            # modulepath will be the namespace + encoded modulename (from the classname)
            modulepath = get_module_path(name)
            # The following is a generic way to calculate unique class names for any funny software title
            class_name = encode_class_name(name)

            # try and find easyblock
            try:
                log.debug("getting class for %s.%s" % (modulepath, class_name))
                cls = get_class_for(modulepath, class_name)
                log.info("Successfully obtained %s class instance from %s" % (class_name, modulepath))
                return cls
            except ImportError, err:

                # when an ImportError occurs, make sure that it's caused by not finding the easyblock module,
                # and not because of a broken import statement in the easyblock module
                error_re = re.compile("No module named %s" % modulepath.replace("easybuild.easyblocks.", ''))
                log.debug("error regexp: %s" % error_re.pattern)
                if not error_re.match(str(err)):
                    log.error("Failed to import easyblock for %s because of module issue: %s" % (class_name, err))

                else:
                    # no easyblock could be found, so fall back to default class.
                    log.warning("Failed to import easyblock for %s, falling back to default class %s: error: %s" % \
                                (class_name, app_mod_class, err))
                    (modulepath, class_name) = app_mod_class
                    cls = get_class_for(modulepath, class_name)

        # something was specified, lets parse it
        else:
            class_name = easyblock.split('.')[-1]
            # figure out if full path was specified or not
            if len(easyblock.split('.')) > 1:
                log.info("Assuming that full easyblock module path was specified.")
                modulepath = '.'.join(easyblock.split('.')[:-1])
                cls = get_class_for(modulepath, class_name)
            else:
                # if we only get the class name, most likely we're dealing with a generic easyblock
                try:
                    modulepath = get_module_path(easyblock, generic=True)
                    cls = get_class_for(modulepath, class_name)
                except ImportError, err:
                    # we might be dealing with a non-generic easyblock, e.g. with --easyblock is used
                    modulepath = get_module_path(easyblock)
                    cls = get_class_for(modulepath, class_name)
                log.info("Derived full easyblock module path for %s: %s" % (class_name, modulepath))

        log.info("Successfully obtained %s class instance from %s" % (class_name, modulepath))
        return cls

    except Exception, err:
        log.error("Failed to obtain class for %s easyblock (not available?): %s" % (easyblock, err))
        raise EasyBuildError(str(err))

class StopException(Exception):
    """
    StopException class definition.
    """
    pass<|MERGE_RESOLUTION|>--- conflicted
+++ resolved
@@ -139,12 +139,6 @@
         """
         Initialize the logger.
         """
-<<<<<<< HEAD
-        if not self.log:
-            self.logfile, self.log, self.loghandler = init_logger(self.name, self.version,
-                                                                  self.logdebug, logname=self.__class__.__name__)
-            self.log.info("Init completed for application name %s version %s" % (self.name, self.version))
-=======
         if not self.log is None:
             return
 
@@ -156,7 +150,6 @@
 
         self.log.info(this_is_easybuild())
 
->>>>>>> 0cd2b06e
 
     def close_log(self):
         """
