# #
# Copyright 2009-2021 Ghent University
#
# This file is part of EasyBuild,
# originally created by the HPC team of Ghent University (http://ugent.be/hpc/en),
# with support of Ghent University (http://ugent.be/hpc),
# the Flemish Supercomputer Centre (VSC) (https://www.vscentrum.be),
# Flemish Research Foundation (FWO) (http://www.fwo.be/en)
# and the Department of Economy, Science and Innovation (EWI) (http://www.ewi-vlaanderen.be/en).
#
# https://github.com/easybuilders/easybuild
#
# EasyBuild is free software: you can redistribute it and/or modify
# it under the terms of the GNU General Public License as published by
# the Free Software Foundation v2.
#
# EasyBuild is distributed in the hope that it will be useful,
# but WITHOUT ANY WARRANTY; without even the implied warranty of
# MERCHANTABILITY or FITNESS FOR A PARTICULAR PURPOSE.  See the
# GNU General Public License for more details.
#
# You should have received a copy of the GNU General Public License
# along with EasyBuild.  If not, see <http://www.gnu.org/licenses/>.
# #
"""
Generic EasyBuild support for building and installing software.
The EasyBlock class should serve as a base class for all easyblocks.

:author: Stijn De Weirdt (Ghent University)
:author: Dries Verdegem (Ghent University)
:author: Kenneth Hoste (Ghent University)
:author: Pieter De Baets (Ghent University)
:author: Jens Timmerman (Ghent University)
:author: Toon Willems (Ghent University)
:author: Ward Poelmans (Ghent University)
:author: Fotis Georgatos (Uni.Lu, NTUA)
:author: Damian Alvarez (Forschungszentrum Juelich GmbH)
:author: Maxime Boissonneault (Compute Canada)
:author: Davide Vanzo (Vanderbilt University)
"""

import copy
import glob
import inspect
import os
import re
import stat
import tempfile
import time
import traceback
from datetime import datetime
from distutils.version import LooseVersion

import easybuild.tools.environment as env
from easybuild.base import fancylogger
from easybuild.framework.easyconfig import EASYCONFIGS_PKG_SUBDIR
from easybuild.framework.easyconfig.easyconfig import ITERATE_OPTIONS, EasyConfig, ActiveMNS, get_easyblock_class
from easybuild.framework.easyconfig.easyconfig import get_module_path, letter_dir_for, resolve_template
from easybuild.framework.easyconfig.format.format import SANITY_CHECK_PATHS_DIRS, SANITY_CHECK_PATHS_FILES
from easybuild.framework.easyconfig.parser import fetch_parameters_from_easyconfig
from easybuild.framework.easyconfig.style import MAX_LINE_LENGTH
from easybuild.framework.easyconfig.tools import get_paths_for
from easybuild.framework.easyconfig.templates import TEMPLATE_NAMES_EASYBLOCK_RUN_STEP, template_constant_dict
from easybuild.framework.extension import Extension, resolve_exts_filter_template
from easybuild.tools import config, run
from easybuild.tools.build_details import get_build_stats
from easybuild.tools.build_log import EasyBuildError, dry_run_msg, dry_run_warning, dry_run_set_dirs
from easybuild.tools.build_log import print_error, print_msg, print_warning
from easybuild.tools.config import DEFAULT_ENVVAR_USERS_MODULES
from easybuild.tools.config import FORCE_DOWNLOAD_ALL, FORCE_DOWNLOAD_PATCHES, FORCE_DOWNLOAD_SOURCES
from easybuild.tools.config import build_option, build_path, get_log_filename, get_repository, get_repositorypath
from easybuild.tools.config import install_path, log_path, package_path, source_paths
from easybuild.tools.environment import restore_env, sanitize_env
from easybuild.tools.filetools import CHECKSUM_TYPE_MD5, CHECKSUM_TYPE_SHA256
from easybuild.tools.filetools import adjust_permissions, apply_patch, back_up_file, change_dir, check_lock
from easybuild.tools.filetools import compute_checksum, convert_name, copy_file, create_lock, create_patch_info
from easybuild.tools.filetools import derive_alt_pypi_url, diff_files, dir_contains_files, download_file
from easybuild.tools.filetools import encode_class_name, extract_file
from easybuild.tools.filetools import find_backup_name_candidate, get_source_tarball_from_git, is_alt_pypi_url
from easybuild.tools.filetools import is_binary, is_sha256_checksum, mkdir, move_file, move_logs, read_file, remove_dir
from easybuild.tools.filetools import remove_file, remove_lock, verify_checksum, weld_paths, write_file, symlink
from easybuild.tools.hooks import BUILD_STEP, CLEANUP_STEP, CONFIGURE_STEP, EXTENSIONS_STEP, FETCH_STEP, INSTALL_STEP
from easybuild.tools.hooks import MODULE_STEP, PACKAGE_STEP, PATCH_STEP, PERMISSIONS_STEP, POSTITER_STEP, POSTPROC_STEP
from easybuild.tools.hooks import PREPARE_STEP, READY_STEP, SANITYCHECK_STEP, SOURCE_STEP, TEST_STEP, TESTCASES_STEP
from easybuild.tools.hooks import MODULE_WRITE, load_hooks, run_hook
from easybuild.tools.run import run_cmd
from easybuild.tools.jenkins import write_to_xml
from easybuild.tools.module_generator import ModuleGeneratorLua, ModuleGeneratorTcl, module_generator, dependencies_for
from easybuild.tools.module_naming_scheme.utilities import det_full_ec_version
from easybuild.tools.modules import ROOT_ENV_VAR_NAME_PREFIX, VERSION_ENV_VAR_NAME_PREFIX, DEVEL_ENV_VAR_NAME_PREFIX
from easybuild.tools.modules import Lmod, curr_module_paths, invalidate_module_caches_for, get_software_root
from easybuild.tools.modules import get_software_root_env_var_name, get_software_version_env_var_name
from easybuild.tools.output import PROGRESS_BAR_DOWNLOAD_ALL, PROGRESS_BAR_EASYCONFIG, PROGRESS_BAR_EXTENSIONS
from easybuild.tools.output import start_progress_bar, stop_progress_bar, update_progress_bar
from easybuild.tools.package.utilities import package
from easybuild.tools.py2vs3 import extract_method_name, string_type
from easybuild.tools.repository.repository import init_repository
from easybuild.tools.systemtools import check_linked_shared_libs, det_parallelism, get_shared_lib_ext, use_group
from easybuild.tools.utilities import INDENT_4SPACES, get_class_for, nub, quote_str
from easybuild.tools.utilities import remove_unwanted_chars, time2str, trace_msg
from easybuild.tools.version import this_is_easybuild, VERBOSE_VERSION, VERSION


EASYBUILD_SOURCES_URL = 'https://sources.easybuild.io'

DEFAULT_BIN_LIB_SUBDIRS = ('bin', 'lib', 'lib64')

MODULE_ONLY_STEPS = [MODULE_STEP, PREPARE_STEP, READY_STEP, POSTITER_STEP, SANITYCHECK_STEP]

# string part of URL for Python packages on PyPI that indicates needs to be rewritten (see derive_alt_pypi_url)
PYPI_PKG_URL_PATTERN = 'pypi.python.org/packages/source/'

# Directory name in which to store reproducibility files
REPROD = 'reprod'

_log = fancylogger.getLogger('easyblock')


class EasyBlock(object):
    """Generic support for building and installing software, base class for actual easyblocks."""

    # static class method for extra easyconfig parameter definitions
    # this makes it easy to access the information without needing an instance
    # subclasses of EasyBlock should call this method with a dictionary
    @staticmethod
    def extra_options(extra=None):
        """
        Extra options method which will be passed to the EasyConfig constructor.
        """
        if extra is None:
            extra = {}

        if not isinstance(extra, dict):
            _log.nosupport("Found 'extra' value of type '%s' in extra_options, should be 'dict'" % type(extra), '2.0')

        return extra

    #
    # INIT
    #
    def __init__(self, ec):
        """
        Initialize the EasyBlock instance.
        :param ec: a parsed easyconfig file (EasyConfig instance)
        """

        # keep track of original working directory, so we can go back there
        self.orig_workdir = os.getcwd()

        # dict of all hooks (mapping of name to function)
        self.hooks = load_hooks(build_option('hooks'))

        # list of patch/source files, along with checksums
        self.patches = []
        self.src = []
        self.checksums = []

        # build/install directories
        self.builddir = None
        self.installdir = None  # software
        self.installdir_mod = None  # module file

        # extensions
        self.exts = []
        self.exts_all = None
        self.ext_instances = []
        self.skip = None
        self.module_extra_extensions = ''  # extra stuff for module file required by extensions

        # indicates whether or not this instance represents an extension or not;
        # may be set to True by ExtensionEasyBlock
        self.is_extension = False

        # easyconfig for this application
        if isinstance(ec, EasyConfig):
            self.cfg = ec
        else:
            raise EasyBuildError("Value of incorrect type passed to EasyBlock constructor: %s ('%s')", type(ec), ec)

        # modules interface with default MODULEPATH
        self.modules_tool = self.cfg.modules_tool
        # module generator
        self.module_generator = module_generator(self, fake=True)
        self.mod_filepath = self.module_generator.get_module_filepath()
        self.mod_file_backup = None
        self.set_default_module = self.cfg.set_default_module

        # modules footer/header
        self.modules_footer = None
        modules_footer_path = build_option('modules_footer')
        if modules_footer_path is not None:
            self.modules_footer = read_file(modules_footer_path)

        self.modules_header = None
        modules_header_path = build_option('modules_header')
        if modules_header_path is not None:
            self.modules_header = read_file(modules_header_path)

        # determine install subdirectory, based on module name
        self.install_subdir = None

        # indicates whether build should be performed in installation dir
        self.build_in_installdir = self.cfg['buildininstalldir']

        # list of locations to include in RPATH filter used by toolchain
        self.rpath_filter_dirs = []

        # list of locations to include in RPATH used by toolchain
        self.rpath_include_dirs = []

        # logging
        self.log = None
        self.logfile = None
        self.logdebug = build_option('debug')
        self.postmsg = ''  # allow a post message to be set, which can be shown as last output
        self.current_step = None

        # Create empty progress bar
        self.progress_bar = None
        self.pbar_task = None

        # list of loaded modules
        self.loaded_modules = []

        # iterate configure/build/options
        self.iter_idx = 0
        self.iter_opts = {}

        # sanity check fail error messages to report (if any)
        self.sanity_check_fail_msgs = []

        # robot path
        self.robot_path = build_option('robot_path')

        # original module path
        self.orig_modulepath = os.getenv('MODULEPATH')

        # keep track of initial environment we start in, so we can restore it if needed
        self.initial_environ = copy.deepcopy(os.environ)
        self.reset_environ = None
        self.tweaked_env_vars = {}

        # should we keep quiet?
        self.silent = build_option('silent')

        # are we doing a dry run?
        self.dry_run = build_option('extended_dry_run')

        # initialize logger
        self._init_log()

        # try and use the specified group (if any)
        group_name = build_option('group')
        group_spec = self.cfg['group']
        if group_spec is not None:
            if isinstance(group_spec, tuple):
                if len(group_spec) == 2:
                    group_spec = group_spec[0]
                else:
                    raise EasyBuildError("Found group spec in tuple format that is not a 2-tuple: %s", str(group_spec))
            self.log.warning("Group spec '%s' is overriding config group '%s'." % (group_spec, group_name))
            group_name = group_spec

        self.group = None
        if group_name is not None:
            self.group = use_group(group_name)

        # generate build/install directories
        self.gen_builddir()
        self.gen_installdir()

        self.ignored_errors = False

        if self.dry_run:
            self.init_dry_run()

        self.log.info("Init completed for application name %s version %s" % (self.name, self.version))

    # INIT/CLOSE LOG
    def _init_log(self):
        """
        Initialize the logger.
        """
        if self.log is not None:
            return

        self.logfile = get_log_filename(self.name, self.version, add_salt=True)
        fancylogger.logToFile(self.logfile, max_bytes=0)

        self.log = fancylogger.getLogger(name=self.__class__.__name__, fname=False)

        self.log.info(this_is_easybuild())

        this_module = inspect.getmodule(self)
        eb_class = self.__class__.__name__
        eb_mod_name = this_module.__name__
        eb_mod_loc = this_module.__file__
        self.log.info("This is easyblock %s from module %s (%s)", eb_class, eb_mod_name, eb_mod_loc)

        if self.dry_run:
            self.dry_run_msg("*** DRY RUN using '%s' easyblock (%s @ %s) ***\n", eb_class, eb_mod_name, eb_mod_loc)

    def close_log(self):
        """
        Shutdown the logger.
        """
        self.log.info("Closing log for application name %s version %s" % (self.name, self.version))
        fancylogger.logToFile(self.logfile, enable=False)

    #
    # DRY RUN UTILITIES
    #
    def init_dry_run(self):
        """Initialise easyblock instance for performing a dry run."""
        # replace build/install dirs with temporary directories in dry run mode
        tmp_root_dir = os.path.realpath(os.path.join(tempfile.gettempdir(), '__ROOT__'))
        self.builddir = os.path.join(tmp_root_dir, self.builddir.lstrip(os.path.sep))
        self.installdir = os.path.join(tmp_root_dir, self.installdir.lstrip(os.path.sep))
        self.installdir_mod = os.path.join(tmp_root_dir, self.installdir_mod.lstrip(os.path.sep))

        # register fake build/install dirs so the original values can be printed during dry run
        dry_run_set_dirs(tmp_root_dir, self.builddir, self.installdir, self.installdir_mod)

    def dry_run_msg(self, msg, *args):
        """Print dry run message."""
        if args:
            msg = msg % args
        dry_run_msg(msg, silent=self.silent)

    #
    # FETCH UTILITY FUNCTIONS
    #
    def get_checksum_for(self, checksums, filename=None, index=None):
        """
        Obtain checksum for given filename.

        :param checksums: a list or tuple of checksums (or None)
        :param filename: name of the file to obtain checksum for (Deprecated)
        :param index: index of file in list
        """
        # Filename has never been used; flag it as deprecated
        if filename:
            self.log.deprecated("Filename argument to get_checksum_for() is deprecated", '5.0')

        # if checksums are provided as a dict, lookup by source filename as key
        if isinstance(checksums, (list, tuple)):
            if index is not None and index < len(checksums) and (index >= 0 or abs(index) <= len(checksums)):
                return checksums[index]
            else:
                return None
        elif checksums is None:
            return None
        else:
            raise EasyBuildError("Invalid type for checksums (%s), should be list, tuple or None.", type(checksums))

    def fetch_source(self, source, checksum=None, extension=False):
        """
        Get a specific source (tarball, iso, url)
        Will be tested for existence or can be located

        :param source: source to be found (single dictionary in 'sources' list, or filename)
        :param checksum: checksum corresponding to source
        :param extension: flag if being called from collect_exts_file_info()
        """
        filename, download_filename, extract_cmd, source_urls, git_config = None, None, None, None, None

        if source is None:
            raise EasyBuildError("fetch_source called with empty 'source' argument")
        elif isinstance(source, string_type):
            filename = source
        elif isinstance(source, dict):
            # Making a copy to avoid modifying the object with pops
            source = source.copy()
            filename = source.pop('filename', None)
            extract_cmd = source.pop('extract_cmd', None)
            download_filename = source.pop('download_filename', None)
            source_urls = source.pop('source_urls', None)
            git_config = source.pop('git_config', None)
            if source:
                raise EasyBuildError("Found one or more unexpected keys in 'sources' specification: %s", source)

        elif isinstance(source, (list, tuple)) and len(source) == 2:
            self.log.deprecated("Using a 2-element list/tuple to specify sources is deprecated, "
                                "use a dictionary with 'filename', 'extract_cmd' keys instead", '4.0')
            filename, extract_cmd = source
        else:
            raise EasyBuildError("Unexpected source spec, not a string or dict: %s", source)

        # check if the sources can be located
        force_download = build_option('force_download') in [FORCE_DOWNLOAD_ALL, FORCE_DOWNLOAD_SOURCES]
        path = self.obtain_file(filename, extension=extension, download_filename=download_filename,
                                force_download=force_download, urls=source_urls, git_config=git_config)
        if path is None:
            raise EasyBuildError('No file found for source %s', filename)

        self.log.debug('File %s found for source %s' % (path, filename))

        src = {
            'name': filename,
            'path': path,
            'cmd': extract_cmd,
            'checksum': checksum,
            # always set a finalpath
            'finalpath': self.builddir,
        }

        return src

    def fetch_sources(self, sources=None, checksums=None):
        """
        Add a list of source files (can be tarballs, isos, urls).
        All source files will be checked if a file exists (or can be located)

        :param sources: list of sources to fetch (if None, use 'sources' easyconfig parameter)
        :param checksums: list of checksums for sources
        """
        if sources is None:
            sources = self.cfg['sources']
        if checksums is None:
            checksums = self.cfg['checksums']

        # Single source should be re-wrapped as a list, and checksums with it
        if isinstance(sources, dict):
            sources = [sources]
        if isinstance(checksums, string_type):
            checksums = [checksums]

        # Loop over the list of sources; list of checksums must match >= in size
        for index, source in enumerate(sources):
            if source is None:
                raise EasyBuildError("Empty source in sources list at index %d", index)

            src_spec = self.fetch_source(source, self.get_checksum_for(checksums=checksums, index=index))
            if src_spec:
                self.src.append(src_spec)
            else:
                raise EasyBuildError("Unable to retrieve source %s", source)

        self.log.info("Added sources: %s", self.src)

    def fetch_patches(self, patch_specs=None, extension=False, checksums=None):
        """
        Add a list of patches.
        All patches will be checked if a file exists (or can be located)
        """
        if patch_specs is None:
            patch_specs = self.cfg['patches']

        patches = []
        for index, patch_spec in enumerate(patch_specs):

            patch_info = create_patch_info(patch_spec)

            force_download = build_option('force_download') in [FORCE_DOWNLOAD_ALL, FORCE_DOWNLOAD_PATCHES]
            path = self.obtain_file(patch_info['name'], extension=extension, force_download=force_download)
            if path:
                self.log.debug('File %s found for patch %s', path, patch_spec)
                patch_info['path'] = path
                patch_info['checksum'] = self.get_checksum_for(checksums, index=index)

                if extension:
                    patches.append(patch_info)
                else:
                    self.patches.append(patch_info)
            else:
                raise EasyBuildError('No file found for patch %s', patch_spec)

        if extension:
            self.log.info("Fetched extension patches: %s", patches)
            return patches
        else:
            self.log.info("Added patches: %s", self.patches)

    def fetch_extension_sources(self, skip_checksums=False):
        """
        Fetch source and patch files for extensions (DEPRECATED, use collect_exts_file_info instead).
        """
        depr_msg = "EasyBlock.fetch_extension_sources is deprecated, use EasyBlock.collect_exts_file_info instead"
        self.log.deprecated(depr_msg, '5.0')
        return self.collect_exts_file_info(fetch_files=True, verify_checksums=not skip_checksums)

    def collect_exts_file_info(self, fetch_files=True, verify_checksums=True):
        """
        Collect information on source and patch files for extensions.

        :param fetch_files: whether or not to fetch files (if False, path to files will be missing from info)
        :param verify_checksums: whether or not to verify checksums
        :return: list of dict values, one per extension, with information on source/patch files.
        """
        exts_sources = []
        exts_list = self.cfg.get_ref('exts_list')

        if verify_checksums and not fetch_files:
            raise EasyBuildError("Can't verify checksums for extension files if they are not being fetched")

        if self.dry_run:
            self.dry_run_msg("\nList of sources/patches for extensions:")

        force_download = build_option('force_download') in [FORCE_DOWNLOAD_ALL, FORCE_DOWNLOAD_SOURCES]

        for ext in exts_list:
            if isinstance(ext, (list, tuple)) and ext:
                # expected format: (name, version, options (dict))
                ext_name = ext[0]
                if len(ext) == 1:
                    exts_sources.append({'name': ext_name})
                else:
                    ext_version = ext[1]

                    # make sure we grab *raw* dict of default options for extension,
                    # since it may use template values like %(name)s & %(version)s
                    ext_options = copy.deepcopy(self.cfg.get_ref('exts_default_options'))

                    if len(ext) == 3:
                        if isinstance(ext_options, dict):
                            ext_options.update(ext[2])
                        else:
                            raise EasyBuildError("Unexpected type (non-dict) for 3rd element of %s", ext)
                    elif len(ext) > 3:
                        raise EasyBuildError('Extension specified in unknown format (list/tuple too long)')

                    ext_src = {
                        'name': ext_name,
                        'version': ext_version,
                        'options': ext_options,
                    }

                    # if a particular easyblock is specified, make sure it's used
                    # (this is picked up by init_ext_instances)
                    ext_src['easyblock'] = ext_options.get('easyblock', None)

                    # construct dictionary with template values;
                    # inherited from parent, except for name/version templates which are specific to this extension
                    template_values = copy.deepcopy(self.cfg.template_values)
                    template_values.update(template_constant_dict(ext_src))

                    # resolve templates in extension options
                    ext_options = resolve_template(ext_options, template_values)

                    source_urls = ext_options.get('source_urls', [])
                    checksums = ext_options.get('checksums', [])

                    if ext_options.get('nosource', None):
                        self.log.debug("No sources for extension %s, as indicated by 'nosource'", ext_name)

                    elif ext_options.get('sources', None):
                        sources = ext_options['sources']

                        # only a single source file is supported for extensions currently,
                        # see https://github.com/easybuilders/easybuild-framework/issues/3463
                        if isinstance(sources, list):
                            if len(sources) == 1:
                                source = sources[0]
                            else:
                                error_msg = "'sources' spec for %s in exts_list must be single element list. Is: %s"
                                raise EasyBuildError(error_msg, ext_name, sources)
                        else:
                            source = sources

                        # always pass source spec as dict value to fetch_source method,
                        # mostly so we can inject stuff like source URLs
                        if isinstance(source, string_type):
                            source = {'filename': source}
                        elif not isinstance(source, dict):
                            raise EasyBuildError("Incorrect value type for source of extension %s: %s",
                                                 ext_name, source)

                        # if no custom source URLs are specified in sources spec,
                        # inject the ones specified for this extension
                        if 'source_urls' not in source:
                            source['source_urls'] = source_urls

                        if fetch_files:
                            src = self.fetch_source(source, checksums, extension=True)
                            # copy 'path' entry to 'src' for use with extensions
                            ext_src.update({'src': src['path']})

                    else:
                        # use default template for name of source file if none is specified
                        default_source_tmpl = resolve_template('%(name)s-%(version)s.tar.gz', template_values)

                        # if no sources are specified via 'sources', fall back to 'source_tmpl'
                        src_fn = ext_options.get('source_tmpl')
                        if src_fn is None:
                            src_fn = default_source_tmpl
                        elif not isinstance(src_fn, string_type):
                            error_msg = "source_tmpl value must be a string! (found value of type '%s'): %s"
                            raise EasyBuildError(error_msg, type(src_fn).__name__, src_fn)

                        if fetch_files:
                            src_path = self.obtain_file(src_fn, extension=True, urls=source_urls,
                                                        force_download=force_download)
                            if src_path:
                                ext_src.update({'src': src_path})
                            else:
                                raise EasyBuildError("Source for extension %s not found.", ext)

                    # verify checksum for extension sources
                    if verify_checksums and 'src' in ext_src:
                        src_path = ext_src['src']
                        src_fn = os.path.basename(src_path)

                        # report both MD5 and SHA256 checksums, since both are valid default checksum types
                        for checksum_type in (CHECKSUM_TYPE_MD5, CHECKSUM_TYPE_SHA256):
                            src_checksum = compute_checksum(src_path, checksum_type=checksum_type)
                            self.log.info("%s checksum for %s: %s", checksum_type, src_path, src_checksum)

                        # verify checksum (if provided)
                        self.log.debug('Verifying checksums for extension source...')
                        fn_checksum = self.get_checksum_for(checksums, index=0)
                        if verify_checksum(src_path, fn_checksum):
                            self.log.info('Checksum for extension source %s verified', src_fn)
                        elif build_option('ignore_checksums'):
                            print_warning("Ignoring failing checksum verification for %s" % src_fn)
                        else:
                            raise EasyBuildError('Checksum verification for extension source %s failed', src_fn)

                    # locate extension patches (if any), and verify checksums
                    ext_patches = ext_options.get('patches', [])
                    if fetch_files:
                        ext_patches = self.fetch_patches(patch_specs=ext_patches, extension=True)
                    else:
                        ext_patches = [create_patch_info(p) for p in ext_patches]

                    if ext_patches:
                        self.log.debug('Found patches for extension %s: %s', ext_name, ext_patches)
                        ext_src.update({'patches': ext_patches})

                        if verify_checksums:
                            for patch in ext_patches:
                                patch = patch['path']
                                # report both MD5 and SHA256 checksums,
                                # since both are valid default checksum types
                                for checksum_type in (CHECKSUM_TYPE_MD5, CHECKSUM_TYPE_SHA256):
                                    checksum = compute_checksum(patch, checksum_type=checksum_type)
                                    self.log.info("%s checksum for %s: %s", checksum_type, patch, checksum)

                            # verify checksum (if provided)
                            self.log.debug('Verifying checksums for extension patches...')
                            for idx, patch in enumerate(ext_patches):
                                patch = patch['path']
                                patch_fn = os.path.basename(patch)

                                checksum = self.get_checksum_for(checksums[1:], index=idx)
                                if verify_checksum(patch, checksum):
                                    self.log.info('Checksum for extension patch %s verified', patch_fn)
                                elif build_option('ignore_checksums'):
                                    print_warning("Ignoring failing checksum verification for %s" % patch_fn)
                                else:
                                    raise EasyBuildError("Checksum verification for extension patch %s failed",
                                                         patch_fn)
                    else:
                        self.log.debug('No patches found for extension %s.' % ext_name)

                    exts_sources.append(ext_src)

            elif isinstance(ext, string_type):
                exts_sources.append({'name': ext})

            else:
                raise EasyBuildError("Extension specified in unknown format (not a string/list/tuple)")

        return exts_sources

    def obtain_file(self, filename, extension=False, urls=None, download_filename=None, force_download=False,
                    git_config=None):
        """
        Locate the file with the given name
        - searches in different subdirectories of source path
        - supports fetching file from the web if path is specified as an url (i.e. starts with "http://:")
        :param filename: filename of source
        :param extension: indicates whether locations for extension sources should also be considered
        :param urls: list of source URLs where this file may be available
        :param download_filename: filename with which the file should be downloaded, and then renamed to <filename>
        :param force_download: always try to download file, even if it's already available in source path
        :param git_config: dictionary to define how to download a git repository
        """
        srcpaths = source_paths()

        update_progress_bar(PROGRESS_BAR_DOWNLOAD_ALL, label=filename)

        # should we download or just try and find it?
        if re.match(r"^(https?|ftp)://", filename):
            # URL detected, so let's try and download it

            url = filename
            filename = url.split('/')[-1]

            # figure out where to download the file to
            filepath = os.path.join(srcpaths[0], letter_dir_for(self.name), self.name)
            if extension:
                filepath = os.path.join(filepath, "extensions")
            self.log.info("Creating path %s to download file to" % filepath)
            mkdir(filepath, parents=True)

            try:
                fullpath = os.path.join(filepath, filename)

                # only download when it's not there yet
                if os.path.exists(fullpath):
                    if force_download:
                        print_warning("Found file %s at %s, but re-downloading it anyway..." % (filename, filepath))
                    else:
                        self.log.info("Found file %s at %s, no need to download it", filename, filepath)
                        return fullpath

                if download_file(filename, url, fullpath):
                    return fullpath

            except IOError as err:
                raise EasyBuildError("Downloading file %s from url %s to %s failed: %s", filename, url, fullpath, err)

        else:
            # try and find file in various locations
            foundfile = None
            failedpaths = []

            # always look first in the dir of the current eb file
            ebpath = [os.path.dirname(self.cfg.path)]

            # always consider robot + easyconfigs install paths as a fall back (e.g. for patch files, test cases, ...)
            common_filepaths = []
            if self.robot_path:
                common_filepaths.extend(self.robot_path)
            common_filepaths.extend(get_paths_for(subdir=EASYCONFIGS_PKG_SUBDIR, robot_path=self.robot_path))

            for path in ebpath + common_filepaths + srcpaths:
                # create list of candidate filepaths
                namepath = os.path.join(path, self.name)
                letterpath = os.path.join(path, letter_dir_for(self.name), self.name)

                # most likely paths
                candidate_filepaths = [
                    letterpath,  # easyblocks-style subdir
                    namepath,  # subdir with software name
                    path,  # directly in directory
                ]

                # see if file can be found at that location
                for cfp in candidate_filepaths:

                    fullpath = os.path.join(cfp, filename)

                    # also check in 'extensions' subdir for extensions
                    if extension:
                        fullpaths = [
                            os.path.join(cfp, "extensions", filename),
                            os.path.join(cfp, "packages", filename),  # legacy
                            fullpath
                        ]
                    else:
                        fullpaths = [fullpath]

                    for fp in fullpaths:
                        if os.path.isfile(fp):
                            self.log.info("Found file %s at %s", filename, fp)
                            foundfile = os.path.abspath(fp)
                            break  # no need to try further
                        else:
                            failedpaths.append(fp)

                if foundfile:
                    if force_download:
                        print_warning("Found file %s at %s, but re-downloading it anyway..." % (filename, foundfile))
                        foundfile = None

                    break  # no need to try other source paths

            name_letter = self.name.lower()[0]
            targetdir = os.path.join(srcpaths[0], name_letter, self.name)

            if foundfile:
                if self.dry_run:
                    self.dry_run_msg("  * %s found at %s", filename, foundfile)
                return foundfile
            elif git_config:
                return get_source_tarball_from_git(filename, targetdir, git_config)
            else:
                # try and download source files from specified source URLs
                if urls:
                    source_urls = urls[:]
                else:
                    source_urls = []
                source_urls.extend(self.cfg['source_urls'])

                # add https://sources.easybuild.io as fallback source URL
                source_urls.append(EASYBUILD_SOURCES_URL + '/' + os.path.join(name_letter, self.name))

                mkdir(targetdir, parents=True)

                for url in source_urls:

                    if extension:
                        targetpath = os.path.join(targetdir, "extensions", filename)
                    else:
                        targetpath = os.path.join(targetdir, filename)

                    url_filename = download_filename or filename

                    if isinstance(url, string_type):
                        if url[-1] in ['=', '/']:
                            fullurl = "%s%s" % (url, url_filename)
                        else:
                            fullurl = "%s/%s" % (url, url_filename)
                    elif isinstance(url, tuple):
                        # URLs that require a suffix, e.g., SourceForge download links
                        # e.g. http://sourceforge.net/projects/math-atlas/files/Stable/3.8.4/atlas3.8.4.tar.bz2/download
                        fullurl = "%s/%s/%s" % (url[0], url_filename, url[1])
                    else:
                        self.log.warning("Source URL %s is of unknown type, so ignoring it." % url)
                        continue

                    # PyPI URLs may need to be converted due to change in format of these URLs,
                    # cfr. https://bitbucket.org/pypa/pypi/issues/438
                    if PYPI_PKG_URL_PATTERN in fullurl and not is_alt_pypi_url(fullurl):
                        alt_url = derive_alt_pypi_url(fullurl)
                        if alt_url:
                            _log.debug("Using alternate PyPI URL for %s: %s", fullurl, alt_url)
                            fullurl = alt_url
                        else:
                            _log.debug("Failed to derive alternate PyPI URL for %s, so retaining the original", fullurl)

                    if self.dry_run:
                        self.dry_run_msg("  * %s will be downloaded to %s", filename, targetpath)
                        if extension and urls:
                            # extensions typically have custom source URLs specified, only mention first
                            self.dry_run_msg("    (from %s, ...)", fullurl)
                        downloaded = True

                    else:
                        self.log.debug("Trying to download file %s from %s to %s ..." % (filename, fullurl, targetpath))
                        downloaded = False
                        try:
                            if download_file(filename, fullurl, targetpath):
                                downloaded = True

                        except IOError as err:
                            self.log.debug("Failed to download %s from %s: %s" % (filename, url, err))
                            failedpaths.append(fullurl)
                            continue

                    if downloaded:
                        # if fetching from source URL worked, we're done
                        self.log.info("Successfully downloaded source file %s from %s" % (filename, fullurl))
                        return targetpath
                    else:
                        failedpaths.append(fullurl)

                if self.dry_run:
                    self.dry_run_msg("  * %s (MISSING)", filename)
                    return filename
                else:
                    raise EasyBuildError("Couldn't find file %s anywhere, and downloading it didn't work either... "
                                         "Paths attempted (in order): %s ", filename, ', '.join(failedpaths))

    #
    # GETTER/SETTER UTILITY FUNCTIONS
    #
    @property
    def name(self):
        """
        Shortcut the get the module name.
        """
        return self.cfg['name']

    @property
    def version(self):
        """
        Shortcut the get the module version.
        """
        return self.cfg['version']

    @property
    def toolchain(self):
        """
        Toolchain used to build this easyblock
        """
        return self.cfg.toolchain

    @property
    def full_mod_name(self):
        """
        Full module name (including subdirectory in module install path)
        """
        return self.cfg.full_mod_name

    @property
    def short_mod_name(self):
        """
        Short module name (not including subdirectory in module install path)
        """
        return self.cfg.short_mod_name

    @property
    def mod_subdir(self):
        """
        Subdirectory in module install path
        """
        return self.cfg.mod_subdir

    @property
    def moduleGenerator(self):
        """
        Module generator (DEPRECATED, use self.module_generator instead).
        """
        self.log.nosupport("self.moduleGenerator is replaced by self.module_generator", '2.0')

    #
    # DIRECTORY UTILITY FUNCTIONS
    #
    def gen_builddir(self):
        """Generate the (unique) name for the builddir"""
        clean_name = remove_unwanted_chars(self.name)

        # if a toolchain version starts with a -, remove the - so prevent a -- in the path name
        tc = self.cfg['toolchain']
        tcversion = tc['version'].lstrip('-')
        lastdir = "%s%s-%s%s" % (self.cfg['versionprefix'], tc['name'], tcversion, self.cfg['versionsuffix'])

        builddir = os.path.join(os.path.abspath(build_path()), clean_name, self.version, lastdir)

        # make sure build dir is unique if cleanupoldbuild is False or not set
        if not self.cfg.get('cleanupoldbuild', False):
            uniq_builddir = builddir
            suff = 0
            while(os.path.isdir(uniq_builddir)):
                uniq_builddir = "%s.%d" % (builddir, suff)
                suff += 1
            builddir = uniq_builddir

        self.builddir = builddir
        self.log.info("Build dir set to %s" % self.builddir)

    def make_builddir(self):
        """
        Create the build directory.
        """
        if not self.build_in_installdir:
            # self.builddir should be already set by gen_builddir()
            if not self.builddir:
                raise EasyBuildError("self.builddir not set, make sure gen_builddir() is called first!")
            self.log.debug("Creating the build directory %s (cleanup: %s)", self.builddir, self.cfg['cleanupoldbuild'])
        else:
            self.log.info("Changing build dir to %s" % self.installdir)
            self.builddir = self.installdir

            self.log.info("Overriding 'cleanupoldinstall' (to False), 'cleanupoldbuild' (to True) "
                          "and 'keeppreviousinstall' because we're building in the installation directory.")
            # force cleanup before installation
            if build_option('module_only'):
                self.log.debug("Disabling cleanupoldbuild because we run as module-only")
                self.cfg['cleanupoldbuild'] = False
            else:
                self.cfg['cleanupoldbuild'] = True

            self.cfg['keeppreviousinstall'] = False
            # avoid cleanup after installation
            self.cfg['cleanupoldinstall'] = False

        # always make build dir,
        # unless we're building in installation directory and we iterating over a list of (pre)config/build/installopts,
        # otherwise we wipe the already partially populated installation directory,
        # see https://github.com/easybuilders/easybuild-framework/issues/2556
        if not (self.build_in_installdir and self.iter_idx > 0):
            # make sure we no longer sit in the build directory before cleaning it.
            change_dir(self.orig_workdir)
            self.make_dir(self.builddir, self.cfg['cleanupoldbuild'])

        trace_msg("build dir: %s" % self.builddir)

    def reset_env(self):
        """
        Reset environment.
        When iterating over builddependencies, every time we start a new iteration
        we need to restore the environment to where it was before the relevant modules
        were loaded.
        """
        env.reset_changes()
        if self.reset_environ is None:
            self.reset_environ = copy.deepcopy(os.environ)
        else:
            restore_env(self.reset_environ)

    def gen_installdir(self):
        """
        Generate the name of the installation directory.
        """
        basepath = install_path()
        if basepath:
            self.install_subdir = ActiveMNS().det_install_subdir(self.cfg)
            self.installdir = os.path.join(os.path.abspath(basepath), self.install_subdir)
            self.log.info("Software install dir set to %s" % self.installdir)

            mod_basepath = install_path('mod')
            mod_path_suffix = build_option('suffix_modules_path')
            self.installdir_mod = os.path.join(os.path.abspath(mod_basepath), mod_path_suffix)
            self.log.info("Module install dir set to %s" % self.installdir_mod)
        else:
            raise EasyBuildError("Can't set installation directory")

    def make_installdir(self, dontcreate=None):
        """
        Create the installation directory.
        """
        self.log.debug("Creating the installation directory %s (cleanup: %s)" % (self.installdir,
                                                                                 self.cfg['cleanupoldinstall']))
        if self.build_in_installdir:
            self.cfg['keeppreviousinstall'] = True
        dontcreate = (dontcreate is None and self.cfg['dontcreateinstalldir']) or dontcreate
        self.make_dir(self.installdir, self.cfg['cleanupoldinstall'], dontcreateinstalldir=dontcreate)

    def make_dir(self, dir_name, clean, dontcreateinstalldir=False):
        """
        Create the directory.
        """
        if os.path.exists(dir_name):
            self.log.info("Found old directory %s" % dir_name)
            if self.cfg['keeppreviousinstall']:
                self.log.info("Keeping old directory %s (hopefully you know what you are doing)", dir_name)
                return
            elif build_option('module_only'):
                self.log.info("Not touching existing directory %s in module-only mode...", dir_name)
            elif clean:
                remove_dir(dir_name)
                self.log.info("Removed old directory %s", dir_name)
            else:
                self.log.info("Moving existing directory %s out of the way...", dir_name)
                timestamp = time.strftime("%Y%m%d-%H%M%S")
                backupdir = "%s.%s" % (dir_name, timestamp)
                move_file(dir_name, backupdir)
                self.log.info("Moved old directory %s to %s", dir_name, backupdir)

        if dontcreateinstalldir:
            olddir = dir_name
            dir_name = os.path.dirname(dir_name)
            self.log.info("Cleaning only, no actual creation of %s, only verification/defining of dirname %s",
                          olddir, dir_name)
            if os.path.exists(dir_name):
                return
            # if not, create dir as usual

        mkdir(dir_name, parents=True)

    def set_up_cuda_cache(self):
        """Set up CUDA PTX cache."""

        cuda_cache_maxsize = build_option('cuda_cache_maxsize')
        if cuda_cache_maxsize is None:
            cuda_cache_maxsize = 1 * 1024  # 1 GiB default value
        else:
            cuda_cache_maxsize = int(cuda_cache_maxsize)

        if cuda_cache_maxsize == 0:
            self.log.info("Disabling CUDA PTX cache since cache size was set to zero")
            env.setvar('CUDA_CACHE_DISABLE', '1')
        else:
            cuda_cache_dir = build_option('cuda_cache_dir')
            if not cuda_cache_dir:
                cuda_cache_dir = os.path.join(self.builddir, 'eb-cuda-cache')
            self.log.info("Enabling CUDA PTX cache of size %s MiB at %s", cuda_cache_maxsize, cuda_cache_dir)
            env.setvar('CUDA_CACHE_DISABLE', '0')
            env.setvar('CUDA_CACHE_PATH', cuda_cache_dir)
            env.setvar('CUDA_CACHE_MAXSIZE', str(cuda_cache_maxsize * 1024 * 1024))

    #
    # MODULE UTILITY FUNCTIONS
    #

    def make_devel_module(self, create_in_builddir=False):
        """
        Create a develop module file which sets environment based on the build
        Usage: module load name, which loads the module you want to use. $EBDEVELNAME should then be the full path
        to the devel module file. So now you can module load $EBDEVELNAME.

        WARNING: you cannot unload using $EBDEVELNAME (for now: use module unload `basename $EBDEVELNAME`)
        """

        self.log.info("Making devel module...")

        # load fake module
        fake_mod_data = self.load_fake_module(purge=True)

        header = self.module_generator.MODULE_SHEBANG
        if header:
            header += '\n'

        load_lines = []
        # capture all the EBDEVEL vars
        # these should be all the dependencies and we should load them
        recursive_unload = self.cfg['recursive_module_unload']
        depends_on = self.cfg['module_depends_on']
        for key in os.environ:
            # legacy support
            if key.startswith(DEVEL_ENV_VAR_NAME_PREFIX):
                if not key.endswith(convert_name(self.name, upper=True)):
                    path = os.environ[key]
                    if os.path.isfile(path):
                        mod_name = path.rsplit(os.path.sep, 1)[-1]
                        load_statement = self.module_generator.load_module(mod_name, recursive_unload=recursive_unload,
                                                                           depends_on=depends_on)
                        load_lines.append(load_statement)
            elif key.startswith('SOFTDEVEL'):
                self.log.nosupport("Environment variable SOFTDEVEL* being relied on", '2.0')

        env_lines = []
        for (key, val) in env.get_changes().items():
            # check if non-empty string
            # TODO: add unset for empty vars?
            if val.strip():
                env_lines.append(self.module_generator.set_environment(key, val))

        if create_in_builddir:
            output_dir = self.builddir
        else:
            output_dir = os.path.join(self.installdir, log_path(ec=self.cfg))
            mkdir(output_dir, parents=True)

        filename = os.path.join(output_dir, ActiveMNS().det_devel_module_filename(self.cfg))
        self.log.debug("Writing devel module to %s" % filename)

        txt = ''.join([header] + load_lines + env_lines)
        write_file(filename, txt)

        # cleanup: unload fake module, remove fake module dir
        self.clean_up_fake_module(fake_mod_data)

    def make_module_deppaths(self):
        """
        Add specific 'module use' actions to module file, in order to find
        dependencies outside the end user's MODULEPATH.
        """
        deppaths = self.cfg['moddependpaths']
        if not deppaths:
            return ''
        elif not isinstance(deppaths, (str, list, tuple)):
            raise EasyBuildError("moddependpaths value %s (type: %s) is not a string, list or tuple",
                                 deppaths, type(deppaths))

        if isinstance(deppaths, str):
            txt = self.module_generator.use([deppaths], guarded=True)
        else:
            txt = self.module_generator.use(deppaths, guarded=True)

        return txt

    def make_module_dep(self, unload_info=None):
        """
        Make the dependencies for the module file.

        :param unload_info: dictionary with full module names as keys and module name to unload first as corr. value
        """
        mns = ActiveMNS()
        unload_info = unload_info or {}

        # include toolchain as first dependency to load
        tc_mod = None
        if not self.toolchain.is_system_toolchain():
            tc_mod = self.toolchain.det_short_module_name()
            self.log.debug("Toolchain to load in generated module (before excluding any deps): %s", tc_mod)

        # expand toolchain into toolchain components if desired
        tc_dep_mods = None
        if mns.expand_toolchain_load(ec=self.cfg):
            tc_dep_mods = self.toolchain.toolchain_dep_mods
            self.log.debug("Toolchain components to load in generated module (before excluding any): %s", tc_dep_mods)

        # include load/unload statements for dependencies
        deps = []
        self.log.debug("List of deps considered to load in generated module: %s", self.toolchain.dependencies)
        for dep in self.toolchain.dependencies:
            if dep['build_only']:
                self.log.debug("Skipping build dependency %s", dep)
            else:
                modname = dep['short_mod_name']
                self.log.debug("Adding %s as a module dependency" % modname)
                deps.append(modname)
        self.log.debug("List of deps to load in generated module (before excluding any): %s", deps)

        # exclude dependencies that extend $MODULEPATH and form the path to the top of the module tree (if any)
        full_mod_subdir = os.path.join(self.installdir_mod, self.mod_subdir)
        init_modpaths = mns.det_init_modulepaths(self.cfg)
        top_paths = [self.installdir_mod] + [os.path.join(self.installdir_mod, p) for p in init_modpaths]

        all_deps = [d for d in [tc_mod] + (tc_dep_mods or []) + deps if d is not None]
        excluded_deps = self.modules_tool.path_to_top_of_module_tree(top_paths, self.cfg.short_mod_name,
                                                                     full_mod_subdir, all_deps)

        # if the toolchain is excluded, so should the toolchain components
        if tc_mod in excluded_deps and tc_dep_mods:
            excluded_deps.extend(tc_dep_mods)

        self.log.debug("List of excluded deps: %s", excluded_deps)

        # expand toolchain into toolchain components if desired
        if tc_dep_mods is not None:
            deps = tc_dep_mods + deps
        elif tc_mod is not None:
            deps = [tc_mod] + deps

        # filter dependencies to avoid including loads for toolchain or toolchain components that extend $MODULEPATH
        # with location to where this module is being installed (full_mod_subdir);
        # if the modules that extend $MODULEPATH are not loaded this module is not available, so there is not
        # point in loading them again (in fact, it may cause problems when reloading this module due to a load storm)
        deps = [d for d in deps if d not in excluded_deps]

        # load modules that open up the module tree before checking deps of deps (in reverse order)
        self.modules_tool.load(excluded_deps[::-1], allow_reload=False)

        for excluded_dep in excluded_deps:
            excluded_dep_deps = dependencies_for(excluded_dep, self.modules_tool)
            self.log.debug("List of dependencies for excluded dependency %s: %s" % (excluded_dep, excluded_dep_deps))
            deps = [d for d in deps if d not in excluded_dep_deps]

        self.log.debug("List of retained deps to load in generated module: %s", deps)

        # include load statements for retained dependencies
        recursive_unload = self.cfg['recursive_module_unload']
        depends_on = self.cfg['module_depends_on']
        loads = []
        for dep in deps:
            unload_modules = []
            if dep in unload_info:
                unload_modules.append(unload_info[dep])
            loads.append(self.module_generator.load_module(dep, recursive_unload=recursive_unload,
                                                           depends_on=depends_on,
                                                           unload_modules=unload_modules))

        # force unloading any other modules
        if self.cfg['moduleforceunload']:
            unloads = [self.module_generator.unload_module(d) for d in deps[::-1]]
            dep_stmts = unloads + loads
        else:
            dep_stmts = loads

        # load first version listed in multi_deps as a default, if desired
        if self.cfg['multi_deps_load_default']:

            # build map of dep name to list of module names corresponding to each version
            # first entry in multi_deps is list of first versions for each multi-dep
            multi_dep_mod_names = {}
            for deplist in self.cfg.multi_deps:
                for dep in deplist:
                    multi_dep_mod_names.setdefault(dep['name'], [])
                    multi_dep_mod_names[dep['name']].append(dep['short_mod_name'])

            multi_dep_load_defaults = []
            for depname, depmods in sorted(multi_dep_mod_names.items()):
                stmt = self.module_generator.load_module(depmods[0], multi_dep_mods=depmods,
                                                         recursive_unload=recursive_unload,
                                                         depends_on=depends_on)
                multi_dep_load_defaults.append(stmt)

            dep_stmts.extend(multi_dep_load_defaults)

        return ''.join(dep_stmts)

    def make_module_description(self):
        """
        Create the module description.
        """
        return self.module_generator.get_description()

    def make_module_extra(self, altroot=None, altversion=None):
        """
        Set extra stuff in module file, e.g. $EBROOT*, $EBVERSION*, etc.

        :param altroot: path to use to define $EBROOT*
        :param altversion: version to use to define $EBVERSION*
        """
        lines = ['']

        env_name = convert_name(self.name, upper=True)

        # $EBROOT<NAME>
        root_envvar = ROOT_ENV_VAR_NAME_PREFIX + env_name
        if altroot:
            set_root_envvar = self.module_generator.set_environment(root_envvar, altroot)
        else:
            set_root_envvar = self.module_generator.set_environment(root_envvar, '', relpath=True)
        lines.append(set_root_envvar)

        # $EBVERSION<NAME>
        version_envvar = VERSION_ENV_VAR_NAME_PREFIX + env_name
        lines.append(self.module_generator.set_environment(version_envvar, altversion or self.version))

        # $EBDEVEL<NAME>
        devel_path = os.path.join(log_path(ec=self.cfg), ActiveMNS().det_devel_module_filename(self.cfg))
        devel_path_envvar = DEVEL_ENV_VAR_NAME_PREFIX + env_name
        lines.append(self.module_generator.set_environment(devel_path_envvar, devel_path, relpath=True))

        lines.append('\n')
        for (key, value) in self.cfg['modextravars'].items():
            lines.append(self.module_generator.set_environment(key, value))

        for (key, value) in self.cfg['modextrapaths'].items():
            if isinstance(value, string_type):
                value = [value]
            elif not isinstance(value, (tuple, list)):
                raise EasyBuildError("modextrapaths dict value %s (type: %s) is not a list or tuple",
                                     value, type(value))
            lines.append(self.module_generator.prepend_paths(key, value, allow_abs=self.cfg['allow_prepend_abs_path']))

        modloadmsg = self.cfg['modloadmsg']
        if modloadmsg:
            # add trailing newline to prevent that shell prompt is 'glued' to module load message
            if not modloadmsg.endswith('\n'):
                modloadmsg += '\n'
            lines.append(self.module_generator.msg_on_load(modloadmsg))

        for (key, value) in self.cfg['modaliases'].items():
            lines.append(self.module_generator.set_alias(key, value))

        txt = ''.join(lines)
        self.log.debug("make_module_extra added this: %s", txt)

        return txt

    def make_module_extra_extensions(self):
        """
        Sets optional variables for extensions.
        """
        # add stuff specific to individual extensions
        lines = [self.module_extra_extensions]

        # set environment variable that specifies list of extensions
        # We need only name and version, so don't resolve templates
        exts_list = ','.join(['-'.join(ext[:2]) for ext in self.cfg.get_ref('exts_list')])
        env_var_name = convert_name(self.name, upper=True)
        lines.append(self.module_generator.set_environment('EBEXTSLIST%s' % env_var_name, exts_list))

        return ''.join(lines)

    def make_module_footer(self):
        """
        Insert a footer section in the module file, primarily meant for contextual information
        """
        footer = [self.module_generator.comment("Built with EasyBuild version %s" % VERBOSE_VERSION)]

        # add extra stuff for extensions (if any)
        if self.cfg.get_ref('exts_list'):
            footer.append(self.make_module_extra_extensions())

        # include modules footer if one is specified
        if self.modules_footer is not None:
            self.log.debug("Including specified footer into module: '%s'" % self.modules_footer)
            footer.append(self.modules_footer)

        if self.cfg['modtclfooter']:
            if isinstance(self.module_generator, ModuleGeneratorTcl):
                self.log.debug("Including Tcl footer in module: %s", self.cfg['modtclfooter'])
                footer.extend([self.cfg['modtclfooter'], '\n'])
            else:
                self.log.warning("Not including footer in Tcl syntax in non-Tcl module file: %s",
                                 self.cfg['modtclfooter'])

        if self.cfg['modluafooter']:
            if isinstance(self.module_generator, ModuleGeneratorLua):
                self.log.debug("Including Lua footer in module: %s", self.cfg['modluafooter'])
                footer.extend([self.cfg['modluafooter'], '\n'])
            else:
                self.log.warning("Not including footer in Lua syntax in non-Lua module file: %s",
                                 self.cfg['modluafooter'])

        return ''.join(footer)

    def make_module_extend_modpath(self):
        """
        Include prepend-path statements for extending $MODULEPATH.
        """
        txt = ''
        if self.cfg['include_modpath_extensions']:
            modpath_exts = ActiveMNS().det_modpath_extensions(self.cfg)
            self.log.debug("Including module path extensions returned by module naming scheme: %s", modpath_exts)
            full_path_modpath_extensions = [os.path.join(self.installdir_mod, ext) for ext in modpath_exts]
            # module path extensions must exist, otherwise loading this module file will fail
            for modpath_extension in full_path_modpath_extensions:
                mkdir(modpath_extension, parents=True)
            txt = self.module_generator.use(full_path_modpath_extensions)

            # add user-specific module path; use statement will be guarded so no need to create the directories
            user_modpath = build_option('subdir_user_modules')
            if user_modpath:
                user_envvars = build_option('envvars_user_modules') or [DEFAULT_ENVVAR_USERS_MODULES]
                user_modpath_exts = ActiveMNS().det_user_modpath_extensions(self.cfg)
                self.log.debug("Including user module path extensions returned by naming scheme: %s", user_modpath_exts)
                for user_envvar in user_envvars:
                    self.log.debug("Requested environment variable $%s to host additional branch for modules",
                                   user_envvar)
                    default_value = user_envvar + "_NOT_DEFINED"
                    getenv_txt = self.module_generator.getenv_cmd(user_envvar, default=default_value)
                    txt += self.module_generator.use(user_modpath_exts, prefix=getenv_txt,
                                                     guarded=True, user_modpath=user_modpath)
        else:
            self.log.debug("Not including module path extensions, as specified.")
        return txt

    def make_module_group_check(self):
        """
        Create the necessary group check.
        """
        group_error_msg = None
        ec_group = self.cfg['group']
        if ec_group is not None and isinstance(ec_group, tuple):
            group_error_msg = ec_group[1]

        if self.group is not None:
            txt = self.module_generator.check_group(self.group[0], error_msg=group_error_msg)
        else:
            txt = ''

        return txt

    def make_module_req(self):
        """
        Generate the environment-variables to run the module.
        """
        requirements = self.make_module_req_guess()

        lines = ['\n']
        if os.path.isdir(self.installdir):
            old_dir = change_dir(self.installdir)
        else:
            old_dir = None

        if self.dry_run:
            self.dry_run_msg("List of paths that would be searched and added to module file:\n")
            note = "note: glob patterns are not expanded and existence checks "
            note += "for paths are skipped for the statements below due to dry run"
            lines.append(self.module_generator.comment(note))

        # For these environment variables, the corresponding directory must include at least one file.
        # The values determine if detection is done recursively, i.e. if it accepts directories where files
        # are only in subdirectories.
        keys_requiring_files = {
            'PATH': False,
            'LD_LIBRARY_PATH': False,
            'LIBRARY_PATH': True,
            'CPATH': True,
            'CMAKE_PREFIX_PATH': True,
            'CMAKE_LIBRARY_PATH': True,
        }

        for key, reqs in sorted(requirements.items()):
            if isinstance(reqs, string_type):
                self.log.warning("Hoisting string value %s into a list before iterating over it", reqs)
                reqs = [reqs]
            if self.dry_run:
                self.dry_run_msg(" $%s: %s" % (key, ', '.join(reqs)))
                # Don't expand globs or do any filtering below for dry run
                paths = reqs
            else:
                # Expand globs but only if the string is non-empty
                # empty string is a valid value here (i.e. to prepend the installation prefix, cfr $CUDA_HOME)
                paths = sum((glob.glob(path) if path else [path] for path in reqs), [])  # sum flattens to list

                # If lib64 is just a symlink to lib we fixup the paths to avoid duplicates
                lib64_is_symlink = (all(os.path.isdir(path) for path in ['lib', 'lib64'])
                                    and os.path.samefile('lib', 'lib64'))
                if lib64_is_symlink:
                    fixed_paths = []
                    for path in paths:
                        if (path + os.path.sep).startswith('lib64' + os.path.sep):
                            # We only need CMAKE_LIBRARY_PATH if there is a separate lib64 path, so skip symlink
                            if key == 'CMAKE_LIBRARY_PATH':
                                continue
                            path = path.replace('lib64', 'lib', 1)
                        fixed_paths.append(path)
                    if fixed_paths != paths:
                        self.log.info("Fixed symlink lib64 in paths for %s: %s -> %s", key, paths, fixed_paths)
                        paths = fixed_paths
                # remove duplicate paths preserving order
                paths = nub(paths)
                if key in keys_requiring_files:
                    # only retain paths that contain at least one file
                    recursive = keys_requiring_files[key]
                    retained_paths = [
                        path
                        for path, fullpath in ((path, os.path.join(self.installdir, path)) for path in paths)
                        if os.path.isdir(fullpath)
                        and dir_contains_files(fullpath, recursive=recursive)
                    ]
                    if retained_paths != paths:
                        self.log.info("Only retaining paths for %s that contain at least one file: %s -> %s",
                                      key, paths, retained_paths)
                        paths = retained_paths

            if paths:
                lines.append(self.module_generator.prepend_paths(key, paths))
        if self.dry_run:
            self.dry_run_msg('')

        if old_dir is not None:
            change_dir(old_dir)

        return ''.join(lines)

    def make_module_req_guess(self):
        """
        A dictionary of possible directories to look for.
        """
        lib_paths = ['lib', 'lib32', 'lib64']
        return {
            'PATH': ['bin', 'sbin'],
            'LD_LIBRARY_PATH': lib_paths,
            'LIBRARY_PATH': lib_paths,
            'CPATH': ['include'],
            'MANPATH': ['man', os.path.join('share', 'man')],
            'PKG_CONFIG_PATH': [os.path.join(x, 'pkgconfig') for x in lib_paths + ['share']],
            'ACLOCAL_PATH': [os.path.join('share', 'aclocal')],
            'CLASSPATH': ['*.jar'],
            'XDG_DATA_DIRS': ['share'],
            'GI_TYPELIB_PATH': [os.path.join(x, 'girepository-*') for x in lib_paths],
            'CMAKE_PREFIX_PATH': [''],
            'CMAKE_LIBRARY_PATH': ['lib64'],  # lib and lib32 are searched through the above
        }

    def load_module(self, mod_paths=None, purge=True, extra_modules=None, verbose=True):
        """
        Load module for this software package/version, after purging all currently loaded modules.

        :param mod_paths: list of (additional) module paths to take into account
        :param purge: boolean indicating whether or not to purge currently loaded modules first
        :param extra_modules: list of extra modules to load (these are loaded *before* loading the 'self' module)
        :param verbose: print modules being loaded when trace mode is enabled
        """
        # self.full_mod_name might not be set (e.g. during unit tests)
        if self.full_mod_name is not None:
            if mod_paths is None:
                mod_paths = []
            all_mod_paths = mod_paths + ActiveMNS().det_init_modulepaths(self.cfg)

            mods = [self.short_mod_name]

            # if extra modules are specified, these are loaded first;
            # this is important in the context of sanity check for easyconfigs that use multi_deps,
            # especially if multi_deps_load_default is set...
            if extra_modules:
                mods = extra_modules + mods

            # for flat module naming schemes, we can load the module directly;
            # for non-flat (hierarchical) module naming schemes, we may need to load the toolchain module first
            # to update $MODULEPATH such that the module can be loaded using the short module name
            if self.mod_subdir and not self.toolchain.is_system_toolchain():
                mods.insert(0, self.toolchain.det_short_module_name())

            if verbose:
                trace_msg("loading modules: %s..." % ', '.join(mods))

            # pass initial environment, to use it for resetting the environment before loading the modules
            self.modules_tool.load(mods, mod_paths=all_mod_paths, purge=purge, init_env=self.initial_environ)

            # handle environment variables that need to be updated after loading modules
            for var, val in sorted(self.tweaked_env_vars.items()):
                self.log.info("Tweaking $%s: %s", var, val)
                env.setvar(var, val)

        else:
            self.log.warning("Not loading module, since self.full_mod_name is not set.")

    def load_fake_module(self, purge=False, extra_modules=None, verbose=False):
        """
        Create and load fake module.

        :param purge: boolean indicating whether or not to purge currently loaded modules first
        :param extra_modules: list of extra modules to load (these are loaded *before* loading the 'self' module)
        """
        # take a copy of the current environment before loading the fake module, so we can restore it
        env = copy.deepcopy(os.environ)

        # create fake module
        fake_mod_path = self.make_module_step(fake=True)

        # load fake module
        self.modules_tool.prepend_module_path(os.path.join(fake_mod_path, self.mod_subdir), priority=10000)
        self.load_module(purge=purge, extra_modules=extra_modules, verbose=verbose)

        return (fake_mod_path, env)

    def clean_up_fake_module(self, fake_mod_data):
        """
        Clean up fake module.
        """
        fake_mod_path, env = fake_mod_data
        # unload module and remove temporary module directory
        # self.short_mod_name might not be set (e.g. during unit tests)
        if fake_mod_path and self.short_mod_name is not None:
            try:
                self.modules_tool.unload([self.short_mod_name])
                self.modules_tool.remove_module_path(os.path.join(fake_mod_path, self.mod_subdir))
                remove_dir(os.path.dirname(fake_mod_path))
            except OSError as err:
                raise EasyBuildError("Failed to clean up fake module dir %s: %s", fake_mod_path, err)
        elif self.short_mod_name is None:
            self.log.warning("Not unloading module, since self.short_mod_name is not set.")

        # restore original environment
        restore_env(env)

    def load_dependency_modules(self):
        """Load dependency modules."""
        self.modules_tool.load([ActiveMNS().det_full_module_name(dep) for dep in self.cfg.dependencies()])

    #
    # EXTENSIONS UTILITY FUNCTIONS
    #

    def prepare_for_extensions(self):
        """
        Also do this before (eg to set the template)
        """
        pass

    def skip_extensions(self):
        """
        Called when self.skip is True
        - use this to detect existing extensions and to remove them from self.ext_instances
        - based on initial R version
        """
        # obtaining untemplated reference value is required here to support legacy string templates like name/version
        exts_filter = self.cfg.get_ref('exts_filter')

        if not exts_filter or len(exts_filter) == 0:
            raise EasyBuildError("Skipping of extensions, but no exts_filter set in easyconfig")

        res = []
        for ext_inst in self.ext_instances:
            cmd, stdin = resolve_exts_filter_template(exts_filter, ext_inst)
            (cmdstdouterr, ec) = run_cmd(cmd, log_all=False, log_ok=False, simple=False, inp=stdin, regexp=False)
            self.log.info("exts_filter result %s %s", cmdstdouterr, ec)
            if ec:
                self.log.info("Not skipping %s", ext_inst.name)
                self.log.debug("exit code: %s, stdout/err: %s", ec, cmdstdouterr)
                res.append(ext_inst)
            else:
                print_msg("skipping extension %s" % ext_inst.name, silent=self.silent, log=self.log)

        self.ext_instances = res

    def install_extensions(self, install=True, parallel=False):
        """
        Install extensions.

        :param install: actually install extensions, don't just prepare environment for installing
        :param parallel: install extensions in parallel

        """
        self.log.debug("List of loaded modules: %s", self.modules_tool.list())

        if parallel:
            self.install_extensions_parallel(install=install)
        else:
            self.install_extensions_sequential(install=install)

    def install_extensions_sequential(self, install=True):
        """
        Install extensions sequentially.

        :param install: actually install extensions, don't just prepare environment for installing
        """
        self.log.info("Installing extensions sequentially...")

        exts_cnt = len(self.ext_instances)
        for idx, ext in enumerate(self.ext_instances):

            self.log.debug("Starting extension %s" % ext.name)

            # always go back to original work dir to avoid running stuff from a dir that no longer exists
            change_dir(self.orig_workdir)

            tup = (ext.name, ext.version or '', idx + 1, exts_cnt)
            print_msg("installing extension %s %s (%d/%d)..." % tup, silent=self.silent, log=self.log)
            start_time = datetime.now()

            if self.dry_run:
                tup = (ext.name, ext.version, ext.__class__.__name__)
                msg = "\n* installing extension %s %s using '%s' easyblock\n" % tup
                self.dry_run_msg(msg)

            self.log.debug("List of loaded modules: %s", self.modules_tool.list())

            # prepare toolchain build environment, but only when not doing a dry run
            # since in that case the build environment is the same as for the parent
            if self.dry_run:
                self.dry_run_msg("defining build environment based on toolchain (options) and dependencies...")
            else:
                # don't reload modules for toolchain, there is no need since they will be loaded already;
                # the (fake) module for the parent software gets loaded before installing extensions
                ext.toolchain.prepare(onlymod=self.cfg['onlytcmod'], silent=True, loadmod=False,
                                      rpath_filter_dirs=self.rpath_filter_dirs)

            # real work
            if install:
                try:
                    ext.prerun()
                    txt = ext.run()
                    if txt:
                        self.module_extra_extensions += txt
                    ext.postrun()
                finally:
                    if not self.dry_run:
                        ext_duration = datetime.now() - start_time
                        if ext_duration.total_seconds() >= 1:
                            print_msg("\t... (took %s)", time2str(ext_duration), log=self.log, silent=self.silent)
                        elif self.logdebug or build_option('trace'):
                            print_msg("\t... (took < 1 sec)", log=self.log, silent=self.silent)

    def install_extensions_parallel(self, install=True):
        """
        Install extensions in parallel.

        :param install: actually install extensions, don't just prepare environment for installing
        """
        self.log.info("Installing extensions in parallel...")

        running_exts = []
        installed_ext_names = []

        all_ext_names = [x['name'] for x in self.exts_all]
        self.log.debug("List of names of all extensions: %s", all_ext_names)

        # take into account that some extensions may be installed already
        to_install_ext_names = [x.name for x in self.ext_instances]
        installed_ext_names = [n for n in all_ext_names if n not in to_install_ext_names]

        exts_cnt = len(all_ext_names)
        exts_queue = self.ext_instances[:]

        iter_id = 0
        while exts_queue or running_exts:

            iter_id += 1

            # always go back to original work dir to avoid running stuff from a dir that no longer exists
            change_dir(self.orig_workdir)

            # check for extension installations that have completed
            if running_exts:
                self.log.info("Checking for completed extension installations (%d running)...", len(running_exts))
                for ext in running_exts[:]:
                    if self.dry_run or ext.async_cmd_check():
                        self.log.info("Installation of %s completed!", ext.name)
                        ext.postrun()
                        running_exts.remove(ext)
                        installed_ext_names.append(ext.name)
                    else:
                        self.log.debug("Installation of %s is still running...", ext.name)

            # print progress info every now and then
            if iter_id % 1 == 0:
                msg = "%d out of %d extensions installed (%d queued, %d running: %s)"
                installed_cnt, queued_cnt, running_cnt = len(installed_ext_names), len(exts_queue), len(running_exts)
                if running_cnt <= 3:
                    running_ext_names = ', '.join(x.name for x in running_exts)
                else:
                    running_ext_names = ', '.join(x.name for x in running_exts[:3]) + ", ..."
                print_msg(msg % (installed_cnt, exts_cnt, queued_cnt, running_cnt, running_ext_names), log=self.log)

            # try to start as many extension installations as we can, taking into account number of available cores,
            # but only consider first 100 extensions still in the queue
            max_iter = min(100, len(exts_queue))

            for _ in range(max_iter):

                if not (exts_queue and len(running_exts) < self.cfg['parallel']):
                    break

                # check whether extension at top of the queue is ready to install
                ext = exts_queue.pop(0)

                pending_deps = [x for x in ext.required_deps if x not in installed_ext_names]

                if self.dry_run:
                    tup = (ext.name, ext.version, ext.__class__.__name__)
                    msg = "\n* installing extension %s %s using '%s' easyblock\n" % tup
                    self.dry_run_msg(msg)
                    running_exts.append(ext)

                # if some of the required dependencies are not installed yet, requeue this extension
                elif pending_deps:

                    # make sure all required dependencies are actually going to be installed,
                    # to avoid getting stuck in an infinite loop!
                    missing_deps = [x for x in ext.required_deps if x not in all_ext_names]
                    if missing_deps:
                        raise EasyBuildError("Missing required dependencies for %s are not going to be installed: %s",
                                             ext.name, ', '.join(missing_deps))
                    else:
                        self.log.info("Required dependencies missing for extension %s (%s), adding it back to queue...",
                                      ext.name, ', '.join(pending_deps))
                        # purposely adding extension back in the queue at Nth place rather than at the end,
                        # since we assume that the required dependencies will be installed soon...
                        exts_queue.insert(max_iter, ext)

                else:
                    tup = (ext.name, ext.version or '')
                    print_msg("starting installation of extension %s %s..." % tup, silent=self.silent, log=self.log)

                    # don't reload modules for toolchain, there is no need since they will be loaded already;
                    # the (fake) module for the parent software gets loaded before installing extensions
                    ext.toolchain.prepare(onlymod=self.cfg['onlytcmod'], silent=True, loadmod=False,
                                          rpath_filter_dirs=self.rpath_filter_dirs)
                    if install:
                        ext.prerun()
                        ext.run(asynchronous=True)
                        running_exts.append(ext)
                        self.log.debug("Started installation of extension %s in the background...", ext.name)

    #
    # MISCELLANEOUS UTILITY FUNCTIONS
    #

    @property
    def start_dir(self):
        """Start directory in build directory"""
        return self.cfg['start_dir']

    def guess_start_dir(self):
        """
        Return the directory where to start the whole configure/make/make install cycle from
        - typically self.src[0]['finalpath']
        - start_dir option
        -- if abspath: use that
        -- else, treat it as subdir for regular procedure
        """
        start_dir = ''
        # do not use the specified 'start_dir' when running as --module-only as
        # the directory will not exist (extract_step is skipped)
        if self.start_dir and not build_option('module_only'):
            start_dir = self.start_dir

        if not os.path.isabs(start_dir):
            if len(self.src) > 0 and not self.skip and self.src[0]['finalpath']:
                topdir = self.src[0]['finalpath']
            else:
                topdir = self.builddir

            # during dry run, use subdirectory that would likely result from unpacking
            if self.dry_run and os.path.samefile(topdir, self.builddir):
                topdir = os.path.join(self.builddir, '%s-%s' % (self.name, self.version))
                self.log.info("Modified parent directory of start dir in dry run mode to likely path %s", topdir)
                # make sure start_dir subdir exists (cfr. check below)
                mkdir(os.path.join(topdir, start_dir), parents=True)

            abs_start_dir = os.path.join(topdir, start_dir)
            if topdir.endswith(start_dir) and not os.path.exists(abs_start_dir):
                self.cfg['start_dir'] = topdir
            else:
                if os.path.exists(abs_start_dir):
                    self.cfg['start_dir'] = abs_start_dir
                else:
                    raise EasyBuildError("Specified start dir %s does not exist", abs_start_dir)

        self.log.info("Using %s as start dir", self.cfg['start_dir'])

        change_dir(self.start_dir)
        self.log.debug("Changed to real build directory %s (start_dir)", self.start_dir)

    def check_accepted_eula(self, name=None, more_info=None):
        """Check whether EULA for this software is accepted in current EasyBuild configuration."""

        if name is None:
            name = self.name

        accepted_eulas = build_option('accept_eula_for') or []
        if self.cfg['accept_eula'] or name in accepted_eulas or any(re.match(x, name) for x in accepted_eulas):
            self.log.info("EULA for %s is accepted", name)
        else:
            error_lines = [
                "The End User License Argreement (EULA) for %(name)s is currently not accepted!",
            ]
            if more_info:
                error_lines.append("(see %s for more information)" % more_info)

            error_lines.extend([
                "You should either:",
                "- add --accept-eula-for=%(name)s to the 'eb' command;",
                "- update your EasyBuild configuration to always accept the EULA for %(name)s;",
                "- add 'accept_eula = True' to the easyconfig file you are using;",
                '',
            ])
            raise EasyBuildError('\n'.join(error_lines) % {'name': name})

    def handle_iterate_opts(self):
        """Handle options relevant during iterated part of build/install procedure."""

        # if we were iterating already, bump iteration index
        if self.cfg.iterating:
            self.log.info("Done with iteration #%d!", self.iter_idx)
            self.iter_idx += 1

        # disable templating in this function, since we're messing about with values in self.cfg
        with self.cfg.disable_templating():

            # start iterative mode (only need to do this once)
            if self.iter_idx == 0:
                self.cfg.start_iterating()

            # handle configure/build/install options that are specified as lists (+ perhaps builddependencies)
            # set first element to be used, keep track of list in self.iter_opts
            # only needs to be done during first iteration, since after that the options won't be lists anymore
            if self.iter_idx == 0:
                # keep track of list, supply first element as first option to handle
                for opt in self.cfg.iterate_options:
                    self.iter_opts[opt] = self.cfg[opt]  # copy
                    self.log.debug("Found list for %s: %s", opt, self.iter_opts[opt])

            if self.iter_opts:
                print_msg("starting iteration #%s ..." % self.iter_idx, log=self.log, silent=self.silent)
                self.log.info("Current iteration index: %s", self.iter_idx)

            # pop first element from all iterative easyconfig parameters as next value to use
            for opt in self.iter_opts:
                if len(self.iter_opts[opt]) > self.iter_idx:
                    self.cfg[opt] = self.iter_opts[opt][self.iter_idx]
                else:
                    self.cfg[opt] = ''  # empty list => empty option as next value
                self.log.debug("Next value for %s: %s" % (opt, str(self.cfg[opt])))

            # re-generate template values, which may be affected by changed parameters we're iterating over
            self.cfg.generate_template_values()

    def post_iter_step(self):
        """Restore options that were iterated over"""
        # disable templating, since we're messing about with values in self.cfg
        with self.cfg.disable_templating():
            for opt in self.iter_opts:
                self.cfg[opt] = self.iter_opts[opt]

                # also need to take into account extensions, since those were iterated over as well
                for ext in self.ext_instances:
                    ext.cfg[opt] = self.iter_opts[opt]

                self.log.debug("Restored value of '%s' that was iterated over: %s", opt, self.cfg[opt])

            self.cfg.stop_iterating()

    def det_iter_cnt(self):
        """Determine iteration count based on configure/build/install options that may be lists."""
        # Using get_ref to avoid resolving templates as their required attributes may not be available yet
        iter_opt_counts = [len(self.cfg.get_ref(opt)) for opt in ITERATE_OPTIONS
                           if opt not in ['builddependencies'] and isinstance(self.cfg.get_ref(opt), (list, tuple))]

        # we need to take into account that builddependencies is always a list
        # we're only iterating over it if it's a list of lists
        builddeps = self.cfg['builddependencies']
        if all(isinstance(x, list) for x in builddeps):
            iter_opt_counts.append(len(builddeps))

        iter_cnt = max([1] + iter_opt_counts)
        self.log.info("Number of iterations to perform for central part of installation procedure: %s", iter_cnt)

        return iter_cnt

    def set_parallel(self):
        """Set 'parallel' easyconfig parameter to determine how many cores can/should be used for parallel builds."""
        # set level of parallelism for build
        par = build_option('parallel')
        cfg_par = self.cfg['parallel']
        if cfg_par is None:
            self.log.debug("Desired parallelism specified via 'parallel' build option: %s", par)
        elif par is None:
            par = cfg_par
            self.log.debug("Desired parallelism specified via 'parallel' easyconfig parameter: %s", par)
        else:
            par = min(int(par), int(cfg_par))
            self.log.debug("Desired parallelism: minimum of 'parallel' build option/easyconfig parameter: %s", par)

        par = det_parallelism(par, maxpar=self.cfg['maxparallel'])
        self.log.info("Setting parallelism: %s" % par)
        self.cfg['parallel'] = par

    def remove_module_file(self):
        """Remove module file (if it exists), and check for ghost installation directory (and deal with it)."""

        if os.path.exists(self.mod_filepath):
            # if installation directory used by module file differs from the one used now,
            # either clean it up to avoid leaving behind a ghost installation, or warn about it
            # (see also https://github.com/easybuilders/easybuild-framework/issues/3026)
            old_installdir = self.module_generator.det_installdir(self.mod_filepath)

            if old_installdir is None:
                warning_msg = "Failed to determine installation directory from module file %s" % self.mod_filepath
                warning_msg += ", can't clean up potential ghost installation for %s %s" % (self.name, self.version)
                print_warning(warning_msg)

            elif os.path.exists(old_installdir) and not os.path.samefile(old_installdir, self.installdir):
                if build_option('remove_ghost_install_dirs'):
                    remove_dir(old_installdir)
                    self.log.info("Ghost installation directory %s removed", old_installdir)
                    print_msg("Ghost installation directory %s removed", old_installdir)
                else:
                    print_warning("Likely ghost installation directory detected: %s", old_installdir)

            self.log.info("Removing existing module file %s", self.mod_filepath)
            remove_file(self.mod_filepath)

    def report_test_failure(self, msg_or_error):
        """
        Report a failing test either via an exception or warning depending on ignore-test-failure

        :param msg_or_error: failure description (string value or an EasyBuildError instance)
        """
        if build_option('ignore_test_failure'):
            print_warning("Test failure ignored: " + str(msg_or_error), log=self.log)
        else:
            exception = msg_or_error if isinstance(msg_or_error, EasyBuildError) else EasyBuildError(msg_or_error)
            raise exception

    #
    # STEP FUNCTIONS
    #
    def check_readiness_step(self):
        """
        Verify if all is ok to start build.
        """
        self.set_parallel()

        # check whether modules are loaded
        loadedmods = self.modules_tool.loaded_modules()
        if len(loadedmods) > 0:
            self.log.warning("Loaded modules detected: %s" % loadedmods)

        # check if the application is not loaded at the moment
        (root, env_var) = get_software_root(self.name, with_env_var=True)
        if root:
            raise EasyBuildError("Module is already loaded (%s is set), installation cannot continue.", env_var)

        # create backup of existing module file (if requested)
        if os.path.exists(self.mod_filepath) and build_option('backup_modules'):
            # strip off .lua extension to ensure that Lmod ignores backed up module file
            # Lmod 7.x ignores any files not ending in .lua
            # Lmod 6.x ignores any files that don't have .lua anywhere in the filename
            strip_fn = None
            if isinstance(self.module_generator, ModuleGeneratorLua):
                strip_fn = ModuleGeneratorLua.MODULE_FILE_EXTENSION

            # backups of modules in Tcl syntax should be hidden to avoid that they're shown in 'module avail';
            # backups of modules in Lua syntax do not need to be hidden:
            # since they don't have .lua in the filename Lmod will not pick them up anymore,
            # which is better than hiding them (since --show-hidden still reveals them)
            hidden = isinstance(self.module_generator, ModuleGeneratorTcl)

            # with old Lmod versions, the backup module should also be hidden when using Lua syntax;
            # see https://github.com/easybuilders/easybuild-easyconfigs/issues/9302
            if isinstance(self.module_generator, ModuleGeneratorLua) and isinstance(self.modules_tool, Lmod):
                hidden = LooseVersion(self.modules_tool.version) < LooseVersion('7.0.0')

            self.mod_file_backup = back_up_file(self.mod_filepath, hidden=hidden, strip_fn=strip_fn)
            print_msg("backup of existing module file stored at %s" % self.mod_file_backup, log=self.log)

        # check if main install needs to be skipped
        # - if a current module can be found, skip is ok
        # -- this is potentially very dangerous
        if self.cfg['skip']:
            if self.modules_tool.exist([self.full_mod_name], skip_avail=True)[0]:
                self.skip = True
                self.log.info("Module %s found." % self.full_mod_name)
                self.log.info("Going to skip actual main build and potential existing extensions. Expert only.")
            else:
                self.log.info("No module %s found. Not skipping anything." % self.full_mod_name)

        # remove existing module file under --force (but only if --skip is not used)
        elif build_option('force') or build_option('rebuild'):
            self.remove_module_file()

    def fetch_step(self, skip_checksums=False):
        """Fetch source files and patches (incl. extensions)."""

        # check EasyBuild version
        easybuild_version = self.cfg['easybuild_version']
        if not easybuild_version:
            self.log.warning("Easyconfig does not specify an EasyBuild-version (key 'easybuild_version')! "
                             "Assuming the latest version")
        else:
            if LooseVersion(easybuild_version) < VERSION:
                self.log.warning("EasyBuild-version %s is older than the currently running one. Proceed with caution!",
                                 easybuild_version)
            elif LooseVersion(easybuild_version) > VERSION:
                raise EasyBuildError("EasyBuild-version %s is newer than the currently running one. Aborting!",
                                     easybuild_version)

        start_progress_bar(PROGRESS_BAR_DOWNLOAD_ALL, self.cfg.count_files())

        if self.dry_run:

            self.dry_run_msg("Available download URLs for sources/patches:")
            if self.cfg['source_urls']:
                for source_url in self.cfg['source_urls']:
                    self.dry_run_msg("  * %s/$source", source_url)
            else:
                self.dry_run_msg('(none)')

            # actual list of sources is printed via _obtain_file_dry_run method
            self.dry_run_msg("\nList of sources:")

        # fetch sources
        if self.cfg['sources']:
            self.fetch_sources(self.cfg['sources'], checksums=self.cfg['checksums'])
        else:
            self.log.info('no sources provided')

        if self.dry_run:
            # actual list of patches is printed via _obtain_file_dry_run method
            self.dry_run_msg("\nList of patches:")

        # fetch patches
        if self.cfg['patches']:
            if isinstance(self.cfg['checksums'], (list, tuple)):
                # if checksums are provided as a list, first entries are assumed to be for sources
                patches_checksums = self.cfg['checksums'][len(self.cfg['sources']):]
            else:
                patches_checksums = self.cfg['checksums']
            self.fetch_patches(checksums=patches_checksums)
        else:
            self.log.info('no patches provided')
            if self.dry_run:
                self.dry_run_msg('(none)')

        # compute checksums for all source and patch files
        if not (skip_checksums or self.dry_run):
            for fil in self.src + self.patches:
                # report both MD5 and SHA256 checksums, since both are valid default checksum types
                for checksum_type in [CHECKSUM_TYPE_MD5, CHECKSUM_TYPE_SHA256]:
                    fil[checksum_type] = compute_checksum(fil['path'], checksum_type=checksum_type)
                    self.log.info("%s checksum for %s: %s", checksum_type, fil['path'], fil[checksum_type])

        # trace output for sources & patches
        if self.src:
            trace_msg("sources:")
            for src in self.src:
                msg = src['path']
                if CHECKSUM_TYPE_SHA256 in src:
                    msg += " [SHA256: %s]" % src[CHECKSUM_TYPE_SHA256]
                trace_msg(msg)
        if self.patches:
            trace_msg("patches:")
            for patch in self.patches:
                msg = patch['path']
                if CHECKSUM_TYPE_SHA256 in patch:
                    msg += " [SHA256: %s]" % patch[CHECKSUM_TYPE_SHA256]
                trace_msg(msg)

        # fetch extensions
        if self.cfg.get_ref('exts_list'):
            self.exts = self.collect_exts_file_info(fetch_files=True, verify_checksums=not skip_checksums)

        # create parent dirs in install and modules path already
        # this is required when building in parallel
        mod_symlink_paths = ActiveMNS().det_module_symlink_paths(self.cfg)
        mod_subdir = os.path.dirname(ActiveMNS().det_full_module_name(self.cfg))
        pardirs = [
            self.installdir,
            os.path.join(self.installdir_mod, mod_subdir),
        ]
        for mod_symlink_path in mod_symlink_paths:
            pardirs.append(os.path.join(install_path('mod'), mod_symlink_path, mod_subdir))

        # skip directory creation if pre-create-installdir is set to False
        if build_option('pre_create_installdir'):
            self.log.info("Checking dirs that need to be created: %s" % pardirs)
            for pardir in pardirs:
                mkdir(pardir, parents=True)
        else:
            self.log.info("Skipped installation dirs check per user request")

        stop_progress_bar(PROGRESS_BAR_DOWNLOAD_ALL)

    def checksum_step(self):
        """Verify checksum of sources and patches, if a checksum is available."""
        for fil in self.src + self.patches:
            if self.dry_run:
                # dry run mode: only report checksums, don't actually verify them
                filename = os.path.basename(fil['path'])
                expected_checksum = fil['checksum'] or '(none)'
                self.dry_run_msg("* expected checksum for %s: %s", filename, expected_checksum)
            else:
                if verify_checksum(fil['path'], fil['checksum']):
                    self.log.info("Checksum verification for %s using %s passed." % (fil['path'], fil['checksum']))
                elif build_option('ignore_checksums'):
                    print_warning("Ignoring failing checksum verification for %s" % fil['name'])
                else:
                    raise EasyBuildError("Checksum verification for %s using %s failed.", fil['path'], fil['checksum'])

    def check_checksums_for(self, ent, sub='', source_cnt=None):
        """
        Utility method: check whether SHA256 checksums for all sources/patches are available, for given entity
        """
        ec_fn = os.path.basename(self.cfg.path)
        checksum_issues = []

        sources = ent.get('sources', [])
        patches = ent.get('patches', [])
        checksums = ent.get('checksums', [])

        if source_cnt is None:
            source_cnt = len(sources)
        patch_cnt, checksum_cnt = len(patches), len(checksums)

        if (source_cnt + patch_cnt) != checksum_cnt:
            if sub:
                sub = "%s in %s" % (sub, ec_fn)
            else:
                sub = "in %s" % ec_fn
            msg = "Checksums missing for one or more sources/patches %s: " % sub
            msg += "found %d sources + %d patches " % (source_cnt, patch_cnt)
            msg += "vs %d checksums" % checksum_cnt
            checksum_issues.append(msg)

        for fn, checksum in zip(sources + patches, checksums):
            if isinstance(checksum, dict):
                # sources entry may be a dictionary rather than just a string value with filename
                if isinstance(fn, dict):
                    filename = fn['filename']
                else:
                    filename = fn
                checksum = checksum.get(filename)

            # take into account that we may encounter a tuple of valid SHA256 checksums
            # (see https://github.com/easybuilders/easybuild-framework/pull/2958)
            if isinstance(checksum, tuple):
                # 1st tuple item may indicate checksum type, must be SHA256 or else it's blatently ignored here
                if len(checksum) == 2 and checksum[0] == CHECKSUM_TYPE_SHA256:
                    valid_checksums = (checksum[1],)
                else:
                    valid_checksums = checksum
            else:
                valid_checksums = (checksum,)

            non_sha256_checksums = [c for c in valid_checksums if not is_sha256_checksum(c)]
            if non_sha256_checksums:
                if all(c is None for c in non_sha256_checksums):
                    print_warning("Found %d None checksum value(s), please make sure this is intended!" %
                                  len(non_sha256_checksums))
                else:
                    msg = "Non-SHA256 checksum(s) found for %s: %s" % (fn, valid_checksums)
                    checksum_issues.append(msg)

        return checksum_issues

    def check_checksums(self):
        """
        Check whether a SHA256 checksum is available for all sources & patches (incl. extensions).

        :return: list of strings describing checksum issues (missing checksums, wrong checksum type, etc.)
        """
        checksum_issues = []

        # check whether a checksum if available for every source + patch
        checksum_issues.extend(self.check_checksums_for(self.cfg))

        # also check checksums for extensions
        for ext in self.cfg['exts_list']:
            # just skip extensions for which only a name is specified
            # those are just there to check for things that are in the "standard library"
            if not isinstance(ext, string_type):
                ext_name = ext[0]
                # take into account that extension may be a 2-tuple with just name/version
                ext_opts = ext[2] if len(ext) == 3 else {}
                # only a single source per extension is supported (see source_tmpl)
                res = self.check_checksums_for(ext_opts, sub="of extension %s" % ext_name, source_cnt=1)
                checksum_issues.extend(res)

        return checksum_issues

    def extract_step(self):
        """
        Unpack the source files.
        """
        for src in self.src:
            self.log.info("Unpacking source %s" % src['name'])
            srcdir = extract_file(src['path'], self.builddir, cmd=src['cmd'],
                                  extra_options=self.cfg['unpack_options'], change_into_dir=False)
            change_dir(srcdir)
            if srcdir:
                self.src[self.src.index(src)]['finalpath'] = srcdir
            else:
                raise EasyBuildError("Unpacking source %s failed", src['name'])

    def patch_step(self, beginpath=None):
        """
        Apply the patches
        """
        for patch in self.patches:
            self.log.info("Applying patch %s" % patch['name'])
            trace_msg("applying patch %s" % patch['name'])

            # patch source at specified index (first source if not specified)
            srcind = patch.get('source', 0)
            # if patch level is specified, use that (otherwise let apply_patch derive patch level)
            level = patch.get('level', None)
            # determine suffix of source path to apply patch in (if any)
            srcpathsuffix = patch.get('sourcepath', patch.get('copy', ''))
            # determine whether 'patch' file should be copied rather than applied
            copy_patch = 'copy' in patch and 'sourcepath' not in patch

            self.log.debug("Source index: %s; patch level: %s; source path suffix: %s; copy patch: %s",
                           srcind, level, srcpathsuffix, copy)

            if beginpath is None:
                try:
                    beginpath = self.src[srcind]['finalpath']
                    self.log.debug("Determine begin path for patch %s: %s" % (patch['name'], beginpath))
                except IndexError as err:
                    raise EasyBuildError("Can't apply patch %s to source at index %s of list %s: %s",
                                         patch['name'], srcind, self.src, err)
            else:
                self.log.debug("Using specified begin path for patch %s: %s" % (patch['name'], beginpath))

            # detect partial overlap between paths
            src = os.path.abspath(weld_paths(beginpath, srcpathsuffix))
            self.log.debug("Applying patch %s in path %s", patch, src)

            apply_patch(patch['path'], src, copy=copy_patch, level=level)

    def prepare_step(self, start_dir=True, load_tc_deps_modules=True):
        """
        Pre-configure step. Set's up the builddir just before starting configure

        :param start_dir: guess start directory based on unpacked sources
        :param load_tc_deps_modules: load modules for toolchain and dependencies in build environment
        """
        if self.dry_run:
            self.dry_run_msg("Defining build environment, based on toolchain (options) and specified dependencies...\n")

        # clean environment, undefine any unwanted environment variables that may be harmful
        self.cfg['unwanted_env_vars'] = env.unset_env_vars(self.cfg['unwanted_env_vars'])

        # list of paths to include in RPATH filter;
        # only include builddir if we're not building in installation directory
        self.rpath_filter_dirs = [tempfile.gettempdir()]
        if not self.build_in_installdir:
            self.rpath_filter_dirs.append(self.builddir)

        self.rpath_include_dirs = []

        # If we have override directories for RPATH, insert them first.
        # This means they override all other options (including the installation itself).
        if build_option('rpath_override_dirs') is not None:
            # make sure we have a list
            rpath_overrides = build_option('rpath_override_dirs')
            if isinstance(rpath_overrides, string_type):
                rpath_override_dirs = rpath_overrides.split(':')
                # Filter out any empty values
                rpath_override_dirs = list(filter(None, rpath_override_dirs))
                _log.debug("Converted RPATH override directories ('%s') to a list of paths: %s" % (rpath_overrides,
                                                                                                   rpath_override_dirs))
                for path in rpath_override_dirs:
                    if not os.path.isabs(path):
                        raise EasyBuildError(
                            "Path used in rpath_override_dirs is not an absolute path: %s", path)
            else:
                raise EasyBuildError("Value for rpath_override_dirs has invalid type (%s), should be string: %s",
                                     type(rpath_overrides), rpath_overrides)
            self.rpath_include_dirs.extend(rpath_override_dirs)

        # always include '<installdir>/lib', '<installdir>/lib64', $ORIGIN, $ORIGIN/../lib and $ORIGIN/../lib64
        # $ORIGIN will be resolved by the loader to be the full path to the executable or shared object
        # see also https://linux.die.net/man/8/ld-linux;
        self.rpath_include_dirs.extend([
            os.path.join(self.installdir, 'lib'),
            os.path.join(self.installdir, 'lib64'),
            '$ORIGIN',
            '$ORIGIN/../lib',
            '$ORIGIN/../lib64',
        ])

        if self.iter_idx > 0:
            # reset toolchain for iterative runs before preparing it again
            self.toolchain.reset()

        # if active module naming scheme involves any top-level directories in the hierarchy (e.g. Core/ in HMNS)
        # make sure they are included in $MODULEPATH such that loading of dependencies (with short module names) works
        # https://github.com/easybuilders/easybuild-framework/issues/2186
        init_modpaths = ActiveMNS().det_init_modulepaths(self.cfg)
        curr_modpaths = curr_module_paths()
        for init_modpath in init_modpaths:
            full_mod_path = os.path.join(self.installdir_mod, init_modpath)
            if os.path.exists(full_mod_path) and full_mod_path not in curr_modpaths:
                self.modules_tool.prepend_module_path(full_mod_path)

        # prepare toolchain: load toolchain module and dependencies, set up build environment
        self.toolchain.prepare(self.cfg['onlytcmod'], deps=self.cfg.dependencies(), silent=self.silent,
                               loadmod=load_tc_deps_modules, rpath_filter_dirs=self.rpath_filter_dirs,
                               rpath_include_dirs=self.rpath_include_dirs)

        # keep track of environment variables that were tweaked and need to be restored after environment got reset
        # $TMPDIR may be tweaked for OpenMPI 2.x, which doesn't like long $TMPDIR paths...
        self.tweaked_env_vars = {}
        for var in ['TMPDIR']:
            if os.environ.get(var) != self.initial_environ.get(var):
                self.tweaked_env_vars[var] = os.environ.get(var)
                self.log.info("Found tweaked value for $%s: %s (was: %s)",
                              var, self.tweaked_env_vars[var], self.initial_environ[var])

        # handle allowed system dependencies
        for (name, version) in self.cfg['allow_system_deps']:
            # root is set to name, not an actual path
            env.setvar(get_software_root_env_var_name(name), name)
            # version is expected to be something that makes sense
            env.setvar(get_software_version_env_var_name(name), version)

        extra_modules = build_option('extra_modules')
        if extra_modules:
            self.log.info("Loading extra modules: %s", extra_modules)
            self.modules_tool.load(extra_modules)

        # Setup CUDA cache if required. If we don't do this, CUDA will use the $HOME for its cache files
        if get_software_root('CUDA') or get_software_root('CUDAcore'):
            self.set_up_cuda_cache()

        # guess directory to start configure/build/install process in, and move there
        if start_dir:
            self.guess_start_dir()

    def configure_step(self):
        """Configure build  (abstract method)."""
        raise NotImplementedError

    def build_step(self):
        """Build software  (abstract method)."""
        raise NotImplementedError

    def test_step(self):
        """Run unit tests provided by software (if any)."""
        unit_test_cmd = self.cfg['runtest']
        if unit_test_cmd:

            self.log.debug("Trying to execute %s as a command for running unit tests...", unit_test_cmd)
            (out, _) = run_cmd(unit_test_cmd, log_all=True, simple=False)

            return out

    def _test_step(self):
        """Run the test_step and handles failures"""
        try:
            self.test_step()
        except EasyBuildError as err:
            self.report_test_failure(err)

    def stage_install_step(self):
        """
        Install in a stage directory before actual installation.
        """
        pass

    def install_step(self):
        """Install built software (abstract method)."""
        raise NotImplementedError

    def init_ext_instances(self):
        """
        Create class instances for all extensions.
        """
        exts_list = self.cfg.get_ref('exts_list')

        # early exit if there are no extensions
        if not exts_list:
            return

        self.ext_instances = []
        exts_classmap = self.cfg['exts_classmap']

        # self.exts may already be populated at this point through collect_exts_file_info;
        # if it's not, we do it lightweight here, by skipping fetching of the files;
        # information on location of source/patch files will be lacking in that case (but that should be fine)
        if exts_list and not self.exts:
            self.exts = self.collect_exts_file_info(fetch_files=False, verify_checksums=False)

        # obtain name and module path for default extention class
        exts_defaultclass = self.cfg['exts_defaultclass']
        if isinstance(exts_defaultclass, string_type):
            # proper way: derive module path from specified class name
            default_class = exts_defaultclass
            default_class_modpath = get_module_path(default_class, generic=True)
        else:
            error_msg = "Improper default extension class specification, should be string: %s (%s)"
            raise EasyBuildError(error_msg, exts_defaultclass, type(exts_defaultclass))

        for ext in self.exts:
            ext_name = ext['name']
            self.log.debug("Creating class instance for extension %s...", ext_name)

            # if a specific easyblock is specified for this extension, honor it;
            # just passing this to get_easyblock_class is sufficient
            easyblock = ext.get('easyblock', None)
            if easyblock:
                class_name = easyblock
                mod_path = get_module_path(class_name)
            else:
                class_name = encode_class_name(ext_name)
                mod_path = get_module_path(class_name, generic=False)

            cls, inst = None, None

            # try instantiating extension-specific class, or honor specified easyblock
            try:
                # no error when importing class fails, in case we run into an existing easyblock
                # with a similar name (e.g., Perl Extension 'GO' vs 'Go' for which 'EB_Go' is available)
                cls = get_easyblock_class(easyblock, name=ext_name, error_on_failed_import=False,
                                          error_on_missing_easyblock=False)

                self.log.debug("Obtained class %s for extension %s", cls, ext_name)
                if cls is not None:
                    # make sure that this easyblock can be used to install extensions
                    if not issubclass(cls, Extension):
                        raise EasyBuildError("%s easyblock can not be used to install extensions!", cls.__name__)

                    inst = cls(self, ext)
            except (ImportError, NameError) as err:
                self.log.debug("Failed to use extension-specific class for extension %s: %s", ext_name, err)

            # alternative attempt: use class specified in class map (if any)
            if inst is None and ext_name in exts_classmap:
                class_name = exts_classmap[ext_name]
                mod_path = get_module_path(class_name)
                try:
                    cls = get_class_for(mod_path, class_name)
                    self.log.debug("Obtained class %s for extension %s from exts_classmap", cls, ext_name)
                    inst = cls(self, ext)
                except Exception as err:
                    raise EasyBuildError("Failed to load specified class %s (from %s) specified via exts_classmap "
                                         "for extension %s: %s",
                                         class_name, mod_path, ext_name, err)

            # fallback attempt: use default class
            if inst is None:
                try:
                    cls = get_class_for(default_class_modpath, default_class)
                    self.log.debug("Obtained class %s for installing extension %s", cls, ext_name)
                    inst = cls(self, ext)
                    self.log.debug("Installing extension %s with default class %s (from %s)",
                                   ext_name, default_class, default_class_modpath)
                except (ImportError, NameError) as err:
                    raise EasyBuildError("Also failed to use default class %s from %s for extension %s: %s, giving up",
                                         default_class, default_class_modpath, ext_name, err)
            else:
                self.log.debug("Installing extension %s with class %s (from %s)", ext_name, class_name, mod_path)

            self.ext_instances.append(inst)

    def extensions_step(self, fetch=False, install=True):
        """
        After make install, run this.
        - only if variable len(exts_list) > 0
        - optionally: load module that was just created using temp module file
        - find source for extensions, in 'extensions' (and 'packages' for legacy reasons)
        - run extra_extensions
        """
        if not self.cfg.get_ref('exts_list'):
            self.log.debug("No extensions in exts_list")
            return

        # load fake module
        fake_mod_data = None
        if install and not self.dry_run:

            # load modules for build dependencies as extra modules
            build_dep_mods = [dep['short_mod_name'] for dep in self.cfg.dependencies(build_only=True)]

            fake_mod_data = self.load_fake_module(purge=True, extra_modules=build_dep_mods)

        self.prepare_for_extensions()

        if fetch:
            self.exts = self.collect_exts_file_info(fetch_files=True)

        self.exts_all = self.exts[:]  # retain a copy of all extensions, regardless of filtering/skipping

        # actually install extensions
        if install:
            self.log.info("Installing extensions")

        # we really need a default class
        if not self.cfg['exts_defaultclass'] and fake_mod_data:
            self.clean_up_fake_module(fake_mod_data)
            raise EasyBuildError("ERROR: No default extension class set for %s", self.name)

        self.init_ext_instances()

        if self.skip:
            self.skip_extensions()

<<<<<<< HEAD
        self.install_extensions(install=install)
=======
        exts_cnt = len(self.ext_instances)

        start_progress_bar(PROGRESS_BAR_EXTENSIONS, exts_cnt)

        for idx, ext in enumerate(self.ext_instances):

            self.log.debug("Starting extension %s" % ext.name)

            # always go back to original work dir to avoid running stuff from a dir that no longer exists
            change_dir(self.orig_workdir)

            progress_label = "Installing '%s' extension" % ext.name
            update_progress_bar(PROGRESS_BAR_EXTENSIONS, label=progress_label)

            tup = (ext.name, ext.version or '', idx + 1, exts_cnt)
            print_msg("installing extension %s %s (%d/%d)..." % tup, silent=self.silent)

            start_time = datetime.now()

            if self.dry_run:
                tup = (ext.name, ext.version, ext.__class__.__name__)
                msg = "\n* installing extension %s %s using '%s' easyblock\n" % tup
                self.dry_run_msg(msg)

            self.log.debug("List of loaded modules: %s", self.modules_tool.list())

            # prepare toolchain build environment, but only when not doing a dry run
            # since in that case the build environment is the same as for the parent
            if self.dry_run:
                self.dry_run_msg("defining build environment based on toolchain (options) and dependencies...")
            else:
                # don't reload modules for toolchain, there is no need since they will be loaded already;
                # the (fake) module for the parent software gets loaded before installing extensions
                ext.toolchain.prepare(onlymod=self.cfg['onlytcmod'], silent=True, loadmod=False,
                                      rpath_filter_dirs=self.rpath_filter_dirs)

            # real work
            if install:
                try:
                    ext.prerun()
                    txt = ext.run()
                    if txt:
                        self.module_extra_extensions += txt
                    ext.postrun()
                finally:
                    if not self.dry_run:
                        ext_duration = datetime.now() - start_time
                        if ext_duration.total_seconds() >= 1:
                            print_msg("\t... (took %s)", time2str(ext_duration), log=self.log, silent=self.silent)
                        elif self.logdebug or build_option('trace'):
                            print_msg("\t... (took < 1 sec)", log=self.log, silent=self.silent)
>>>>>>> 64b26cd0

        stop_progress_bar(PROGRESS_BAR_EXTENSIONS, visible=False)

        # cleanup (unload fake module, remove fake module dir)
        if fake_mod_data:
            self.clean_up_fake_module(fake_mod_data)

    def package_step(self):
        """Package installed software (e.g., into an RPM), if requested, using selected package tool."""

        if build_option('package'):

            pkgtype = build_option('package_type')
            pkgdir_dest = os.path.abspath(package_path())
            opt_force = build_option('force') or build_option('rebuild')

            self.log.info("Generating %s package in %s", pkgtype, pkgdir_dest)
            pkgdir_src = package(self)

            mkdir(pkgdir_dest)

            for src_file in glob.glob(os.path.join(pkgdir_src, "*.%s" % pkgtype)):
                dest_file = os.path.join(pkgdir_dest, os.path.basename(src_file))
                if os.path.exists(dest_file) and not opt_force:
                    raise EasyBuildError("Unable to copy package %s to %s (already exists).", src_file, dest_file)
                else:
                    copy_file(src_file, pkgdir_dest)
                    self.log.info("Copied package %s to %s", src_file, pkgdir_dest)

        else:
            self.log.info("Skipping package step (not enabled)")

    def fix_shebang(self):
        """Fix shebang lines for specified files."""
        for lang in ['bash', 'perl', 'python']:
            shebang_regex = re.compile(r'^#![ ]*.*[/ ]%s.*' % lang)
            fix_shebang_for = self.cfg['fix_%s_shebang_for' % lang]
            if fix_shebang_for:
                if isinstance(fix_shebang_for, string_type):
                    fix_shebang_for = [fix_shebang_for]

                shebang = '#!%s %s' % (build_option('env_for_shebang'), lang)
                for glob_pattern in fix_shebang_for:
                    paths = glob.glob(os.path.join(self.installdir, glob_pattern))
                    self.log.info("Fixing '%s' shebang to '%s' for files that match '%s': %s",
                                  lang, shebang, glob_pattern, paths)
                    for path in paths:
                        # check whether file should be patched by checking whether it has a shebang we want to tweak;
                        # this also helps to skip binary files we may be hitting (but only with Python 3)
                        try:
                            contents = read_file(path, mode='r')
                            should_patch = shebang_regex.match(contents)
                        except (TypeError, UnicodeDecodeError):
                            should_patch = False
                            contents = None

                        # if an existing shebang is found, patch it
                        if should_patch:
                            contents = shebang_regex.sub(shebang, contents)
                            write_file(path, contents)

                        # if no shebang is present at all, add one (but only for non-binary files!)
                        elif contents is not None and not is_binary(contents) and not contents.startswith('#!'):
                            self.log.info("The file '%s' doesn't have any shebang present, inserting it as first line.",
                                          path)
                            contents = shebang + '\n' + contents
                            write_file(path, contents)

    def run_post_install_commands(self, commands=None):
        """
        Run post install commands that are specified via 'postinstallcmds' easyconfig parameter.
        """
        if commands is None:
            commands = self.cfg['postinstallcmds']

        if commands:
            self.log.debug("Specified post install commands: %s", commands)

            # make sure we have a list of commands
            if not isinstance(commands, (list, tuple)):
                error_msg = "Invalid value for 'postinstallcmds', should be list or tuple of strings: %s"
                raise EasyBuildError(error_msg, commands)

            for cmd in commands:
                if not isinstance(cmd, string_type):
                    raise EasyBuildError("Invalid element in 'postinstallcmds', not a string: %s", cmd)
                run_cmd(cmd, simple=True, log_ok=True, log_all=True)

    def post_install_step(self):
        """
        Do some postprocessing
        - run post install commands if any were specified
        """

        self.run_post_install_commands()

        self.fix_shebang()

        lib_dir = os.path.join(self.installdir, 'lib')
        lib64_dir = os.path.join(self.installdir, 'lib64')

        # GCC linker searches system /lib64 path before the $LIBRARY_PATH paths.
        # However for each <dir> in $LIBRARY_PATH (where <dir> is often <prefix>/lib) it searches <dir>/../lib64 first.
        # So we create <prefix>/lib64 as a symlink to <prefix>/lib to make it prefer EB installed libraries.
        # See https://github.com/easybuilders/easybuild-easyconfigs/issues/5776
        if build_option('lib64_lib_symlink'):
            if os.path.exists(lib_dir) and not os.path.exists(lib64_dir):
                # create *relative* 'lib64' symlink to 'lib';
                # see https://github.com/easybuilders/easybuild-framework/issues/3564
                symlink('lib', lib64_dir, use_abspath_source=False)

        # symlink lib to lib64, which is helpful on OpenSUSE;
        # see https://github.com/easybuilders/easybuild-framework/issues/3549
        if build_option('lib_lib64_symlink'):
            if os.path.exists(lib64_dir) and not os.path.exists(lib_dir):
                # create *relative* 'lib' symlink to 'lib64';
                symlink('lib64', lib_dir, use_abspath_source=False)

    def sanity_check_step(self, *args, **kwargs):
        """
        Do a sanity check on the installation
        - if *any* of the files/subdirectories in the installation directory listed
          in sanity_check_paths are non-existent (or empty), the sanity check fails
        """
        if self.dry_run:
            self._sanity_check_step_dry_run(*args, **kwargs)

        # handling of extensions that were installed for multiple dependency versions is done in ExtensionEasyBlock
        elif self.cfg['multi_deps'] and not self.is_extension:
            self._sanity_check_step_multi_deps(*args, **kwargs)

        else:
            self._sanity_check_step(*args, **kwargs)

    def _sanity_check_step_multi_deps(self, *args, **kwargs):
        """Perform sanity check for installations that iterate over a list a versions for particular dependencies."""

        # take into account provided list of extra modules (if any)
        common_extra_modules = kwargs.get('extra_modules') or []

        # if multi_deps was used to do an iterative installation over multiple sets of dependencies,
        # we need to perform the sanity check for each one of these;
        # this implies iterating over the list of lists of build dependencies again...

        # get list of (lists of) builddependencies, without templating values
        builddeps = self.cfg.get_ref('builddependencies')

        # start iterating again;
        # required to ensure build dependencies are taken into account to resolve templates like %(pyver)s
        self.cfg.iterating = True

        for iter_deps in self.cfg.multi_deps:

            # need to re-generate template values to get correct values for %(pyver)s and %(pyshortver)s
            self.cfg['builddependencies'] = iter_deps
            self.cfg.generate_template_values()

            extra_modules = common_extra_modules + [d['short_mod_name'] for d in iter_deps]

            info_msg = "Running sanity check with extra modules: %s" % ', '.join(extra_modules)
            trace_msg(info_msg)
            self.log.info(info_msg)

            kwargs['extra_modules'] = extra_modules
            self._sanity_check_step(*args, **kwargs)

        # restore list of lists of build dependencies & stop iterating again
        self.cfg['builddependencies'] = builddeps
        self.cfg.iterating = False

    def sanity_check_rpath(self, rpath_dirs=None):
        """Sanity check binaries/libraries w.r.t. RPATH linking."""

        self.log.info("Checking RPATH linkage for binaries/libraries...")

        fails = []

        # hard reset $LD_LIBRARY_PATH before running RPATH sanity check
        orig_env = env.unset_env_vars(['LD_LIBRARY_PATH'])

        self.log.debug("$LD_LIBRARY_PATH during RPATH sanity check: %s", os.getenv('LD_LIBRARY_PATH', '(empty)'))
        self.log.debug("List of loaded modules: %s", self.modules_tool.list())

        not_found_regex = re.compile('not found', re.M)
        readelf_rpath_regex = re.compile('(RPATH)', re.M)

        if rpath_dirs is None:
            rpath_dirs = self.cfg['bin_lib_subdirs'] or self.bin_lib_subdirs()

        if not rpath_dirs:
            rpath_dirs = DEFAULT_BIN_LIB_SUBDIRS
            self.log.info("Using default subdirectories for binaries/libraries to verify RPATH linking: %s",
                          rpath_dirs)
        else:
            self.log.info("Using specified subdirectories for binaries/libraries to verify RPATH linking: %s",
                          rpath_dirs)

        for dirpath in [os.path.join(self.installdir, d) for d in rpath_dirs]:
            if os.path.exists(dirpath):
                self.log.debug("Sanity checking RPATH for files in %s", dirpath)

                for path in [os.path.join(dirpath, x) for x in os.listdir(dirpath)]:
                    self.log.debug("Sanity checking RPATH for %s", path)

                    out, ec = run_cmd("file %s" % path, simple=False, trace=False)
                    if ec:
                        fail_msg = "Failed to run 'file %s': %s" % (path, out)
                        self.log.warning(fail_msg)
                        fails.append(fail_msg)

                    # only run ldd/readelf on dynamically linked executables/libraries
                    # example output:
                    # ELF 64-bit LSB executable, x86-64, version 1 (SYSV), dynamically linked (uses shared libs), ...
                    # ELF 64-bit LSB shared object, x86-64, version 1 (SYSV), dynamically linked, not stripped
                    if "dynamically linked" in out:
                        # check whether all required libraries are found via 'ldd'
                        out, ec = run_cmd("ldd %s" % path, simple=False, trace=False)
                        if ec:
                            fail_msg = "Failed to run 'ldd %s': %s" % (path, out)
                            self.log.warning(fail_msg)
                            fails.append(fail_msg)
                        elif not_found_regex.search(out):
                            fail_msg = "One or more required libraries not found for %s: %s" % (path, out)
                            self.log.warning(fail_msg)
                            fails.append(fail_msg)
                        else:
                            self.log.debug("Output of 'ldd %s' checked, looks OK", path)

                        # check whether RPATH section in 'readelf -d' output is there
                        out, ec = run_cmd("readelf -d %s" % path, simple=False, trace=False)
                        if ec:
                            fail_msg = "Failed to run 'readelf %s': %s" % (path, out)
                            self.log.warning(fail_msg)
                            fails.append(fail_msg)
                        elif not readelf_rpath_regex.search(out):
                            fail_msg = "No '(RPATH)' found in 'readelf -d' output for %s: %s" % (path, out)
                            self.log.warning(fail_msg)
                            fails.append(fail_msg)
                        else:
                            self.log.debug("Output of 'readelf -d %s' checked, looks OK", path)

                    else:
                        self.log.debug("%s is not dynamically linked, so skipping it in RPATH sanity check", path)
            else:
                self.log.debug("Not sanity checking files in non-existing directory %s", dirpath)

        env.restore_env_vars(orig_env)

        return fails

    def bin_lib_subdirs(self):
        """
        List of subdirectories for binaries and libraries for this software installation.
        This is used during the sanity check to check RPATH linking and banned/required linked shared libraries.
        """
        return None

    def banned_linked_shared_libs(self):
        """
        List of shared libraries which are not allowed to be linked in any installed binary/library.
        Supported values are pure library names without 'lib' prefix or extension ('example'),
        file names ('libexample.so'), and full paths ('/usr/lib64/libexample.so').
        """
        return []

    def required_linked_shared_libs(self):
        """
        List of shared libraries which must be linked in all installed binaries/libraries.
        Supported values are pure library names without 'lib' prefix or extension ('example'),
        file names ('libexample.so'), and full paths ('/usr/lib64/libexample.so').
        """
        return []

    def sanity_check_linked_shared_libs(self, subdirs=None):
        """
        Check whether specific shared libraries are (not) linked into installed binaries/libraries.
        """
        self.log.info("Checking for banned/required linked shared libraries...")

        # list of libraries that can *not* be linked in any installed binary/library
        banned_libs = build_option('banned_linked_shared_libs') or []
        banned_libs.extend(self.toolchain.banned_linked_shared_libs())
        banned_libs.extend(self.banned_linked_shared_libs())
        banned_libs.extend(self.cfg['banned_linked_shared_libs'])

        # list of libraries that *must* be linked in every installed binary/library
        required_libs = build_option('required_linked_shared_libs') or []
        required_libs.extend(self.toolchain.required_linked_shared_libs())
        required_libs.extend(self.required_linked_shared_libs())
        required_libs.extend(self.cfg['required_linked_shared_libs'])

        # early return if there are no banned/required libraries
        if not (banned_libs + required_libs):
            self.log.info("No banned/required libraries specified")
            return []
        else:
            if banned_libs:
                self.log.info("Banned libraries to check for: %s", ', '.join(banned_libs))
            if required_libs:
                self.log.info("Required libraries to check for: %s", ', '.join(banned_libs))

        shlib_ext = get_shared_lib_ext()

        # compose regular expressions for banned/required libraries
        def regex_for_lib(lib):
            """Compose regular expression for specified banned/required library."""
            # absolute path to library ('/usr/lib64/libexample.so')
            if os.path.isabs(lib):
                regex = re.compile(re.escape(lib))
            # full filename for library ('libexample.so')
            elif lib.startswith('lib'):
                regex = re.compile(r'(/|\s)' + re.escape(lib))
            # pure library name, without 'lib' prefix or extension ('example')
            else:
                regex = re.compile(r'(/|\s)lib%s\.%s' % (lib, shlib_ext))

            return regex

        banned_lib_regexs = [regex_for_lib(x) for x in banned_libs]
        if banned_lib_regexs:
            self.log.debug("Regular expressions to check for banned libraries: %s",
                           '\n'.join("'%s'" % regex.pattern for regex in banned_lib_regexs))

        required_lib_regexs = [regex_for_lib(x) for x in required_libs]
        if required_lib_regexs:
            self.log.debug("Regular expressions to check for required libraries: %s",
                           '\n'.join("'%s'" % regex.pattern for regex in required_lib_regexs))

        if subdirs is None:
            subdirs = self.cfg['bin_lib_subdirs'] or self.bin_lib_subdirs()

        if subdirs:
            self.log.info("Using specified subdirectories to check for banned/required linked shared libraries: %s",
                          subdirs)
        else:
            subdirs = DEFAULT_BIN_LIB_SUBDIRS
            self.log.info("Using default subdirectories to check for banned/required linked shared libraries: %s",
                          subdirs)

        # filter to existing directories that are unique (after resolving symlinks)
        dirpaths = []
        for subdir in subdirs:
            dirpath = os.path.join(self.installdir, subdir)
            if os.path.exists(dirpath) and os.path.isdir(dirpath):
                dirpath = os.path.realpath(dirpath)
                if dirpath not in dirpaths:
                    dirpaths.append(dirpath)

        failed_paths = []

        for dirpath in dirpaths:
            if os.path.exists(dirpath):
                self.log.debug("Checking banned/required linked shared libraries in %s", dirpath)

                for path in [os.path.join(dirpath, x) for x in os.listdir(dirpath)]:
                    self.log.debug("Checking banned/required linked shared libraries for %s", path)

                    libs_check = check_linked_shared_libs(path, banned_patterns=banned_lib_regexs,
                                                          required_patterns=required_lib_regexs)

                    # None indicates the path is not a dynamically linked binary or shared library, so ignore it
                    if libs_check is not None:
                        if libs_check:
                            self.log.debug("Check for banned/required linked shared libraries passed for %s", path)
                        else:
                            failed_paths.append(path)

        fail_msg = None
        if failed_paths:
            fail_msg = "Check for banned/required shared libraries failed for %s" % ', '.join(failed_paths)

        return fail_msg

    def _sanity_check_step_common(self, custom_paths, custom_commands):
        """
        Determine sanity check paths and commands to use.

        :param custom_paths: custom sanity check paths to check existence for
        :param custom_commands: custom sanity check commands to run
        """

        # supported/required keys in for sanity check paths, along with function used to check the paths
        path_keys_and_check = {
            # files must exist and not be a directory
            SANITY_CHECK_PATHS_FILES: ('file', lambda fp: os.path.exists(fp) and not os.path.isdir(fp)),
            # directories must exist and be non-empty
            SANITY_CHECK_PATHS_DIRS: ("(non-empty) directory", lambda dp: os.path.isdir(dp) and os.listdir(dp)),
        }

        enhance_sanity_check = self.cfg['enhance_sanity_check']
        ec_commands = self.cfg['sanity_check_commands']
        ec_paths = self.cfg['sanity_check_paths']

        # if enhance_sanity_check is not enabled, only sanity_check_paths specified in the easyconfig file are used,
        # the ones provided by the easyblock (via custom_paths) are ignored
        if ec_paths and not enhance_sanity_check:
            paths = ec_paths
            self.log.info("Using (only) sanity check paths specified by easyconfig file: %s", paths)
        else:
            # if no sanity_check_paths are specified in easyconfig,
            # we fall back to the ones provided by the easyblock via custom_paths
            if custom_paths:
                paths = custom_paths
                self.log.info("Using customized sanity check paths: %s", paths)
            # if custom_paths is empty, we fall back to a generic set of paths:
            # non-empty bin/ + /lib or /lib64 directories
            else:
                paths = {}
                for key in path_keys_and_check:
                    paths.setdefault(key, [])
                paths.update({SANITY_CHECK_PATHS_DIRS: ['bin', ('lib', 'lib64')]})
                self.log.info("Using default sanity check paths: %s", paths)

            # if enhance_sanity_check is enabled *and* sanity_check_paths are specified in the easyconfig,
            # those paths are used to enhance the paths provided by the easyblock
            if enhance_sanity_check and ec_paths:
                for key in ec_paths:
                    val = ec_paths[key]
                    if isinstance(val, list):
                        paths[key] = paths.get(key, []) + val
                    else:
                        error_pattern = "Incorrect value type in sanity_check_paths, should be a list: "
                        error_pattern += "%s (type: %s)" % (val, type(val))
                        raise EasyBuildError(error_pattern)
                self.log.info("Enhanced sanity check paths after taking into account easyconfig file: %s", paths)

        sorted_keys = sorted(paths.keys())
        known_keys = sorted(path_keys_and_check.keys())

        # verify sanity_check_paths value: only known keys, correct value types, at least one non-empty value
        only_list_values = all(isinstance(x, list) for x in paths.values())
        only_empty_lists = all(not x for x in paths.values())
        if sorted_keys != known_keys or not only_list_values or only_empty_lists:
            error_msg = "Incorrect format for sanity_check_paths: should (only) have %s keys, "
            error_msg += "values should be lists (at least one non-empty)."
            raise EasyBuildError(error_msg % ', '.join("'%s'" % k for k in known_keys))

        # if enhance_sanity_check is not enabled, only sanity_check_commands specified in the easyconfig file are used,
        # the ones provided by the easyblock (via custom_commands) are ignored
        if ec_commands and not enhance_sanity_check:
            commands = ec_commands
            self.log.info("Using (only) sanity check commands specified by easyconfig file: %s", commands)
        else:
            if custom_commands:
                commands = custom_commands
                self.log.info("Using customised sanity check commands: %s", commands)
            else:
                commands = []

            # if enhance_sanity_check is enabled, the sanity_check_commands specified in the easyconfig file
            # are combined with those provided by the easyblock via custom_commands
            if enhance_sanity_check and ec_commands:
                commands = commands + ec_commands
                self.log.info("Enhanced sanity check commands after taking into account easyconfig file: %s", commands)

        for i, command in enumerate(commands):
            # set command to default. This allows for config files with
            # non-tuple commands
            if isinstance(command, string_type):
                self.log.debug("Using %s as sanity check command" % command)
                commands[i] = command
            else:
                if not isinstance(command, tuple):
                    self.log.debug("Setting sanity check command to default")
                    command = (None, None)

                # Build substition dictionary
                check_cmd = {
                    'name': self.name.lower(),
                    'options': '-h',
                }
                if command[0] is not None:
                    check_cmd['name'] = command[0]
                if command[1] is not None:
                    check_cmd['options'] = command[1]

                commands[i] = "%(name)s %(options)s" % check_cmd

        return paths, path_keys_and_check, commands

    def _sanity_check_step_dry_run(self, custom_paths=None, custom_commands=None, **_):
        """
        Dry run version of sanity_check_step method.

        :param custom_paths: custom sanity check paths to check existence for
        :param custom_commands: custom sanity check commands to run
        """
        paths, path_keys_and_check, commands = self._sanity_check_step_common(custom_paths, custom_commands)

        for key in [SANITY_CHECK_PATHS_FILES, SANITY_CHECK_PATHS_DIRS]:
            (typ, _) = path_keys_and_check[key]
            self.dry_run_msg("Sanity check paths - %s ['%s']", typ, key)
            entries = paths[key]
            if entries:
                # some entries may be tuple values,
                # we need to convert them to strings first so we can print them sorted
                for idx, entry in enumerate(entries):
                    if isinstance(entry, tuple):
                        entries[idx] = ' or '.join(entry)

                for path in sorted(paths[key]):
                    self.dry_run_msg("  * %s", str(path))
            else:
                self.dry_run_msg("  (none)")

        self.dry_run_msg("Sanity check commands")
        if commands:
            for command in sorted(commands):
                self.dry_run_msg("  * %s", str(command))
        else:
            self.dry_run_msg("  (none)")

        self.sanity_check_linked_shared_libs()

        if self.toolchain.use_rpath:
            self.sanity_check_rpath()
        else:
            self.log.debug("Skiping RPATH sanity check")

    def _sanity_check_step_extensions(self):
        """Sanity check on extensions (if any)."""
        failed_exts = []

        if build_option('skip_extensions'):
            self.log.info("Skipping sanity check for extensions since skip-extensions is enabled...")
            return
        elif not self.ext_instances:
            # class instances for extensions may not be initialized yet here,
            # for example when using --module-only or --sanity-check-only
            self.prepare_for_extensions()
            self.init_ext_instances()

        for ext in self.ext_instances:
            success, fail_msg = None, None
            res = ext.sanity_check_step()
            # if result is a tuple, we expect a (<bool (success)>, <custom_message>) format
            if isinstance(res, tuple):
                if len(res) != 2:
                    raise EasyBuildError("Wrong sanity check result type for '%s' extension: %s", ext.name, res)
                success, fail_msg = res
            else:
                # if result of extension sanity check is not a 2-tuple, treat it as a boolean indicating success
                success, fail_msg = res, "(see log for details)"

            if not success:
                fail_msg = "failing sanity check for '%s' extension: %s" % (ext.name, fail_msg)
                failed_exts.append((ext.name, fail_msg))
                self.log.warning(fail_msg)
            else:
                self.log.info("Sanity check for '%s' extension passed!", ext.name)

        if failed_exts:
            overall_fail_msg = "extensions sanity check failed for %d extensions: " % len(failed_exts)
            self.log.warning(overall_fail_msg)
            self.sanity_check_fail_msgs.append(overall_fail_msg + ', '.join(x[0] for x in failed_exts))
            self.sanity_check_fail_msgs.extend(x[1] for x in failed_exts)

    def _sanity_check_step(self, custom_paths=None, custom_commands=None, extension=False, extra_modules=None):
        """
        Real version of sanity_check_step method.

        :param custom_paths: custom sanity check paths to check existence for
        :param custom_commands: custom sanity check commands to run
        :param extension: indicates whether or not sanity check is run for an extension
        :param extra_modules: extra modules to load before running sanity check commands
        """
        paths, path_keys_and_check, commands = self._sanity_check_step_common(custom_paths, custom_commands)

        # helper function to sanity check (alternatives for) one particular path
        def check_path(xs, typ, check_fn):
            """Sanity check for one particular path."""
            found = False
            for name in xs:
                path = os.path.join(self.installdir, name)
                if check_fn(path):
                    self.log.debug("Sanity check: found %s %s in %s" % (typ, name, self.installdir))
                    found = True
                    break
                else:
                    self.log.debug("Could not find %s %s in %s" % (typ, name, self.installdir))

            return found

        def xs2str(xs):
            """Human-readable version of alternative locations for a particular file/directory."""
            return ' or '.join("'%s'" % x for x in xs)

        # check sanity check paths
        for key in [SANITY_CHECK_PATHS_FILES, SANITY_CHECK_PATHS_DIRS]:

            (typ, check_fn) = path_keys_and_check[key]

            for xs in paths[key]:
                if isinstance(xs, string_type):
                    xs = (xs,)
                elif not isinstance(xs, tuple):
                    raise EasyBuildError("Unsupported type %s encountered in '%s', not a string or tuple",
                                         type(xs), key)

                found = check_path(xs, typ, check_fn)

                # for library files in lib/, also consider fallback to lib64/ equivalent (and vice versa)
                if not found and build_option('lib64_fallback_sanity_check'):
                    xs_alt = None
                    if all(x.startswith('lib/') or x == 'lib' for x in xs):
                        xs_alt = [os.path.join('lib64', *x.split(os.path.sep)[1:]) for x in xs]
                    elif all(x.startswith('lib64/') or x == 'lib64' for x in xs):
                        xs_alt = [os.path.join('lib', *x.split(os.path.sep)[1:]) for x in xs]

                    if xs_alt:
                        self.log.info("%s not found at %s in %s, consider fallback locations: %s",
                                      typ, xs2str(xs), self.installdir, xs2str(xs_alt))
                        found = check_path(xs_alt, typ, check_fn)

                if not found:
                    sanity_check_fail_msg = "no %s found at %s in %s" % (typ, xs2str(xs), self.installdir)
                    self.sanity_check_fail_msgs.append(sanity_check_fail_msg)
                    self.log.warning("Sanity check: %s", sanity_check_fail_msg)

                trace_msg("%s %s found: %s" % (typ, xs2str(xs), ('FAILED', 'OK')[found]))

        fake_mod_data = None

        # skip loading of fake module when using --sanity-check-only, load real module instead
        if build_option('sanity_check_only') and not extension:
            self.load_module(extra_modules=extra_modules)

        # only load fake module for non-extensions, and not during dry run
        elif not (extension or self.dry_run):
            try:
                # unload all loaded modules before loading fake module
                # this ensures that loading of dependencies is tested, and avoids conflicts with build dependencies
                fake_mod_data = self.load_fake_module(purge=True, extra_modules=extra_modules, verbose=True)
            except EasyBuildError as err:
                self.sanity_check_fail_msgs.append("loading fake module failed: %s" % err)
                self.log.warning("Sanity check: %s" % self.sanity_check_fail_msgs[-1])

            if extra_modules:
                self.log.info("Loading extra modules for sanity check: %s", ', '.join(extra_modules))

        # chdir to installdir (better environment for running tests)
        if os.path.isdir(self.installdir):
            change_dir(self.installdir)

        # run sanity check commands
        for command in commands:

            trace_msg("running command '%s' ..." % command)

            out, ec = run_cmd(command, simple=False, log_ok=False, log_all=False, trace=False)
            if ec != 0:
                fail_msg = "sanity check command %s exited with code %s (output: %s)" % (command, ec, out)
                self.sanity_check_fail_msgs.append(fail_msg)
                self.log.warning("Sanity check: %s" % self.sanity_check_fail_msgs[-1])
            else:
                self.log.info("sanity check command %s ran successfully! (output: %s)" % (command, out))

            trace_msg("result for command '%s': %s" % (command, ('FAILED', 'OK')[ec == 0]))

        # also run sanity check for extensions (unless we are an extension ourselves)
        if not extension:
            self._sanity_check_step_extensions()

        linked_shared_lib_fails = self.sanity_check_linked_shared_libs()
        if linked_shared_lib_fails:
            self.log.warning("Check for required/banned linked shared libraries failed!")
            self.sanity_check_fail_msgs.append(linked_shared_lib_fails)

        # cleanup
        if fake_mod_data:
            self.clean_up_fake_module(fake_mod_data)

        if self.toolchain.use_rpath:
            rpath_fails = self.sanity_check_rpath()
            if rpath_fails:
                self.log.warning("RPATH sanity check failed!")
                self.sanity_check_fail_msgs.extend(rpath_fails)
        else:
            self.log.debug("Skiping RPATH sanity check")

        # pass or fail
        if self.sanity_check_fail_msgs:
            raise EasyBuildError("Sanity check failed: %s", '\n'.join(self.sanity_check_fail_msgs))
        else:
            self.log.debug("Sanity check passed!")

    def _set_module_as_default(self, fake=False):
        """
        Sets the default module version except if we are in dry run

        :param fake: set default for 'fake' module in temporary location
        """
        version = self.full_mod_name.split('/')[-1]
        if self.dry_run:
            dry_run_msg("Marked %s v%s as default version" % (self.name, version))
        else:
            mod_dir_path = os.path.dirname(self.module_generator.get_module_filepath(fake=fake))
            if fake:
                mod_symlink_paths = []
            else:
                mod_symlink_paths = ActiveMNS().det_module_symlink_paths(self.cfg)
            self.module_generator.set_as_default(mod_dir_path, version, mod_symlink_paths=mod_symlink_paths)

    def cleanup_step(self):
        """
        Cleanup leftover mess: remove/clean build directory

        except when we're building in the installation directory or
        cleanup_builddir is False, otherwise we remove the installation
        """
        if not self.build_in_installdir and build_option('cleanup_builddir'):

            # make sure we're out of the dir we're removing
            change_dir(self.orig_workdir)
            self.log.info("Cleaning up builddir %s (in %s)", self.builddir, os.getcwd())

            try:
                remove_dir(self.builddir)
                base = os.path.dirname(self.builddir)

                # keep removing empty directories until we either find a non-empty one
                # or we end up in the root builddir
                while len(os.listdir(base)) == 0 and not os.path.samefile(base, build_path()):
                    os.rmdir(base)
                    base = os.path.dirname(base)

            except OSError as err:
                raise EasyBuildError("Cleaning up builddir %s failed: %s", self.builddir, err)

        if not build_option('cleanup_builddir'):
            self.log.info("Keeping builddir %s" % self.builddir)

        self.toolchain.cleanup()

        env.restore_env_vars(self.cfg['unwanted_env_vars'])

    def invalidate_module_caches(self, modpath):
        """Helper method to invalidate module caches for specified module path."""
        # invalidate relevant 'module avail'/'module show' cache entries
        # consider both paths: for short module name, and subdir indicated by long module name
        paths = [modpath]
        if self.mod_subdir:
            paths.append(os.path.join(modpath, self.mod_subdir))

        for path in paths:
            invalidate_module_caches_for(path)

    def make_module_step(self, fake=False):
        """
        Generate module file

        :param fake: generate 'fake' module in temporary location, rather than actual module file
        """
        modpath = self.module_generator.get_modules_path(fake=fake)
        mod_filepath = self.mod_filepath
        if fake:
            mod_filepath = self.module_generator.get_module_filepath(fake=fake)
        else:
            trace_msg("generating module file @ %s" % self.mod_filepath)

        txt = self.module_generator.MODULE_SHEBANG
        if txt:
            txt += '\n'

        if self.modules_header:
            txt += self.modules_header + '\n'

        txt += self.make_module_description()
        txt += self.make_module_group_check()
        txt += self.make_module_deppaths()
        txt += self.make_module_dep()
        txt += self.make_module_extend_modpath()
        txt += self.make_module_req()
        txt += self.make_module_extra()
        txt += self.make_module_footer()

        hook_txt = run_hook(MODULE_WRITE, self.hooks, args=[self, mod_filepath, txt])
        if hook_txt is not None:
            txt = hook_txt

        if self.dry_run:
            # only report generating actual module file during dry run, don't mention temporary module files
            if not fake:
                self.dry_run_msg("Generating module file %s, with contents:\n", mod_filepath)
                for line in txt.split('\n'):
                    self.dry_run_msg(INDENT_4SPACES + line)
        else:
            write_file(mod_filepath, txt)
            self.log.info("Module file %s written: %s", mod_filepath, txt)

            # if backup module file is there, print diff with newly generated module file
            if self.mod_file_backup and not fake:
                diff_msg = "comparing module file with backup %s; " % self.mod_file_backup
                mod_diff = diff_files(self.mod_file_backup, mod_filepath)
                if mod_diff:
                    diff_msg += 'diff is:\n%s' % mod_diff
                else:
                    diff_msg += 'no differences found'
                self.log.info(diff_msg)
                print_msg(diff_msg, log=self.log)

            self.invalidate_module_caches(modpath)

            # only update after generating final module file
            if not fake:
                self.modules_tool.update()

            mod_symlink_paths = ActiveMNS().det_module_symlink_paths(self.cfg)
            self.module_generator.create_symlinks(mod_symlink_paths, fake=fake)

            if ActiveMNS().mns.det_make_devel_module() and not fake and build_option('generate_devel_module'):
                try:
                    self.make_devel_module()
                except EasyBuildError as error:
                    if build_option('module_only'):
                        self.log.info("Using --module-only so can recover from error: %s", error)
                    else:
                        raise error
            else:
                self.log.info("Skipping devel module...")

        # always set default for temporary module file,
        # to avoid that it gets overruled by an existing module file that is set as default
        if fake or self.set_default_module:
            self._set_module_as_default(fake=fake)

        return modpath

    def permissions_step(self):
        """
        Finalize installation procedure: adjust permissions as configured, change group ownership (if requested).
        Installing user must be member of the group that it is changed to.
        """
        if self.group is not None:
            # remove permissions for others, and set group ID
            try:
                perms = stat.S_IROTH | stat.S_IWOTH | stat.S_IXOTH
                adjust_permissions(self.installdir, perms, add=False, recursive=True, group_id=self.group[1],
                                   relative=True, ignore_errors=True)
            except EasyBuildError as err:
                raise EasyBuildError("Unable to change group permissions of file(s): %s", err)
            self.log.info("Successfully made software only available for group %s (gid %s)" % self.group)

        if build_option('read_only_installdir'):
            # remove write permissions for everyone
            perms = stat.S_IWUSR | stat.S_IWGRP | stat.S_IWOTH
            adjust_permissions(self.installdir, perms, add=False, recursive=True, relative=True, ignore_errors=True)
            self.log.info("Successfully removed write permissions recursively for *EVERYONE* on install dir.")

        elif build_option('group_writable_installdir'):
            # enable write permissions for group
            perms = stat.S_IWGRP
            adjust_permissions(self.installdir, perms, add=True, recursive=True, relative=True, ignore_errors=True)
            self.log.info("Successfully enabled write permissions recursively for group on install dir.")

        else:
            # remove write permissions for group and other
            perms = stat.S_IWGRP | stat.S_IWOTH
            adjust_permissions(self.installdir, perms, add=False, recursive=True, relative=True, ignore_errors=True)
            self.log.info("Successfully removed write permissions recursively for group/other on install dir.")

        # add read permissions for everybody on all files, taking into account group (if any)
        perms = stat.S_IRUSR | stat.S_IRGRP
        # directory permissions: readable (r) & searchable (x)
        dir_perms = stat.S_IXUSR | stat.S_IXGRP
        self.log.debug("Ensuring read permissions for user/group on install dir (recursively)")

        if self.group is None:
            perms |= stat.S_IROTH
            dir_perms |= stat.S_IXOTH
            self.log.debug("Also ensuring read permissions for others on install dir (no group specified)")

        umask = build_option('umask')
        if umask is not None:
            # umask is specified as a string, so interpret it first as integer in octal, then take complement (~)
            perms &= ~int(umask, 8)
            dir_perms &= ~int(umask, 8)
            self.log.debug("Taking umask '%s' into account when ensuring read permissions to install dir", umask)

        self.log.debug("Adding file read permissions in %s using '%s'", self.installdir, oct(perms))
        adjust_permissions(self.installdir, perms, add=True, recursive=True, relative=True, ignore_errors=True)

        # also ensure directories have exec permissions (so they can be opened)
        self.log.debug("Adding directory search permissions in %s using '%s'", self.installdir, oct(dir_perms))
        adjust_permissions(self.installdir, dir_perms, add=True, recursive=True, relative=True, onlydirs=True,
                           ignore_errors=True)

        self.log.info("Successfully added read permissions recursively on install dir %s", self.installdir)

    def test_cases_step(self):
        """
        Run provided test cases.
        """
        for test in self.cfg['tests']:
            change_dir(self.orig_workdir)
            if os.path.isabs(test):
                path = test
            else:
                for source_path in source_paths():
                    path = os.path.join(source_path, self.name, test)
                    if os.path.exists(path):
                        break
                if not os.path.exists(path):
                    raise EasyBuildError("Test specifies invalid path: %s", path)

            try:
                self.log.debug("Running test %s" % path)
                run_cmd(path, log_all=True, simple=True)
            except EasyBuildError as err:
                raise EasyBuildError("Running test %s failed: %s", path, err)

    def update_config_template_run_step(self):
        """Update the the easyconfig template dictionary with easyconfig.TEMPLATE_NAMES_EASYBLOCK_RUN_STEP names"""

        for name in TEMPLATE_NAMES_EASYBLOCK_RUN_STEP:
            self.cfg.template_values[name[0]] = str(getattr(self, name[0], None))
        self.cfg.generate_template_values()

    def skip_step(self, step, skippable):
        """Dedice whether or not to skip the specified step."""
        skip = False
        force = build_option('force')
        module_only = build_option('module_only')
        sanity_check_only = build_option('sanity_check_only')
        skip_extensions = build_option('skip_extensions')
        skip_test_step = build_option('skip_test_step')
        skipsteps = self.cfg['skipsteps']

        # under --skip, sanity check is not skipped
        cli_skip = self.skip and step != SANITYCHECK_STEP

        # skip step if specified as individual (skippable) step, or if --skip is used
        if skippable and (cli_skip or step in skipsteps):
            self.log.info("Skipping %s step (skip: %s, skipsteps: %s)", step, self.skip, skipsteps)
            skip = True

        # skip step when only generating module file
        # * still run sanity check without use of force
        # * always run ready & prepare step to set up toolchain + deps
        elif module_only and step not in MODULE_ONLY_STEPS:
            self.log.info("Skipping %s step (only generating module)", step)
            skip = True

        # allow skipping sanity check too when only generating module and force is used
        elif module_only and step == SANITYCHECK_STEP and force:
            self.log.info("Skipping %s step because of forced module-only mode", step)
            skip = True

        elif sanity_check_only and step != SANITYCHECK_STEP:
            self.log.info("Skipping %s step because of sanity-check-only mode", step)
            skip = True

        elif skip_extensions and step == EXTENSIONS_STEP:
            self.log.info("Skipping %s step as requested via skip-extensions", step)
            skip = True

        elif skip_test_step and step == TEST_STEP:
            self.log.info("Skipping %s step as requested via skip-test-step", step)
            skip = True

        else:
            msg = "Not skipping %s step (skippable: %s, skip: %s, skipsteps: %s, module_only: %s, force: %s, "
            msg += "sanity_check_only: %s, skip_extensions: %s, skip_test_step: %s)"
            self.log.debug(msg, step, skippable, self.skip, skipsteps, module_only, force,
                           sanity_check_only, skip_extensions, skip_test_step)

        return skip

    def run_step(self, step, step_methods):
        """
        Run step, returns false when execution should be stopped
        """
        self.log.info("Starting %s step", step)
        self.update_config_template_run_step()

        run_hook(step, self.hooks, pre_step_hook=True, args=[self])

        for step_method in step_methods:
            # Remove leading underscore from e.g. "_test_step"
            method_name = extract_method_name(step_method).lstrip('_')
            self.log.info("Running method %s part of step %s", method_name, step)

            if self.dry_run:
                self.dry_run_msg("[%s method]", method_name)

                # if an known possible error occurs, just report it and continue
                try:
                    # step_method is a lambda function that takes an EasyBlock instance as an argument,
                    # and returns the actual method, so use () to execute it
                    step_method(self)()
                except Exception as err:
                    if build_option('extended_dry_run_ignore_errors'):
                        dry_run_warning("ignoring error %s" % err, silent=self.silent)
                        self.ignored_errors = True
                    else:
                        raise
                self.dry_run_msg('')
            else:
                # step_method is a lambda function that takes an EasyBlock instance as an argument,
                # and returns the actual method, so use () to execute it
                step_method(self)()

        run_hook(step, self.hooks, post_step_hook=True, args=[self])

        if self.cfg['stop'] == step:
            update_progress_bar(PROGRESS_BAR_EASYCONFIG)
            self.log.info("Stopping after %s step.", step)
            raise StopException(step)

    @staticmethod
    def get_steps(run_test_cases=True, iteration_count=1):
        """Return a list of all steps to be performed."""

        def get_step(tag, descr, substeps, skippable, initial=True):
            """Determine step definition based on whether it's an initial run or not."""
            substeps = [substep for (always_include, substep) in substeps if (initial or always_include)]
            return (tag, descr, substeps, skippable)

        # list of substeps for steps that are slightly different from 2nd iteration onwards
        ready_substeps = [
            (False, lambda x: x.check_readiness_step),
            (True, lambda x: x.make_builddir),
            (True, lambda x: x.reset_env),
            (True, lambda x: x.handle_iterate_opts),
        ]

        def ready_step_spec(initial):
            """Return ready step specified."""
            return get_step(READY_STEP, "creating build dir, resetting environment", ready_substeps, False,
                            initial=initial)

        source_substeps = [
            (False, lambda x: x.checksum_step),
            (True, lambda x: x.extract_step),
        ]

        def source_step_spec(initial):
            """Return source step specified."""
            return get_step(SOURCE_STEP, "unpacking", source_substeps, True, initial=initial)

        install_substeps = [
            (False, lambda x: x.stage_install_step),
            (False, lambda x: x.make_installdir),
            (True, lambda x: x.install_step),
        ]

        def install_step_spec(initial):
            """Return install step specification."""
            return get_step(INSTALL_STEP, "installing", install_substeps, True, initial=initial)

        # format for step specifications: (step_name, description, list of functions, skippable)

        # core steps that are part of the iterated loop
        patch_step_spec = (PATCH_STEP, 'patching', [lambda x: x.patch_step], True)
        prepare_step_spec = (PREPARE_STEP, 'preparing', [lambda x: x.prepare_step], False)
        configure_step_spec = (CONFIGURE_STEP, 'configuring', [lambda x: x.configure_step], True)
        build_step_spec = (BUILD_STEP, 'building', [lambda x: x.build_step], True)
        test_step_spec = (TEST_STEP, 'testing', [lambda x: x._test_step], True)
        extensions_step_spec = (EXTENSIONS_STEP, 'taking care of extensions', [lambda x: x.extensions_step], False)

        # part 1: pre-iteration + first iteration
        steps_part1 = [
            (FETCH_STEP, 'fetching files', [lambda x: x.fetch_step], False),
            ready_step_spec(True),
            source_step_spec(True),
            patch_step_spec,
            prepare_step_spec,
            configure_step_spec,
            build_step_spec,
            test_step_spec,
            install_step_spec(True),
            extensions_step_spec,
        ]
        # part 2: iterated part, from 2nd iteration onwards
        # repeat core procedure again depending on specified iteration count
        # not all parts of all steps need to be rerun (see e.g., ready, prepare)
        steps_part2 = [
            ready_step_spec(False),
            source_step_spec(False),
            patch_step_spec,
            prepare_step_spec,
            configure_step_spec,
            build_step_spec,
            test_step_spec,
            install_step_spec(False),
            extensions_step_spec,
        ] * (iteration_count - 1)
        # part 3: post-iteration part
        steps_part3 = [
            (POSTITER_STEP, 'restore after iterating', [lambda x: x.post_iter_step], False),
            (POSTPROC_STEP, 'postprocessing', [lambda x: x.post_install_step], True),
            (SANITYCHECK_STEP, 'sanity checking', [lambda x: x.sanity_check_step], True),
            (CLEANUP_STEP, 'cleaning up', [lambda x: x.cleanup_step], False),
            (MODULE_STEP, 'creating module', [lambda x: x.make_module_step], False),
            (PERMISSIONS_STEP, 'permissions', [lambda x: x.permissions_step], False),
            (PACKAGE_STEP, 'packaging', [lambda x: x.package_step], False),
        ]

        # full list of steps, included iterated steps
        steps = steps_part1 + steps_part2 + steps_part3

        if run_test_cases:
            steps.append((TESTCASES_STEP, 'running test cases', [
                lambda x: x.load_module,
                lambda x: x.test_cases_step,
            ], False))

        return steps

    def run_all_steps(self, run_test_cases):
        """
        Build and install this software.
        run_test_cases (bool): run tests after building (e.g.: make test)
        """
        if self.cfg['stop'] and self.cfg['stop'] == 'cfg':
            return True

        steps = self.get_steps(run_test_cases=run_test_cases, iteration_count=self.det_iter_cnt())

        # figure out how many steps will actually be run (not be skipped)
        step_cnt = 0
        for (step_name, _, _, skippable) in steps:
            if not self.skip_step(step_name, skippable):
                step_cnt += 1
            if self.cfg['stop'] == step_name:
                break

        start_progress_bar(PROGRESS_BAR_EASYCONFIG, step_cnt, label="Installing %s" % self.full_mod_name)

        print_msg("building and installing %s..." % self.full_mod_name, log=self.log, silent=self.silent)
        trace_msg("installation prefix: %s" % self.installdir)

        ignore_locks = build_option('ignore_locks')

        try:
            if ignore_locks:
                self.log.info("Ignoring locks...")
            else:
                lock_name = self.installdir.replace('/', '_')

                # check if lock already exists;
                # either aborts with an error or waits until it disappears (depends on --wait-on-lock)
                check_lock(lock_name)

                # create lock to avoid that another installation running in parallel messes things up
                create_lock(lock_name)

            for step_name, descr, step_methods, skippable in steps:
                if self.skip_step(step_name, skippable):
                    print_msg("%s [skipped]" % descr, log=self.log, silent=self.silent)
                else:
                    progress_label = "Installing %s: %s" % (self.full_mod_name, descr)
                    update_progress_bar(PROGRESS_BAR_EASYCONFIG, label=progress_label, progress_size=0)

                    if self.dry_run:
                        self.dry_run_msg("%s... [DRY RUN]\n", descr)
                    else:
                        print_msg("%s..." % descr, log=self.log, silent=self.silent)
                    self.current_step = step_name
                    start_time = datetime.now()
                    try:
                        self.run_step(step_name, step_methods)
                    finally:
                        if not self.dry_run:
                            step_duration = datetime.now() - start_time
                            if step_duration.total_seconds() >= 1:
                                print_msg("... (took %s)", time2str(step_duration), log=self.log, silent=self.silent)
                            elif self.logdebug or build_option('trace'):
                                print_msg("... (took < 1 sec)", log=self.log, silent=self.silent)

                    update_progress_bar(PROGRESS_BAR_EASYCONFIG)

        except StopException:
            pass
        finally:
            if not ignore_locks:
                remove_lock(lock_name)

            stop_progress_bar(PROGRESS_BAR_EASYCONFIG)

        # return True for successfull build (or stopped build)
        return True


def print_dry_run_note(loc, silent=True):
    """Print note on interpreting dry run output."""
    msg = '\n'.join([
        '',
        "Important note: the actual build & install procedure that will be performed may diverge",
        "(slightly) from what is outlined %s, due to conditions in the easyblock which are" % loc,
        "incorrectly handled in a dry run.",
        "Any errors that may occur are ignored and reported as warnings, on a per-step basis.",
        "Please be aware of this, and only use the information %s for quick debugging purposes." % loc,
        '',
    ])
    dry_run_msg(msg, silent=silent)


def build_and_install_one(ecdict, init_env):
    """
    Build the software
    :param ecdict: dictionary contaning parsed easyconfig + metadata
    :param init_env: original environment (used to reset environment)
    """
    silent = build_option('silent')

    start_timestamp = datetime.now()

    spec = ecdict['spec']
    rawtxt = ecdict['ec'].rawtxt
    name = ecdict['ec']['name']

    dry_run = build_option('extended_dry_run')

    if dry_run:
        dry_run_msg('', silent=silent)
    print_msg("processing EasyBuild easyconfig %s" % spec, log=_log, silent=silent)

    if dry_run:
        # print note on interpreting dry run output (argument is reference to location of dry run messages)
        print_dry_run_note('below', silent=silent)

    # restore original environment, and then sanitize it
    _log.info("Resetting environment")
    run.errors_found_in_log = 0
    restore_env(init_env)
    sanitize_env()

    cwd = os.getcwd()

    # load easyblock
    easyblock = build_option('easyblock')
    if easyblock:
        # set the value in the dict so this is included in the reproducibility dump of the easyconfig
        ecdict['ec']['easyblock'] = easyblock
    else:
        easyblock = fetch_parameters_from_easyconfig(rawtxt, ['easyblock'])[0]

    try:
        app_class = get_easyblock_class(easyblock, name=name)
        app = app_class(ecdict['ec'])
        _log.info("Obtained application instance of for %s (easyblock: %s)" % (name, easyblock))
    except EasyBuildError as err:
        print_error("Failed to get application instance for %s (easyblock: %s): %s" % (name, easyblock, err.msg),
                    silent=silent)

    # application settings
    stop = build_option('stop')
    if stop is not None:
        _log.debug("Stop set to %s" % stop)
        app.cfg['stop'] = stop

    skip = build_option('skip')
    if skip is not None:
        _log.debug("Skip set to %s" % skip)
        app.cfg['skip'] = skip

    # build easyconfig
    errormsg = '(no error)'
    # timing info
    start_time = time.time()
    try:
        run_test_cases = not build_option('skip_test_cases') and app.cfg['tests']

        if not dry_run:
            # create our reproducibility files before carrying out the easyblock steps
            reprod_dir_root = os.path.dirname(app.logfile)
            reprod_dir = reproduce_build(app, reprod_dir_root)

            if os.path.exists(app.installdir) and build_option('read_only_installdir') and (
                    build_option('rebuild') or build_option('force')):
                enabled_write_permissions = True
                # re-enable write permissions so we can install additional modules
                adjust_permissions(app.installdir, stat.S_IWUSR, add=True, recursive=True)
            else:
                enabled_write_permissions = False

        result = app.run_all_steps(run_test_cases=run_test_cases)

        if not dry_run:
            # also add any extension easyblocks used during the build for reproducibility
            if app.ext_instances:
                copy_easyblocks_for_reprod(app.ext_instances, reprod_dir)
            # If not already done remove the granted write permissions if we did so
            if enabled_write_permissions and os.lstat(app.installdir)[stat.ST_MODE] & stat.S_IWUSR:
                adjust_permissions(app.installdir, stat.S_IWUSR, add=False, recursive=True)

    except EasyBuildError as err:
        first_n = 300
        errormsg = "build failed (first %d chars): %s" % (first_n, err.msg[:first_n])
        _log.warning(errormsg)
        result = False

    ended = 'ended'

    # make sure we're back in original directory before we finish up
    change_dir(cwd)

    application_log = None

    # successful (non-dry-run) build
    if result and not dry_run:
        def ensure_writable_log_dir(log_dir):
            """Make sure we can write into the log dir"""
            if build_option('read_only_installdir'):
                # temporarily re-enable write permissions for copying log/easyconfig to install dir
                if os.path.exists(log_dir):
                    adjust_permissions(log_dir, stat.S_IWUSR, add=True, recursive=True)
                else:
                    parent_dir = os.path.dirname(log_dir)
                    if os.path.exists(parent_dir):
                        adjust_permissions(parent_dir, stat.S_IWUSR, add=True, recursive=False)
                        mkdir(log_dir, parents=True)
                        adjust_permissions(parent_dir, stat.S_IWUSR, add=False, recursive=False)
                    else:
                        mkdir(log_dir, parents=True)
                        adjust_permissions(log_dir, stat.S_IWUSR, add=True, recursive=True)

        if app.cfg['stop']:
            ended = 'STOPPED'
            if app.builddir is not None:
                new_log_dir = os.path.join(app.builddir, config.log_path(ec=app.cfg))
            else:
                new_log_dir = os.path.dirname(app.logfile)
            ensure_writable_log_dir(new_log_dir)

        # if we're only running the sanity check, we should not copy anything new to the installation directory
        elif build_option('sanity_check_only'):
            _log.info("Only running sanity check, so skipping build stats, easyconfigs archive, reprod files...")

        else:
            new_log_dir = os.path.join(app.installdir, config.log_path(ec=app.cfg))
            ensure_writable_log_dir(new_log_dir)

            # collect build stats
            _log.info("Collecting build stats...")

            buildstats = get_build_stats(app, start_time, build_option('command_line'))
            _log.info("Build stats: %s" % buildstats)

            try:
                # move the reproducibility files to the final log directory
                archive_reprod_dir = os.path.join(new_log_dir, REPROD)
                if os.path.exists(archive_reprod_dir):
                    backup_dir = find_backup_name_candidate(archive_reprod_dir)
                    move_file(archive_reprod_dir, backup_dir)
                    _log.info("Existing reproducibility directory %s backed up to %s", archive_reprod_dir, backup_dir)
                move_file(reprod_dir, archive_reprod_dir)
                _log.info("Wrote files for reproducibility to %s", archive_reprod_dir)
            except EasyBuildError as error:
                if build_option('module_only'):
                    _log.info("Using --module-only so can recover from error: %s", error)
                else:
                    raise error

            try:
                # upload easyconfig (and patch files) to central repository
                currentbuildstats = app.cfg['buildstats']
                repo = init_repository(get_repository(), get_repositorypath())
                if 'original_spec' in ecdict:
                    block = det_full_ec_version(app.cfg) + ".block"
                    repo.add_easyconfig(ecdict['original_spec'], app.name, block, buildstats, currentbuildstats)
                repo.add_easyconfig(spec, app.name, det_full_ec_version(app.cfg), buildstats, currentbuildstats)
                for patch in app.patches:
                    repo.add_patch(patch['path'], app.name)
                repo.commit("Built %s" % app.full_mod_name)
                del repo
            except EasyBuildError as err:
                _log.warning("Unable to commit easyconfig to repository: %s", err)

        # cleanup logs
        app.close_log()

        if build_option('sanity_check_only'):
            _log.info("Only running sanity check, so not copying anything to software install directory...")
        else:
            log_fn = os.path.basename(get_log_filename(app.name, app.version))
            try:
                application_log = os.path.join(new_log_dir, log_fn)
                move_logs(app.logfile, application_log)

                newspec = os.path.join(new_log_dir, app.cfg.filename())
                copy_file(spec, newspec)
                _log.debug("Copied easyconfig file %s to %s", spec, newspec)

                # copy patches
                for patch in app.patches:
                    target = os.path.join(new_log_dir, os.path.basename(patch['path']))
                    copy_file(patch['path'], target)
                    _log.debug("Copied patch %s to %s", patch['path'], target)

                if build_option('read_only_installdir'):
                    # take away user write permissions (again)
                    perms = stat.S_IWUSR | stat.S_IWGRP | stat.S_IWOTH
                    adjust_permissions(new_log_dir, perms, add=False, recursive=True)
            except EasyBuildError as error:
                if build_option('module_only'):
                    application_log = None
                    _log.debug("Using --module-only so can recover from error: %s", error)
                else:
                    raise error

    end_timestamp = datetime.now()

    if result:
        success = True
        summary = 'COMPLETED'
        succ = 'successfully'
    else:
        # build failed
        success = False
        summary = 'FAILED'

        build_dir = ''
        if app.builddir:
            build_dir = " (build directory: %s)" % (app.builddir)
        succ = "unsuccessfully%s: %s" % (build_dir, errormsg)

        # cleanup logs
        app.close_log()
        application_log = app.logfile

    req_time = time2str(end_timestamp - start_timestamp)
    print_msg("%s: Installation %s %s (took %s)" % (summary, ended, succ, req_time), log=_log, silent=silent)

    # check for errors
    if run.errors_found_in_log > 0:
        _log.warning("%d possible error(s) were detected in the "
                     "build logs, please verify the build.", run.errors_found_in_log)

    if app.postmsg:
        print_msg("\nWARNING: %s\n" % app.postmsg, log=_log, silent=silent)

    if dry_run:
        # print note on interpreting dry run output (argument is reference to location of dry run messages)
        print_dry_run_note('above', silent=silent)

        if app.ignored_errors:
            dry_run_warning("One or more errors were ignored, see warnings above", silent=silent)
        else:
            dry_run_msg("(no ignored errors during dry run)\n", silent=silent)

    if application_log:
        # there may be multiple log files, or the file name may be different due to zipping
        logs = glob.glob('%s*' % application_log)
        print_msg("Results of the build can be found in the log file(s) %s" % ', '.join(logs), log=_log, silent=silent)

    del app

    return (success, application_log, errormsg)


def copy_easyblocks_for_reprod(easyblock_instances, reprod_dir):
    reprod_easyblock_dir = os.path.join(reprod_dir, 'easyblocks')
    easyblock_paths = set()
    for easyblock_instance in easyblock_instances:
        for easyblock_class in inspect.getmro(type(easyblock_instance)):
            easyblock_path = inspect.getsourcefile(easyblock_class)
            # if we reach EasyBlock or ExtensionEasyBlock class, we are done
            # (ExtensionEasyblock is hardcoded to avoid a cyclical import)
            if easyblock_class.__name__ in [EasyBlock.__name__, 'ExtensionEasyBlock']:
                break
            else:
                easyblock_paths.add(easyblock_path)
    for easyblock_path in easyblock_paths:
        easyblock_basedir, easyblock_filename = os.path.split(easyblock_path)
        copy_file(easyblock_path, os.path.join(reprod_easyblock_dir, easyblock_filename))
        _log.info("Dumped easyblock %s required for reproduction to %s", easyblock_filename, reprod_easyblock_dir)


def reproduce_build(app, reprod_dir_root):
    """
    Create reproducibility files (processed easyconfig and easyblocks used) from class instance

    :param app: easyblock class instance
    :param reprod_dir_root: root directory in which to create the 'reprod' directory

    :return reprod_dir: directory containing reproducibility files
    """

    ec_filename = app.cfg.filename()

    # Let's use a unique timestamped directory (facilitated by find_backup_name_candidate())
    reprod_dir = find_backup_name_candidate(os.path.join(reprod_dir_root, REPROD))
    reprod_spec = os.path.join(reprod_dir, ec_filename)
    try:
        app.cfg.dump(reprod_spec, explicit_toolchains=True)
        _log.info("Dumped easyconfig instance to %s", reprod_spec)
    except NotImplementedError as err:
        _log.warning("Unable to dump easyconfig instance to %s: %s", reprod_spec, err)

    # also archive all the relevant easyblocks (including any used by extensions)
    copy_easyblocks_for_reprod([app], reprod_dir)

    # if there is a hook file we should also archive it
    hooks_path = build_option('hooks')
    if hooks_path:
        target = os.path.join(reprod_dir, 'hooks', os.path.basename(hooks_path))
        copy_file(hooks_path, target)
        _log.info("Dumped hooks file %s which is (potentially) required for reproduction to %s", hooks_path, target)

    return reprod_dir


def get_easyblock_instance(ecdict):
    """
    Get an instance for this easyconfig
    :param easyconfig: parsed easyconfig (EasyConfig instance)

    returns an instance of EasyBlock (or subclass thereof)
    """
    rawtxt = ecdict['ec'].rawtxt
    name = ecdict['ec']['name']

    # handle easyconfigs with custom easyblocks
    # determine easyblock specification from easyconfig file, if any
    easyblock = fetch_parameters_from_easyconfig(rawtxt, ['easyblock'])[0]

    app_class = get_easyblock_class(easyblock, name=name)
    return app_class(ecdict['ec'])


def build_easyconfigs(easyconfigs, output_dir, test_results):
    """Build the list of easyconfigs."""

    build_stopped = []

    # sanitize environment before initialising easyblocks
    sanitize_env()

    # initialize all instances
    apps = []
    for ec in easyconfigs:
        instance = get_easyblock_instance(ec)
        apps.append(instance)

    base_dir = os.getcwd()

    # keep track of environment right before initiating builds
    # note: may be different from ORIG_OS_ENVIRON, since EasyBuild may have defined additional env vars itself by now
    # e.g. via easyconfig.handle_allowed_system_deps
    base_env = copy.deepcopy(os.environ)
    succes = []

    for app in apps:

        # if initialisation step failed, app will be None
        if app:
            applog = os.path.join(output_dir, "%s-%s.log" % (app.name, det_full_ec_version(app.cfg)))

            start_time = time.time()

            # start with a clean slate
            change_dir(base_dir)
            restore_env(base_env)
            sanitize_env()

            run_test_cases = not build_option('skip_test_cases') and app.cfg['tests']

            try:
                result = app.run_all_steps(run_test_cases=run_test_cases)
            # catch all possible errors, also crashes in EasyBuild code itself
            except Exception as err:
                fullerr = str(err)
                if not isinstance(err, EasyBuildError):
                    tb = traceback.format_exc()
                    fullerr = '\n'.join([tb, str(err)])
                test_results.append((app, app.current_step, fullerr, applog))
                # keep a dict of so we can check in O(1) if objects can still be build
                build_stopped.append(app)

            # close log and move it
            app.close_log()
            move_logs(app.logfile, applog)

            if app not in build_stopped:
                # gather build stats
                buildstats = get_build_stats(app, start_time, build_option('command_line'))
                succes.append((app, buildstats))

    for result in test_results:
        _log.info("%s crashed with an error during fase: %s, error: %s, log file: %s" % result)

    failed = len(build_stopped)
    total = len(apps)

    _log.info("%s of %s packages failed to build!" % (failed, total))

    output_file = os.path.join(output_dir, "easybuild-test.xml")
    _log.debug("writing xml output to %s" % output_file)
    write_to_xml(succes, test_results, output_file)

    return failed == 0


class StopException(Exception):
    """
    StopException class definition.
    """
    pass


def inject_checksums(ecs, checksum_type):
    """
    Inject checksums of given type in specified easyconfig files

    :param ecs: list of EasyConfig instances to inject checksums into corresponding files
    :param checksum_type: type of checksum to use
    """
    def make_list_lines(values, indent_level):
        """Make lines for list of values."""
        line_indent = INDENT_4SPACES * indent_level
        return [line_indent + "'%s'," % x for x in values]

    def make_checksum_lines(checksums, indent_level):
        """Make lines for list of checksums."""
        line_indent = INDENT_4SPACES * indent_level
        checksum_lines = []
        for fn, checksum in checksums:
            checksum_line = "%s'%s',  # %s" % (line_indent, checksum, fn)
            if len(checksum_line) > MAX_LINE_LENGTH:
                checksum_lines.extend([
                    "%s# %s" % (line_indent, fn),
                    "%s'%s'," % (line_indent, checksum),
                ])
            else:
                checksum_lines.append(checksum_line)
        return checksum_lines

    for ec in ecs:
        ec_fn = os.path.basename(ec['spec'])
        ectxt = read_file(ec['spec'])
        print_msg("injecting %s checksums in %s" % (checksum_type, ec['spec']), log=_log)

        # get easyblock instance and make sure all sources/patches are available by running fetch_step
        print_msg("fetching sources & patches for %s..." % ec_fn, log=_log)
        app = get_easyblock_instance(ec)
        app.update_config_template_run_step()
        app.fetch_step(skip_checksums=True)

        # check for any existing checksums, require --force to overwrite them
        found_checksums = bool(app.cfg['checksums'])
        for ext in app.exts:
            found_checksums |= bool(ext.get('checksums'))
        if found_checksums:
            if build_option('force'):
                print_warning("Found existing checksums in %s, overwriting them (due to use of --force)..." % ec_fn)
            else:
                raise EasyBuildError("Found existing checksums, use --force to overwrite them")

        # back up easyconfig file before injecting checksums
        ec_backup = back_up_file(ec['spec'])
        print_msg("backup of easyconfig file saved to %s..." % ec_backup, log=_log)

        # compute & inject checksums for sources/patches
        print_msg("injecting %s checksums for sources & patches in %s..." % (checksum_type, ec_fn), log=_log)
        checksums = []
        for entry in app.src + app.patches:
            checksum = compute_checksum(entry['path'], checksum_type)
            print_msg("* %s: %s" % (os.path.basename(entry['path']), checksum), log=_log)
            checksums.append((os.path.basename(entry['path']), checksum))

        if len(checksums) == 1:
            checksum_lines = ["checksums = ['%s']\n" % checksums[0][1]]
        else:
            checksum_lines = ['checksums = [']
            checksum_lines.extend(make_checksum_lines(checksums, indent_level=1))
            checksum_lines.append(']\n')

        checksums_txt = '\n'.join(checksum_lines)

        # if 'checksums' is specified in easyconfig file, get rid of it (even if it's just an empty list)
        checksums_regex = re.compile(r'^checksums(?:.|\n)+?\]\s*$', re.M)
        if checksums_regex.search(ectxt):
            _log.debug("Removing existing 'checksums' easyconfig parameter definition...")
            ectxt = checksums_regex.sub('', ectxt)

        # it is possible no sources (and hence patches) are listed, e.g. for 'bundle' easyconfigs
        if app.src:
            placeholder = '# PLACEHOLDER FOR SOURCES/PATCHES WITH CHECKSUMS'

            # grab raw lines for source_urls, sources, patches
            keys = ['patches', 'source_urls', 'sources']
            raw = {}
            for key in keys:
                regex = re.compile(r'^(%s(?:.|\n)*?\])\s*$' % key, re.M)
                res = regex.search(ectxt)
                if res:
                    raw[key] = res.group(0).strip() + '\n'
                    ectxt = regex.sub(placeholder, ectxt)

            _log.debug("Raw lines for %s easyconfig parameters: %s", '/'.join(keys), raw)

            # inject combination of source_urls/sources/patches/checksums into easyconfig
            # by replacing first occurence of placeholder that was put in place
            sources_raw = raw.get('sources', '')
            source_urls_raw = raw.get('source_urls', '')
            patches_raw = raw.get('patches', '')
            regex = re.compile(placeholder + '\n', re.M)
            ectxt = regex.sub(source_urls_raw + sources_raw + patches_raw + checksums_txt + '\n', ectxt, count=1)

            # get rid of potential remaining placeholders
            ectxt = regex.sub('', ectxt)

        # compute & inject checksums for extension sources/patches
        if app.exts:
            print_msg("injecting %s checksums for extensions in %s..." % (checksum_type, ec_fn), log=_log)

            exts_list_lines = ['exts_list = [']
            for ext in app.exts:
                if ext['name'] == app.name:
                    ext_name = 'name'
                else:
                    ext_name = "'%s'" % ext['name']

                # for some extensions, only a name if specified (so no sources/patches)
                if list(ext.keys()) == ['name']:
                    exts_list_lines.append("%s%s," % (INDENT_4SPACES, ext_name))
                else:
                    if ext['version'] == app.version:
                        ext_version = 'version'
                    else:
                        ext_version = "'%s'" % ext['version']

                    ext_options = ext.get('options', {})

                    # compute checksums for extension sources & patches
                    ext_checksums = []
                    if 'src' in ext:
                        src_fn = os.path.basename(ext['src'])
                        checksum = compute_checksum(ext['src'], checksum_type)
                        print_msg(" * %s: %s" % (src_fn, checksum), log=_log)
                        ext_checksums.append((src_fn, checksum))
                    for ext_patch in ext.get('patches', []):
                        patch_fn = os.path.basename(ext_patch['path'])
                        checksum = compute_checksum(ext_patch['path'], checksum_type)
                        print_msg(" * %s: %s" % (patch_fn, checksum), log=_log)
                        ext_checksums.append((patch_fn, checksum))

                    exts_list_lines.append("%s(%s, %s," % (INDENT_4SPACES, ext_name, ext_version))
                    if ext_options or ext_checksums:
                        exts_list_lines[-1] += ' {'

                    # make sure we grab *raw* dict of default options for extension,
                    # since it may use template values like %(name)s & %(version)s
                    exts_default_options = app.cfg.get_ref('exts_default_options')

                    for key, val in sorted(ext_options.items()):
                        if key != 'checksums' and val != exts_default_options.get(key):
                            strval = quote_str(val, prefer_single_quotes=True)
                            line = "%s'%s': %s," % (INDENT_4SPACES * 2, key, strval)
                            # fix long lines for list-type values (e.g. patches)
                            if isinstance(val, list) and len(val) > 1:
                                exts_list_lines.append("%s'%s': [" % (INDENT_4SPACES * 2, key))
                                exts_list_lines.extend(make_list_lines(val, indent_level=3))
                                exts_list_lines.append(INDENT_4SPACES * 2 + '],',)
                            else:
                                exts_list_lines.append(line)

                    # if any checksums were collected, inject them for this extension
                    if ext_checksums:
                        if len(ext_checksums) == 1:
                            exts_list_lines.append("%s'checksums': ['%s']," % (INDENT_4SPACES * 2, checksum))
                        else:
                            exts_list_lines.append("%s'checksums': [" % (INDENT_4SPACES * 2))
                            exts_list_lines.extend(make_checksum_lines(ext_checksums, indent_level=3))
                            exts_list_lines.append("%s]," % (INDENT_4SPACES * 2))

                    if ext_options or ext_checksums:
                        exts_list_lines.append("%s})," % INDENT_4SPACES)
                    else:
                        exts_list_lines[-1] += '),'

            exts_list_lines.append(']\n')

            regex = re.compile(r'^exts_list(.|\n)*?\n\]\s*$', re.M)
            ectxt = regex.sub('\n'.join(exts_list_lines), ectxt)

        write_file(ec['spec'], ectxt)<|MERGE_RESOLUTION|>--- conflicted
+++ resolved
@@ -1660,12 +1660,17 @@
         self.log.info("Installing extensions sequentially...")
 
         exts_cnt = len(self.ext_instances)
+        start_progress_bar(PROGRESS_BAR_EXTENSIONS, exts_cnt)
+
         for idx, ext in enumerate(self.ext_instances):
 
-            self.log.debug("Starting extension %s" % ext.name)
+            self.log.info("Starting extension %s", ext.name)
 
             # always go back to original work dir to avoid running stuff from a dir that no longer exists
             change_dir(self.orig_workdir)
+
+            progress_label = "Installing '%s' extension" % ext.name
+            update_progress_bar(PROGRESS_BAR_EXTENSIONS, label=progress_label)
 
             tup = (ext.name, ext.version or '', idx + 1, exts_cnt)
             print_msg("installing extension %s %s (%d/%d)..." % tup, silent=self.silent, log=self.log)
@@ -1704,6 +1709,8 @@
                         elif self.logdebug or build_option('trace'):
                             print_msg("\t... (took < 1 sec)", log=self.log, silent=self.silent)
 
+        stop_progress_bar(PROGRESS_BAR_EXTENSIONS, visible=False)
+
     def install_extensions_parallel(self, install=True):
         """
         Install extensions in parallel.
@@ -2580,63 +2587,7 @@
         if self.skip:
             self.skip_extensions()
 
-<<<<<<< HEAD
         self.install_extensions(install=install)
-=======
-        exts_cnt = len(self.ext_instances)
-
-        start_progress_bar(PROGRESS_BAR_EXTENSIONS, exts_cnt)
-
-        for idx, ext in enumerate(self.ext_instances):
-
-            self.log.debug("Starting extension %s" % ext.name)
-
-            # always go back to original work dir to avoid running stuff from a dir that no longer exists
-            change_dir(self.orig_workdir)
-
-            progress_label = "Installing '%s' extension" % ext.name
-            update_progress_bar(PROGRESS_BAR_EXTENSIONS, label=progress_label)
-
-            tup = (ext.name, ext.version or '', idx + 1, exts_cnt)
-            print_msg("installing extension %s %s (%d/%d)..." % tup, silent=self.silent)
-
-            start_time = datetime.now()
-
-            if self.dry_run:
-                tup = (ext.name, ext.version, ext.__class__.__name__)
-                msg = "\n* installing extension %s %s using '%s' easyblock\n" % tup
-                self.dry_run_msg(msg)
-
-            self.log.debug("List of loaded modules: %s", self.modules_tool.list())
-
-            # prepare toolchain build environment, but only when not doing a dry run
-            # since in that case the build environment is the same as for the parent
-            if self.dry_run:
-                self.dry_run_msg("defining build environment based on toolchain (options) and dependencies...")
-            else:
-                # don't reload modules for toolchain, there is no need since they will be loaded already;
-                # the (fake) module for the parent software gets loaded before installing extensions
-                ext.toolchain.prepare(onlymod=self.cfg['onlytcmod'], silent=True, loadmod=False,
-                                      rpath_filter_dirs=self.rpath_filter_dirs)
-
-            # real work
-            if install:
-                try:
-                    ext.prerun()
-                    txt = ext.run()
-                    if txt:
-                        self.module_extra_extensions += txt
-                    ext.postrun()
-                finally:
-                    if not self.dry_run:
-                        ext_duration = datetime.now() - start_time
-                        if ext_duration.total_seconds() >= 1:
-                            print_msg("\t... (took %s)", time2str(ext_duration), log=self.log, silent=self.silent)
-                        elif self.logdebug or build_option('trace'):
-                            print_msg("\t... (took < 1 sec)", log=self.log, silent=self.silent)
->>>>>>> 64b26cd0
-
-        stop_progress_bar(PROGRESS_BAR_EXTENSIONS, visible=False)
 
         # cleanup (unload fake module, remove fake module dir)
         if fake_mod_data:
