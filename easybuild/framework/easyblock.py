--- conflicted
+++ resolved
@@ -873,18 +873,11 @@
                     self.dry_run_msg("  * %s (MISSING)", filename)
                     return filename
 
-<<<<<<< HEAD
                 failedpaths_msg = "\n * ".join([""]+failedpaths)
                 file_notfound_msg = (
                     f"Couldn't find file '{filename}' anywhere, and downloading it is disabled... "
                     f"Paths attempted (in order): {failedpaths_msg}"
                 )
-=======
-                # Add additional URLs as configured.
-                for url in build_option("extra_source_urls"):
-                    url += "/" + name_letter + "/" + location
-                    source_urls.append(url)
->>>>>>> c4f66c01
 
                 if warning_only:
                     self.log.warning(file_notfound_msg)
@@ -902,8 +895,10 @@
                 source_urls = []
             source_urls.extend(self.cfg['source_urls'])
 
-            # add https://sources.easybuild.io as fallback source URL
-            source_urls.append(EASYBUILD_SOURCES_URL + '/' + os.path.join(name_letter, location))
+            # Add additional URLs as configured.
+            for url in build_option("extra_source_urls"):
+                url += "/" + name_letter + "/" + location
+                source_urls.append(url)
 
             mkdir(targetdir, parents=True)
 
