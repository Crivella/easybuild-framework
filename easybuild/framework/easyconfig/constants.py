--- conflicted
+++ resolved
@@ -82,14 +82,9 @@
     'OS_PKG_OPENSSL_DEV': (('openssl-devel', 'libssl-dev', 'libopenssl-devel'),
                            "OS packages providing openSSL development support"),
     'OS_PKG_PAM_DEV': (('pam-devel', 'libpam0g-dev'),
-<<<<<<< HEAD
                        "OS packages providing Pluggable Authentication Module (PAM) development support"),
-}
-=======
-                       "OS packages providing Pluggable Authentication Module (PAM) developement support"),
 }
 
 # Add EasyConfig constants to export list
 globals().update({name: value for name, (value, _) in EASYCONFIG_CONSTANTS.items()})
-__all__ = ['EXTERNAL_MODULE_MARKER', 'EASYCONFIG_CONSTANTS'] + list(EASYCONFIG_CONSTANTS.keys())
->>>>>>> c2860fb8
+__all__ = ['EXTERNAL_MODULE_MARKER', 'EASYCONFIG_CONSTANTS'] + list(EASYCONFIG_CONSTANTS.keys())