# #
# Copyright 2009-2014 Ghent University
#
# This file is part of EasyBuild,
# originally created by the HPC team of Ghent University (http://ugent.be/hpc/en),
# with support of Ghent University (http://ugent.be/hpc),
# the Flemish Supercomputer Centre (VSC) (https://vscentrum.be/nl/en),
# the Hercules foundation (http://www.herculesstichting.be/in_English)
# and the Department of Economy, Science and Innovation (EWI) (http://www.ewi-vlaanderen.be/en).
#
# http://github.com/hpcugent/easybuild
#
# EasyBuild is free software: you can redistribute it and/or modify
# it under the terms of the GNU General Public License as published by
# the Free Software Foundation v2.
#
# EasyBuild is distributed in the hope that it will be useful,
# but WITHOUT ANY WARRANTY; without even the implied warranty of
# MERCHANTABILITY or FITNESS FOR A PARTICULAR PURPOSE.  See the
# GNU General Public License for more details.
#
# You should have received a copy of the GNU General Public License
# along with EasyBuild.  If not, see <http://www.gnu.org/licenses/>.
# #

"""
Easyconfig module that contains the default EasyConfig configuration parameters.

@author: Stijn De Weirdt (Ghent University)
@author: Dries Verdegem (Ghent University)
@author: Kenneth Hoste (Ghent University)
@author: Pieter De Baets (Ghent University)
@author: Jens Timmerman (Ghent University)
@author: Toon Willems (Ghent University)
"""
from vsc import fancylogger

from easybuild.tools.ordereddict import OrderedDict

_log = fancylogger.getLogger('easyconfig.default', fname=False)


# we use a tuple here so we can sort them based on the numbers
HIDDEN = "HIDDEN"
MANDATORY = "MANDATORY"
CUSTOM = "CUSTOM"
TOOLCHAIN = "TOOLCHAIN"
BUILD = "BUILD"
FILEMANAGEMENT = "FILEMANAGEMENT"
DEPENDENCIES = "DEPENDENCIES"
LICENSE = "LICENSE"
EXTENSIONS = "EXTENSIONS"
MODULES = "MODULES"
OTHER = "OTHER"

ALL_CATEGORIES = {
    HIDDEN: (-1, 'hidden'),
    MANDATORY: (0, 'mandatory'),
    CUSTOM: (1, 'easyblock-specific'),
    TOOLCHAIN: (2, 'toolchain'),
    BUILD: (3, 'build'),
    FILEMANAGEMENT: (4, 'file-management'),
    DEPENDENCIES: (5, 'dependencies'),
    LICENSE: (6, 'license'),
    EXTENSIONS: (7, 'extensions'),
    MODULES: (8, 'modules'),
    OTHER: (9, 'other'),
}

# List of tuples. Each tuple has the following format (key, [default, help text, category])
DEFAULT_CONFIG = {
    # MANDATORY easyconfig parameters
    'description': [None, 'A short description of the software', MANDATORY],
    'homepage': [None, 'The homepage of the software', MANDATORY],
    'name': [None, "Name of software", MANDATORY],
    'toolchain': [None, 'Name and version of toolchain', MANDATORY],
    'version': [None, "Version of software", MANDATORY],
    # TODO not yet in MANDATORY_PARAMS, so not enforced (only enforced in v2)
    'software_license': [None, 'Software license', MANDATORY],
    'software_license_urls': [None, 'List of software license locations', MANDATORY],
    # TODO not yet in MANDATORY_PARAMS, so not enforced  (only enforced in v2)
    'docurls': [None, 'List of urls with documentation of the software (not necessarily on homepage)', MANDATORY],

    # TOOLCHAIN easyconfig parameters
    'onlytcmod': [False, ('Boolean/string to indicate if the toolchain should only load '
                          'the environment with module (True) or also set all other '
                          'variables (False) like compiler CC etc (if string: comma '
                          'separated list of variables that will be ignored).'), TOOLCHAIN],
    'toolchainopts': [None, 'Extra options for compilers', TOOLCHAIN],

    # BUILD easyconfig parameters
    'checksums': [[], "Checksums for sources and patches", BUILD],
    'configopts': ['', 'Extra options passed to configure (default already has --prefix)', BUILD],
    'easyblock': ['ConfigureMake', "EasyBlock to use for building", BUILD],
    'easybuild_version': [None, "EasyBuild-version this spec-file was written for", BUILD],
    'installopts': ['', 'Extra options for installation', BUILD],
    'makeopts': ['', 'Extra options passed to make (default already has -j X)', BUILD],
    'maxparallel': [None, 'Max degree of parallelism', BUILD],
    'parallel': [None, ('Degree of parallelism for e.g. make (default: based on the number of '
                        'cores, active cpuset and restrictions in ulimit)'), BUILD],
    'patches': [[], "List of patches to apply", BUILD],
    'preconfigopts': ['', 'Extra options pre-passed to configure.', BUILD],
    'preinstallopts': ['', 'Extra prefix options for installation.', BUILD],
    'premakeopts': ['', 'Extra options pre-passed to build command.', BUILD],
    'runtest': [None, ('Indicates if a test should be run after make; should specify argument '
                       'after make (for e.g.,"test" for make test)'), BUILD],
    'sanity_check_commands': [[], ("format: [(name, options)] e.g. [('gzip','-h')]. "
                                   "Using a non-tuple is equivalent to (name, '-h')"), BUILD],
    'sanity_check_paths': [{}, ("List of files and directories to check "
                                "(format: {'files':<list>, 'dirs':<list>})"), BUILD],
    'skip': [False, "Skip existing software", BUILD],
    'skipsteps': [[], "Skip these steps", BUILD],
    'source_urls': [[], "List of URLs for source files", BUILD],
    'sources': [[], "List of source files", BUILD],
    'stop': [None, 'Keyword to halt the build process after a certain step.', BUILD],
    'tests': [[], ("List of test-scripts to run after install. A test script should return a "
                   "non-zero exit status to fail"), BUILD],
    'unpack_options': [None, "Extra options for unpacking source", BUILD],
    'unwanted_env_vars': [[], "List of environment variables that shouldn't be set during build", BUILD],
    'versionprefix': ['', ('Additional prefix for software version '
                           '(placed before version and toolchain name)'), BUILD],
    'versionsuffix': ['', 'Additional suffix for software version (placed after toolchain name)', BUILD],

    # FILEMANAGEMENT easyconfig parameters
    'buildininstalldir': [False, ('Boolean to build (True) or not build (False) in the installation directory'),
                          FILEMANAGEMENT],
    'cleanupoldbuild': [True, ('Boolean to remove (True) or backup (False) the previous build '
<<<<<<< HEAD
                               'directory with identical name or not.'), "FILEMANAGEMENT"],
    'cleanupbuild': [True, ('Boolean to remove (True) or keep (False) the build directory after '
                            'the build ended'), "FILEMANAGEMENT"],
=======
                               'directory with identical name or not.'), FILEMANAGEMENT],

>>>>>>> 91eff74f
    'cleanupoldinstall': [True, ('Boolean to remove (True) or backup (False) the previous install '
                                 'directory with identical name or not.'), FILEMANAGEMENT],
    'dontcreateinstalldir': [False, ('Boolean to create (False) or not create (True) the install directory'),
                             FILEMANAGEMENT],
    'keeppreviousinstall': [False, ('Boolean to keep the previous installation with identical '
                                    'name. Experts only!'), FILEMANAGEMENT],
    'keepsymlinks': [False, ('Boolean to determine whether symlinks are to be kept during copying '
                             'or if the content of the files pointed to should be copied'),
                     FILEMANAGEMENT],
    'start_dir': [None, ('Path to start the make in. If the path is absolute, use that path. '
                         'If not, this is added to the guessed path.'), FILEMANAGEMENT],

    # DEPENDENCIES easyconfig parameters
    'allow_system_deps': [[], "Allow listed system dependencies (format: (<name>, <version>))", DEPENDENCIES],
    'builddependencies': [[], "List of build dependencies", DEPENDENCIES],
    'dependencies': [[], "List of dependencies", DEPENDENCIES],
    'osdependencies': [[], "OS dependencies that should be present on the system", DEPENDENCIES],

    # LICENSE easyconfig parameters
    'group': [None, "Name of the user group for which the software should be available", LICENSE],
    'key': [None, 'Key for installing software', LICENSE],
    'license_file': [None, 'License file for software', LICENSE],
    'license_server': [None, 'License server for software', LICENSE],
    'license_server_port': [None, 'Port for license server', LICENSE],

    # EXTENSIONS easyconfig parameters
    'exts_classmap': [{}, "Map of extension name to class for handling build and installation.", EXTENSIONS],
    'exts_defaultclass': [None, "List of module for and name of the default extension class", EXTENSIONS],
    'exts_filter': [None, ("Extension filter details: template for cmd and input to cmd "
                           "(templates for name, version and src)."), EXTENSIONS],
    'exts_list': [[], 'List with extensions added to the base installation', EXTENSIONS],

    # MODULES easyconfig parameters
    'modextrapaths': [{}, "Extra paths to be prepended in module file", MODULES],
    'modextravars': [{}, "Extra environment variables to be added to module file", MODULES],
    'moduleclass': ['base', 'Module class to be used for this software', MODULES],
    'moduleforceunload': [False, 'Force unload of all modules when loading the extension', MODULES],
    'moduleloadnoconflict': [False, "Don't check for conflicts, unload other versions instead ", MODULES],

    # OTHER easyconfig parameters
    'buildstats': [None, "A list of dicts with build statistics", OTHER],
}


def sorted_categories():
    """
    returns the categories in the correct order
    """
    categories = ALL_CATEGORIES.values()
    categories.sort(key=lambda c: c[0])
    return categories


def convert_to_help(opts, has_default=False):
    """
    Converts the given list to a mapping of category -> [(name, help)] (OrderedDict)
        @param: has_default, if False, add the DEFAULT_CONFIG list
    """
    mapping = OrderedDict()
    if isinstance(opts, dict):
        opts = opts.items()
    if not has_default:
        defs = [(k, [def_val, descr, ALL_CATEGORIES[cat]]) for k, (def_val, descr, cat) in DEFAULT_CONFIG.items()]
        opts = defs + opts

    # sort opts
    opts.sort()

    for cat in sorted_categories():
        mapping[cat[1]] = [(opt[0], "%s (default: %s)" % (opt[1][1], opt[1][0]))
                           for opt in opts if opt[1][2] == cat]

    return mapping


def get_easyconfig_parameter_default(param):
    """Get default value for given easyconfig parameter."""
    if param not in DEFAULT_CONFIG:
        _log.error("Unkown easyconfig parameter: %s (known: %s)" % (param, sorted(DEFAULT_CONFIG.keys())))
    else:
        _log.debug("Returning default value for easyconfig parameter %s: %s" % (param, DEFAULT_CONFIG[param][0]))
        return DEFAULT_CONFIG[param][0]<|MERGE_RESOLUTION|>--- conflicted
+++ resolved
@@ -125,14 +125,10 @@
     'buildininstalldir': [False, ('Boolean to build (True) or not build (False) in the installation directory'),
                           FILEMANAGEMENT],
     'cleanupoldbuild': [True, ('Boolean to remove (True) or backup (False) the previous build '
-<<<<<<< HEAD
+                               'directory with identical name or not.'), FILEMANAGEMENT],
                                'directory with identical name or not.'), "FILEMANAGEMENT"],
     'cleanupbuild': [True, ('Boolean to remove (True) or keep (False) the build directory after '
                             'the build ended'), "FILEMANAGEMENT"],
-=======
-                               'directory with identical name or not.'), FILEMANAGEMENT],
-
->>>>>>> 91eff74f
     'cleanupoldinstall': [True, ('Boolean to remove (True) or backup (False) the previous install '
                                  'directory with identical name or not.'), FILEMANAGEMENT],
     'dontcreateinstalldir': [False, ('Boolean to create (False) or not create (True) the install directory'),
