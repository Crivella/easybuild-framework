--- conflicted
+++ resolved
@@ -155,11 +155,8 @@
     'exts_list': [[], 'List with extensions added to the base installation', EXTENSIONS],
 
     # MODULES easyconfig parameters
-<<<<<<< HEAD
     'whatis': [{}, "Brief (one line) package description", MODULES],
-=======
     'modaliases': [{}, "Aliases to be defined in module file", MODULES],
->>>>>>> 1c8d20ed
     'modextrapaths': [{}, "Extra paths to be prepended in module file", MODULES],
     'modextravars': [{}, "Extra environment variables to be added to module file", MODULES],
     'modloadmsg': [{}, "Message that should be printed when generated module is loaded", MODULES],
