--- conflicted
+++ resolved
@@ -32,27 +32,6 @@
 from vsc.utils import fancylogger
 
 from easybuild.tools.build_log import EasyBuildError
-
-
-_log = fancylogger.getLogger('easyconfig.types', fname=False)
-
-<<<<<<< HEAD
-# specific type: dict with only name/version as keys, and with string values
-# additional type requirements are specified as tuple of tuples rather than a dict, since this needs to be hashable
-NAME_VERSION_DICT = (dict, (('only_keys', ('name', 'version')), ('value_types', (str,))))
-# specific type: list with only string and list values
-STRING_AND_LISTS = (list, (('allowed_types', (str, list)), ()))
-
-CHECKABLE_TYPES = [NAME_VERSION_DICT, STRING_AND_LISTS]
-
-# type checking is skipped for easyconfig parameters names not listed in TYPES
-TYPES = {
-    'name': basestring,
-    'version': basestring,
-    'toolchain': NAME_VERSION_DICT,
-    'osdependencies': STRING_AND_LISTS,
-}
-=======
 
 def as_hashable(dict_value):
     """Helper function, convert dict value to hashable equivalent via tuples."""
@@ -65,7 +44,6 @@
         res.append((key, val))
     return tuple(res)
 
->>>>>>> bc0f15de
 
 def check_element_types(elems, allowed_types):
     """
@@ -156,17 +134,6 @@
     @param value: value to check the type of
     @param expected_type: type of value to check against
     """
-<<<<<<< HEAD
-    parent_type = typ_spec[0]
-    print typ_spec[1]
-    extra_reqs = dict(typ_spec[1])
-    # first step: check parent type
-    type_ok = isinstance(value, parent_type)
-    if type_ok:
-        _log.debug("Parent type of value %s matches %s, going in...", value, parent_type)
-        # second step: check additional type requirements
-        if parent_type == dict:
-=======
     type_ok = False
 
     if expected_type in EASY_TYPES:
@@ -183,7 +150,6 @@
         if type_ok:
             _log.debug("Parent type of value %s matches %s, going in...", value, parent_type)
             # second step: check additional type requirements
->>>>>>> bc0f15de
             extra_req_checkers = {
                 'elem_types': lambda val: check_element_types(val, extra_reqs['elem_types']),
             }
@@ -203,23 +169,8 @@
                 else:
                     raise EasyBuildError("Unknown type requirement specified: %s", er_key)
 
-<<<<<<< HEAD
-    elif parent_type == list:
-            extra_req_checkers = {
-                # check wether all values have allowed types
-                'allowed_types': lambda val: all(type(el) in extra_reqs['allowed_types'] for el in val),
-            }
-            for erkey in extra_req_checkers:
-                if erkey in extra_reqs:
-                    if extra_req_checkers[erkey](value):
-                        msg = 'passed'
-                    else:
-                        msg, type_ok = 'FAILed', False
-                    _log.debug("Check for %s requirement (%s) %s for %s", erkey, extra_reqs[erkey], msg, value)
-=======
             msg = ('FAILED', 'passed')[type_ok]
             _log.debug("Non-trivial value type checking of easyconfig value '%s': %s", value, msg)
->>>>>>> bc0f15de
 
         else:
             _log.debug("Parent type of value %s doesn't match %s: %s", value, parent_type, type(value))
