#
# Copyright 2013-2015 Ghent University
#
# This file is part of EasyBuild,
# originally created by the HPC team of Ghent University (http://ugent.be/hpc/en),
# with support of Ghent University (http://ugent.be/hpc),
# the Flemish Supercomputer Centre (VSC) (https://vscentrum.be/nl/en),
# the Hercules foundation (http://www.herculesstichting.be/in_English)
# and the Department of Economy, Science and Innovation (EWI) (http://www.ewi-vlaanderen.be/en).
#
# http://github.com/hpcugent/easybuild
#
# EasyBuild is free software: you can redistribute it and/or modify
# it under the terms of the GNU General Public License as published by
# the Free Software Foundation v2.
#
# EasyBuild is distributed in the hope that it will be useful,
# but WITHOUT ANY WARRANTY; without even the implied warranty of
# MERCHANTABILITY or FITNESS FOR A PARTICULAR PURPOSE.  See the
# GNU General Public License for more details.
#
# You should have received a copy of the GNU General Public License
# along with EasyBuild.  If not, see <http://www.gnu.org/licenses/>.
#

"""
Easyconfig licenses module that provides all licenses that can
be used within an Easyconfig file.

@author: Stijn De Weirdt (Ghent University)
@author: Kenneth Hoste (Ghent University)
"""

from vsc.utils import fancylogger
from vsc.utils.missing import get_subclasses


_log = fancylogger.getLogger('easyconfig.licenses', fname=False)


class License(object):
    """EasyBuild easyconfig license class
        This is also the default restrictive license
    """
    HIDDEN = False  # disable subclasses from being seen/used
    NAME = None
    VERSION = None
    DESCRIPTION = None

    DISTRIBUTE_SOURCE = False  # does the license allows to (re)distribute the code
    GROUP_SOURCE = True  # does the license require to keep the source under dedicated group
    GROUP_BINARY = True  # does the license require to install the binaries under dedicated group

    CLASSNAME_PREFIX = 'License'

    @property
    def name(self):
        """Return license name."""
        if self.NAME is None:
            name = self.__class__.__name__
            if name.startswith(self.CLASSNAME_PREFIX):
                name = name[len(self.CLASSNAME_PREFIX):]
        else:
            name = self.NAME

        return name

    def __init__(self):
        """License constructor."""
        self.version = self.VERSION
        self.description = self.DESCRIPTION
        self.distribute_source = self.DISTRIBUTE_SOURCE
        self.group_source = self.GROUP_SOURCE
        self.group_binary = self.GROUP_BINARY


class LicenseVeryRestrictive(License):
    """Default license should be very restrictive, so nothing to do here, just a placeholder"""
    pass


class LicenseUnknown(LicenseVeryRestrictive):
    """A (temporary) license, could be used as default in case nothing was specified"""
    pass


# inspiration
# http://en.wikipedia.org/wiki/Category:Free_and_open-source_software_licenses

class LicenseOpen(License):
    """
    Hidden license class to subclass open licenses.
    'Open' here means, that source can be redistributed, and that both source
    and binaries do not need special groups (ie anyone can access/use it).
    """
    HIDDEN = True
    DISTRIBUTE_SOURCE = True
    GROUP_SOURCE = False
    GROUP_BINARY = False


class LicenseGPL(LicenseOpen):
    """
    Hidden license class to subclass GPL licenses.
    """
    DESCRIPTION = ("The GNU General Public License is a free, "
                   "copyleft license for software and other kinds of works.")


class LicenseGPLv2(LicenseGPL):
    """GPLv2 license"""
    HIDDEN = False
    VERSION = (2,)


class LicenseGPLv3(LicenseGPLv2):
    """GPLv3 license"""
    VERSION = (3,)


class LicenseGCC(LicenseGPLv3):
    """GPLv3 with GCC Runtime Library Exception.
        Latest GPLv2 GCC release was 4.2.1 (http://gcc.gnu.org/ml/gcc-announce/2007/msg00003.html).
    """
    DESCRIPTION = ("The GNU General Public License is a free, "
                   "copyleft license for software and other kinds of works. "
                   "The GCC Runtime Library Exception is an additional permission "
                   "under section 7 of the GNU General Public License, version 3.")


class LicenseGCCOld(LicenseGPLv2):
    """GPLv2 with GCC Runtime Library Exception for older GCC versions.
        Latest GPLv2 GCC release was 4.2.1 (http://gcc.gnu.org/ml/gcc-announce/2007/msg00003.html).
    """
    DESCRIPTION = LicenseGCC.DESCRIPTION


class LicenseZlib(LicenseOpen):
    """The zlib License is a permissive free software license
        http://www.zlib.net/zlib_license.html
    """
    DESCRIPTION = ("Permission is granted to anyone to use this software for any purpose,"
                   " including commercial applications, and to alter it and redistribute it"
                   " freely, subject to 3 restrictions;"
                   " http://www.zlib.net/zlib_license.html for full license")


class LicenseLibpng(LicenseOpen):
    """The PNG license is derived from the zlib license,
        http://libpng.org/pub/png/src/libpng-LICENSE.txt
    """
    HIDDEN = False
    DESCRIPTION = ("Permission is granted to use, copy, modify, and distribute the "
                   "source code, or portions hereof, for any purpose, without fee, subject "
                   "to 3 restrictions; http://libpng.org/pub/png/src/libpng-LICENSE.txt for full license")


def what_licenses():
    """Return a dict of License subclasses names and license instances"""
    res = {}
    for lic in get_subclasses(License):
        if lic.HIDDEN:
            continue
        res[lic.__name__] = lic

    return res


EASYCONFIG_LICENSES_DICT = what_licenses()
<<<<<<< HEAD
EASYCONFIG_LICENSES = EASYCONFIG_LICENSES_DICT.keys()
=======


def license_documentation():
    """Generate the easyconfig licenses documentation"""
    indent_l0 = ' ' * 2
    indent_l1 = indent_l0 + ' ' * 2
    doc = []

    doc.append("Constants that can be used in easyconfigs")
    for lic_name, lic in EASYCONFIG_LICENSES_DICT.items():
        lic_inst = lic()
        strver = ''
        if lic_inst.version:
            strver = " (version: %s)" % '.'.join([str(d) for d in lic_inst.version])
        doc.append("%s%s: %s%s" % (indent_l1, lic_inst.name, lic_inst.description, strver))

    return '\n'.join(doc)
>>>>>>> 4270ceae
<|MERGE_RESOLUTION|>--- conflicted
+++ resolved
@@ -167,9 +167,6 @@
 
 
 EASYCONFIG_LICENSES_DICT = what_licenses()
-<<<<<<< HEAD
-EASYCONFIG_LICENSES = EASYCONFIG_LICENSES_DICT.keys()
-=======
 
 
 def license_documentation():
@@ -186,5 +183,4 @@
             strver = " (version: %s)" % '.'.join([str(d) for d in lic_inst.version])
         doc.append("%s%s: %s%s" % (indent_l1, lic_inst.name, lic_inst.description, strver))
 
-    return '\n'.join(doc)
->>>>>>> 4270ceae
+    return '\n'.join(doc)