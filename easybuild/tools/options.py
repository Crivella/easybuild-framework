--- conflicted
+++ resolved
@@ -262,13 +262,6 @@
                                None, 'store_or_None', None, {'metavar': "PATH"}),
             'modules-tool': ("Modules tool to use",
                              'choice', 'store', DEFAULT_MODULES_TOOL, sorted(avail_modules_tools().keys())),
-<<<<<<< HEAD
-            'package-tool': ("Packaging tool to use",
-                             None, 'store_or_None', None),
-            'package-type': ("Packaging type to output to",
-                             None, 'store_or_None', None),
-=======
->>>>>>> 0d594d06
             'packagepath': ("The destination path for the packages built by package-tool",
                              None, 'store', mk_full_default_path('packagepath')),
             'prefix': (("Change prefix for buildpath, installpath, sourcepath and repositorypath "
