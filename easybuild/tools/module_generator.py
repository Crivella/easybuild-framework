--- conflicted
+++ resolved
@@ -621,20 +621,7 @@
         """
         Generate a list of all extensions in name/version format
         """
-<<<<<<< HEAD
-        exts_list = self.app.cfg['exts_list']
-        # the format is extension_name/extension_version
-        exts_ver_list = []
-        for ext in exts_list:
-            if isinstance(ext, tuple):
-                exts_ver_list.append('%s/%s' % (ext[0], ext[1]))
-            elif isinstance(ext, str):
-                exts_ver_list.append(ext)
-
-        return sorted(exts_ver_list, key=str.lower)
-=======
         return self.app.make_extension_string(name_version_sep='/', ext_sep=',').split(',')
->>>>>>> f378bac4
 
     def _generate_help_text(self):
         """
