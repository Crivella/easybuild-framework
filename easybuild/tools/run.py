# #
# Copyright 2009-2024 Ghent University
#
# This file is part of EasyBuild,
# originally created by the HPC team of Ghent University (http://ugent.be/hpc/en),
# with support of Ghent University (http://ugent.be/hpc),
# the Flemish Supercomputer Centre (VSC) (https://www.vscentrum.be),
# Flemish Research Foundation (FWO) (http://www.fwo.be/en)
# and the Department of Economy, Science and Innovation (EWI) (http://www.ewi-vlaanderen.be/en).
#
# https://github.com/easybuilders/easybuild
#
# EasyBuild is free software: you can redistribute it and/or modify
# it under the terms of the GNU General Public License as published by
# the Free Software Foundation v2.
#
# EasyBuild is distributed in the hope that it will be useful,
# but WITHOUT ANY WARRANTY; without even the implied warranty of
# MERCHANTABILITY or FITNESS FOR A PARTICULAR PURPOSE.  See the
# GNU General Public License for more details.
#
# You should have received a copy of the GNU General Public License
# along with EasyBuild.  If not, see <http://www.gnu.org/licenses/>.
# #
"""
Tools to run commands.

Authors:

* Stijn De Weirdt (Ghent University)
* Dries Verdegem (Ghent University)
* Kenneth Hoste (Ghent University)
* Pieter De Baets (Ghent University)
* Jens Timmerman (Ghent University)
* Toon Willems (Ghent University)
* Ward Poelmans (Ghent University)
"""
import fcntl
import functools
import inspect
import locale
import os
import re
<<<<<<< HEAD
import signal
import shlex
=======
>>>>>>> fb286aac
import shutil
import string
import subprocess
import sys
import tempfile
import time
from collections import namedtuple
from datetime import datetime

# import deprecated functions so they can still be imported from easybuild.tools.run, for now
from easybuild._deprecated import check_async_cmd, check_log_for_errors, complete_cmd, extract_errors_from_log  # noqa
from easybuild._deprecated import get_output_from_process, parse_cmd_output, parse_log_for_error  # noqa
from easybuild._deprecated import run_cmd, run_cmd_qa  # noqa

try:
    # get_native_id is only available in Python >= 3.8
    from threading import get_native_id as get_thread_id
except ImportError:
    # get_ident is available in Python >= 3.3
    from threading import get_ident as get_thread_id

from easybuild.base import fancylogger
from easybuild.tools.build_log import EasyBuildError, dry_run_msg, print_msg, time_str_since
from easybuild.tools.config import build_option
from easybuild.tools.hooks import RUN_SHELL_CMD, load_hooks, run_hook
from easybuild.tools.utilities import trace_msg


_log = fancylogger.getLogger('run', fname=False)


CACHED_COMMANDS = (
    "sysctl -n hw.cpufrequency_max",  # used in get_cpu_speed (OS X)
    "sysctl -n hw.memsize",  # used in get_total_memory (OS X)
    "sysctl -n hw.ncpu",  # used in get_avail_core_count (OS X)
    "sysctl -n machdep.cpu.brand_string",  # used in get_cpu_model (OS X)
    "sysctl -n machdep.cpu.vendor",  # used in get_cpu_vendor (OS X)
    "type module",  # used in ModulesTool.check_module_function
    "type _module_raw",  # used in EnvironmentModules.check_module_function
    "ulimit -u",  # used in det_parallelism
)


RunShellCmdResult = namedtuple('RunShellCmdResult', ('cmd', 'exit_code', 'output', 'stderr', 'work_dir',
                                                     'out_file', 'err_file', 'thread_id', 'task_id'))


class RunShellCmdError(BaseException):

    def __init__(self, cmd_result, caller_info, *args, **kwargs):
        """Constructor for RunShellCmdError."""
        self.cmd = cmd_result.cmd
        self.cmd_name = os.path.basename(self.cmd.split(' ')[0])
        self.exit_code = cmd_result.exit_code
        self.work_dir = cmd_result.work_dir
        self.output = cmd_result.output
        self.out_file = cmd_result.out_file
        self.stderr = cmd_result.stderr
        self.err_file = cmd_result.err_file

        self.caller_info = caller_info

        msg = f"Shell command '{self.cmd_name}' failed!"
        super(RunShellCmdError, self).__init__(msg, *args, **kwargs)

    def print(self):
        """
        Report failed shell command for this RunShellCmdError instance
        """

        def pad_4_spaces(msg):
            return ' ' * 4 + msg

        error_info = [
            '',
            "ERROR: Shell command failed!",
            pad_4_spaces(f"full command              ->  {self.cmd}"),
            pad_4_spaces(f"exit code                 ->  {self.exit_code}"),
            pad_4_spaces(f"working directory         ->  {self.work_dir}"),
        ]

        if self.out_file is not None:
            # if there's no separate file for error/warnings, then out_file includes both stdout + stderr
            out_info_msg = "output (stdout + stderr)" if self.err_file is None else "output (stdout)         "
            error_info.append(pad_4_spaces(f"{out_info_msg}  ->  {self.out_file}"))

        if self.err_file is not None:
            error_info.append(pad_4_spaces(f"error/warnings (stderr)   ->  {self.err_file}"))

        caller_file_name, caller_line_nr, caller_function_name = self.caller_info
        called_from_info = f"'{caller_function_name}' function in {caller_file_name} (line {caller_line_nr})"
        error_info.extend([
            pad_4_spaces(f"called from               ->  {called_from_info}"),
            '',
        ])

        sys.stderr.write('\n'.join(error_info) + '\n')


def raise_run_shell_cmd_error(cmd_res):
    """
    Raise RunShellCmdError for failed shell command, after collecting additional caller info
    """

    # figure out where failing command was run
    # need to go 3 levels down:
    # 1) this function
    # 2) run_shell_cmd function
    # 3) run_shell_cmd_cache decorator
    # 4) actual caller site
    frameinfo = inspect.getouterframes(inspect.currentframe())[3]
    caller_info = (frameinfo.filename, frameinfo.lineno, frameinfo.function)

    raise RunShellCmdError(cmd_res, caller_info)


def run_shell_cmd_cache(func):
    """Function decorator to cache (and retrieve cached) results of running commands."""
    cache = {}

    @functools.wraps(func)
    def cache_aware_func(cmd, *args, **kwargs):
        """Retrieve cached result of selected commands, or run specified and collect & cache result."""
        # cache key is combination of command and input provided via stdin
        key = (cmd, kwargs.get('stdin', None))
        # fetch from cache if available, cache it if it's not, but only on cmd strings
        if isinstance(cmd, str) and key in cache:
            _log.debug("Using cached value for command '%s': %s", cmd, cache[key])
            return cache[key]
        else:
            res = func(cmd, *args, **kwargs)
            if cmd in CACHED_COMMANDS:
                cache[key] = res
            return res

    # expose clear/update methods of cache to wrapped function
    cache_aware_func.clear_cache = cache.clear
    cache_aware_func.update_cache = cache.update

    return cache_aware_func


def fileprefix_from_cmd(cmd, allowed_chars=False):
    """
    Simplify the cmd to only the allowed_chars we want in a filename

    :param cmd: the cmd (string)
    :param allowed_chars: characters allowed in filename (defaults to string.ascii_letters + string.digits + "_-")
    """
    if not allowed_chars:
        allowed_chars = f"{string.ascii_letters}{string.digits}_-"

    return ''.join([c for c in cmd if c in allowed_chars])


def save_cmd(cmd_str, work_dir, env, tmpdir):
    # Save environment variables in it's own environment file
    full_env = os.environ.copy()
    if env is not None:
        full_env.update(env)
    env_fp = os.path.join(tmpdir, 'env.sh')
    with open(env_fp, 'w') as fid:
        # excludes bash functions (environment variables ending with %)
        fid.write('\n'.join(f'export {key}={shlex.quote(value)}' for key, value in full_env.items()
                            if not key.endswith('%')))
        fid.write('\n\nPS1="eb-shell> "')
        fid.write(f'\nhistory -s {shlex.quote(cmd_str)}')

    # Make script that sets up bash shell with given environments set.
    cmd_fp = os.path.join(tmpdir, 'cmd.sh')
    with open(cmd_fp, 'w') as fid:
        fid.write('#!/usr/bin/env bash\n')
        fid.write('# Run this script to replicate the environment that EB used to run the shell command\n')
        fid.write('\n'.join([
            f'\ncd "{work_dir}"',
            'EB_SCRIPT_DIR=$( cd -- "$( dirname -- "${BASH_SOURCE[0]}" )" &> /dev/null && pwd )',
            f'echo Shell for the command: {shlex.quote(cmd_str)}',
            'echo Use command history, exit to stop',
            'bash --rcfile $EB_SCRIPT_DIR/env.sh',
            ]))
    os.chmod(cmd_fp, 0o775)


def _answer_question(stdout, proc, qa_patterns, qa_wait_patterns):
    """
    Private helper function to try and answer questions raised in interactive shell commands.
    """
    match_found = False

    space_line_break_pattern = r'[\s\n]+'
    space_line_break_regex = re.compile(space_line_break_pattern)

    stdout_end = stdout.decode(errors='ignore')[-1000:]
    for question, answers in qa_patterns:
        # first replace hard spaces by regular spaces, since they would mess up the join/split below
        question = question.replace(r'\ ', ' ')
        # replace spaces/line breaks with regex pattern that matches one or more spaces/line breaks,
        # and allow extra whitespace at the end
        question = space_line_break_pattern.join(space_line_break_regex.split(question)) + r'[\s\n]*$'
        regex = re.compile(question.encode())
        res = regex.search(stdout)
        if res:
            _log.debug(f"Found match for question pattern '{question}' at end of stdout: {stdout_end}")
            # if answer is specified as a list, we take the first item as current answer,
            # and add it to the back of the list (so we cycle through answers)
            if isinstance(answers, list):
                answer = answers.pop(0)
                answers.append(answer)
            elif isinstance(answers, str):
                answer = answers
            else:
                raise EasyBuildError(f"Unknown type of answers encountered for question ({question}): {answers}")

            # answer may need to be completed via pattern extracted from question
            _log.debug(f"Raw answer for question pattern '{question}': {answer}")
            answer = answer % {k: v.decode() for (k, v) in res.groupdict().items()}
            answer += '\n'
            _log.info(f"Found match for question pattern '{question}', replying with: {answer}")

            try:
                os.write(proc.stdin.fileno(), answer.encode())
            except OSError as err:
                raise EasyBuildError("Failed to answer question raised by interactive command: %s", err)

            match_found = True
            break
    else:
        _log.info("No match found for question patterns, considering question wait patterns")
        # if no match was found among question patterns,
        # take into account patterns for non-questions (qa_wait_patterns)
        for pattern in qa_wait_patterns:
            # first replace hard spaces by regular spaces, since they would mess up the join/split below
            pattern = pattern.replace(r'\ ', ' ')
            # replace spaces/line breaks with regex pattern that matches one or more spaces/line breaks,
            # and allow extra whitespace at the end
            pattern = space_line_break_pattern.join(space_line_break_regex.split(pattern)) + r'[\s\n]*$'
            regex = re.compile(pattern.encode())
            if regex.search(stdout):
                _log.info(f"Found match for wait pattern '{pattern}'")
                _log.debug(f"Found match for wait pattern '{pattern}' at end of stdout: {stdout_end}")
                match_found = True
                break
        else:
            _log.info("No match found for question wait patterns")
            _log.debug(f"No match found in question/wait patterns at end of stdout: {stdout_end}")

    return match_found


@run_shell_cmd_cache
def run_shell_cmd(cmd, fail_on_error=True, split_stderr=False, stdin=None, env=None,
                  hidden=False, in_dry_run=False, verbose_dry_run=False, work_dir=None, use_bash=True,
                  output_file=True, stream_output=None, asynchronous=False, task_id=None, with_hooks=True,
                  qa_patterns=None, qa_wait_patterns=None, qa_timeout=100):
    """
    Run specified (interactive) shell command, and capture output + exit code.

    :param fail_on_error: fail on non-zero exit code (enabled by default)
    :param split_stderr: split of stderr from stdout output
    :param stdin: input to be sent to stdin (nothing if set to None)
    :param env: environment to use to run command (if None, inherit current process environment)
    :param hidden: do not show command in terminal output (when using --trace, or with --extended-dry-run / -x)
    :param in_dry_run: also run command in dry run mode
    :param verbose_dry_run: show that command is run in dry run mode (overrules 'hidden')
    :param work_dir: working directory to run command in (current working directory if None)
    :param use_bash: execute command through bash shell (enabled by default)
    :param output_file: collect command output in temporary output file
    :param stream_output: stream command output to stdout (auto-enabled with --logtostdout if None)
    :param asynchronous: indicate that command is being run asynchronously
    :param task_id: task ID for specified shell command (included in return value)
    :param with_hooks: trigger pre/post run_shell_cmd hooks (if defined)
    :param qa_patterns: list of 2-tuples with patterns for questions + corresponding answers
    :param qa_wait_patterns: list of strings with patterns for non-questions
    :param qa_timeout: amount of seconds to wait until more output is produced when there is no matching question

    :return: Named tuple with:
    - output: command output, stdout+stderr combined if split_stderr is disabled, only stdout otherwise
    - exit_code: exit code of command (integer)
    - stderr: stderr output if split_stderr is enabled, None otherwise
    """
    def to_cmd_str(cmd):
        """
        Helper function to create string representation of specified command.
        """
        if isinstance(cmd, str):
            cmd_str = cmd.strip()
        elif isinstance(cmd, list):
            cmd_str = ' '.join(cmd)
        else:
            raise EasyBuildError(f"Unknown command type ('{type(cmd)}'): {cmd}")

        return cmd_str

    # make sure that qa_patterns is a list of 2-tuples (not a dict, or something else)
    if qa_patterns:
        if not isinstance(qa_patterns, list) or any(not isinstance(x, tuple) or len(x) != 2 for x in qa_patterns):
            raise EasyBuildError("qa_patterns passed to run_shell_cmd should be a list of 2-tuples!")

    if qa_wait_patterns is None:
        qa_wait_patterns = []

    if work_dir is None:
        work_dir = os.getcwd()

    cmd_str = to_cmd_str(cmd)

    thread_id = None
    if asynchronous:
        thread_id = get_thread_id()
        _log.info(f"Initiating running of shell command '{cmd_str}' via thread with ID {thread_id}")

    # auto-enable streaming of command output under --logtostdout/-l, unless it was disabled explicitely
    if stream_output is None and build_option('logtostdout'):
        _log.info(f"Auto-enabling streaming output of '{cmd_str}' command because logging to stdout is enabled")
        stream_output = True

    # temporary output file(s) for command output
    if output_file:
        toptmpdir = os.path.join(tempfile.gettempdir(), 'run-shell-cmd-output')
        os.makedirs(toptmpdir, exist_ok=True)
        cmd_name = fileprefix_from_cmd(os.path.basename(cmd_str.split(' ')[0]))
        tmpdir = tempfile.mkdtemp(dir=toptmpdir, prefix=f'{cmd_name}-')
        _log.info(f'run_shell_cmd: command environment of "{cmd_str}" will be saved to {tmpdir}')
        save_cmd(cmd_str, work_dir, env, tmpdir)
        cmd_out_fp = os.path.join(tmpdir, 'out.txt')
        _log.info(f'run_shell_cmd: Output of "{cmd_str}" will be logged to {cmd_out_fp}')
        if split_stderr:
            cmd_err_fp = os.path.join(tmpdir, 'err.txt')
            _log.info(f'run_shell_cmd: Errors and warnings of "{cmd_str}" will be logged to {cmd_err_fp}')
        else:
            cmd_err_fp = None
    else:
        tmpdir, cmd_out_fp, cmd_err_fp = None, None, None

    interactive = bool(qa_patterns)
    interactive_msg = 'interactive ' if interactive else ''

    # early exit in 'dry run' mode, after printing the command that would be run (unless 'hidden' is enabled)
    if not in_dry_run and build_option('extended_dry_run'):
        if not hidden or verbose_dry_run:
            silent = build_option('silent')
            msg = f"  running {interactive_msg}shell command \"{cmd_str}\"\n"
            msg += f"  (in {work_dir})"
            dry_run_msg(msg, silent=silent)

        return RunShellCmdResult(cmd=cmd_str, exit_code=0, output='', stderr=None, work_dir=work_dir,
                                 out_file=cmd_out_fp, err_file=cmd_err_fp, thread_id=thread_id, task_id=task_id)

    start_time = datetime.now()
    if not hidden:
        _cmd_trace_msg(cmd_str, start_time, work_dir, stdin, tmpdir, thread_id, interactive=interactive)

    if stream_output:
        print_msg(f"(streaming) output for command '{cmd_str}':")

    # use bash as shell instead of the default /bin/sh used by subprocess.run
    # (which could be dash instead of bash, like on Ubuntu, see https://wiki.ubuntu.com/DashAsBinSh)
    # stick to None (default value) when not running command via a shell
    if use_bash:
        bash = shutil.which('bash')
        _log.info(f"Path to bash that will be used to run shell commands: {bash}")
        executable, shell = bash, True
    else:
        executable, shell = None, False

    if with_hooks:
        hooks = load_hooks(build_option('hooks'))
        kwargs = {
            'interactive': interactive,
            'work_dir': work_dir,
        }
        hook_res = run_hook(RUN_SHELL_CMD, hooks, pre_step_hook=True, args=[cmd], kwargs=kwargs)
        if hook_res:
            cmd, old_cmd = hook_res, cmd
            cmd_str = to_cmd_str(cmd)
            _log.info("Command to run was changed by pre-%s hook: '%s' (was: '%s')", RUN_SHELL_CMD, cmd, old_cmd)

    stderr = subprocess.PIPE if split_stderr else subprocess.STDOUT

    log_msg = f"Running {interactive_msg}shell command '{cmd_str}' in {work_dir}"
    if thread_id:
        log_msg += f" (via thread with ID {thread_id})"
    _log.info(log_msg)

    proc = subprocess.Popen(cmd, stdout=subprocess.PIPE, stderr=stderr, stdin=subprocess.PIPE,
                            cwd=work_dir, env=env, shell=shell, executable=executable)

    # 'input' value fed to subprocess.run must be a byte sequence
    if stdin:
        stdin = stdin.encode()

    if stream_output or qa_patterns:

        if qa_patterns:
            # make stdout, stderr, stdin non-blocking files
            channels = [proc.stdout, proc.stdin]
            if split_stderr:
                channels += proc.stderr
            for channel in channels:
                fd = channel.fileno()
                flags = fcntl.fcntl(fd, fcntl.F_GETFL)
                fcntl.fcntl(fd, fcntl.F_SETFL, flags | os.O_NONBLOCK)

        if stdin:
            proc.stdin.write(stdin)

        exit_code = None
        stdout, stderr = b'', b''
        check_interval_secs = 0.1
        time_no_match = 0

        # collect output piece-wise, while checking for questions to answer (if qa_patterns is provided)
        while exit_code is None:

            # use small read size (128 bytes) when streaming output, to make it stream more fluently
            # -1 means reading until EOF
            read_size = 128 if exit_code is None else -1

            # get output as long as output is available;
            # note: can't use proc.stdout.read without read_size argument,
            # since that will always wait until EOF
            more_stdout = True
            while more_stdout:
                more_stdout = proc.stdout.read(read_size) or b''
                _log.debug(f"Obtained more stdout: {more_stdout}")
                stdout += more_stdout

            # note: we assume that there won't be any questions in stderr output
            if split_stderr:
                more_stderr = True
                while more_stderr:
                    more_stderr = proc.stderr.read(read_size) or b''
                    stderr += more_stderr

            if qa_patterns:
                if _answer_question(stdout, proc, qa_patterns, qa_wait_patterns):
                    time_no_match = 0
                else:
                    # this will only run if the for loop above was *not* stopped by the break statement
                    time_no_match += check_interval_secs
                    if time_no_match > qa_timeout:
                        error_msg = "No matching questions found for current command output, "
                        error_msg += f"giving up after {qa_timeout} seconds!"
                        raise EasyBuildError(error_msg)
                    else:
                        _log.debug(f"{time_no_match:0.1f} seconds without match in output of interactive shell command")

            time.sleep(check_interval_secs)

            exit_code = proc.poll()

        # collect last bit of output once processed has exited
        stdout += proc.stdout.read()
        if split_stderr:
            stderr += proc.stderr.read()
    else:
        (stdout, stderr) = proc.communicate(input=stdin)

    # return output as a regular string rather than a byte sequence (and non-UTF-8 characters get stripped out)
    # getpreferredencoding normally gives 'utf-8' but can be ASCII (ANSI_X3.4-1968)
    # for Python 3.6 and older with LC_ALL=C
    encoding = locale.getpreferredencoding(False)
    output = stdout.decode(encoding, 'ignore')
    stderr = stderr.decode(encoding, 'ignore') if split_stderr else None

    # store command output to temporary file(s)
    if output_file:
        try:
            with open(cmd_out_fp, 'w') as fp:
                fp.write(output)
            if split_stderr:
                with open(cmd_err_fp, 'w') as fp:
                    fp.write(stderr)
        except IOError as err:
            raise EasyBuildError(f"Failed to dump command output to temporary file: {err}")

    res = RunShellCmdResult(cmd=cmd_str, exit_code=proc.returncode, output=output, stderr=stderr, work_dir=work_dir,
                            out_file=cmd_out_fp, err_file=cmd_err_fp, thread_id=thread_id, task_id=task_id)

    # always log command output
    cmd_name = cmd_str.split(' ')[0]
    if split_stderr:
        _log.info(f"Output of '{cmd_name} ...' shell command (stdout only):\n{res.output}")
        _log.info(f"Warnings and errors of '{cmd_name} ...' shell command (stderr only):\n{res.stderr}")
    else:
        _log.info(f"Output of '{cmd_name} ...' shell command (stdout + stderr):\n{res.output}")

    if res.exit_code == 0:
        _log.info(f"Shell command completed successfully (see output above): {cmd_str}")
    else:
        _log.warning(f"Shell command FAILED (exit code {res.exit_code}, see output above): {cmd_str}")
        if fail_on_error:
            raise_run_shell_cmd_error(res)

    if with_hooks:
        run_hook_kwargs = {
            'exit_code': res.exit_code,
            'interactive': interactive,
            'output': res.output,
            'stderr': res.stderr,
            'work_dir': res.work_dir,
        }
        run_hook(RUN_SHELL_CMD, hooks, post_step_hook=True, args=[cmd], kwargs=run_hook_kwargs)

    if not hidden:
        time_since_start = time_str_since(start_time)
        trace_msg(f"command completed: exit {res.exit_code}, ran in {time_since_start}")

    return res


def _cmd_trace_msg(cmd, start_time, work_dir, stdin, tmpdir, thread_id, interactive=False):
    """
    Helper function to construct and print trace message for command being run

    :param cmd: command being run
    :param start_time: datetime object indicating when command was started
    :param work_dir: path of working directory in which command is run
    :param stdin: stdin input value for command
    :param tmpdir: path to temporary output directory for command
    :param thread_id: thread ID (None when not running shell command asynchronously)
    :param interactive: boolean indicating whether it is an interactive command, or not
    """
    start_time = start_time.strftime('%Y-%m-%d %H:%M:%S')

    interactive = 'interactive ' if interactive else ''
    if thread_id:
        run_cmd_msg = f"running {interactive}shell command (asynchronously, thread ID: {thread_id}):"
    else:
        run_cmd_msg = f"running {interactive}shell command:"

    lines = [
        run_cmd_msg,
        f"\t{cmd}",
        f"\t[started at: {start_time}]",
        f"\t[working dir: {work_dir}]",
    ]
    if stdin:
        lines.append(f"\t[input: {stdin}]")
    if tmpdir:
        lines.append(f"\t[output and state saved to {tmpdir}]")

    trace_msg('\n'.join(lines))


def subprocess_popen_text(cmd, **kwargs):
    """Call subprocess.Popen in text mode with specified named arguments."""
    # open stdout/stderr in text mode in Popen when using Python 3
    kwargs.setdefault('stderr', subprocess.PIPE)
    return subprocess.Popen(cmd, stdout=subprocess.PIPE, universal_newlines=True, **kwargs)


def subprocess_terminate(proc, timeout):
    """Terminate the subprocess if it hasn't finished after the given timeout"""
    try:
        proc.communicate(timeout=timeout)
    except subprocess.TimeoutExpired:
        for pipe in (proc.stdout, proc.stderr, proc.stdin):
            if pipe:
                pipe.close()
        proc.terminate()<|MERGE_RESOLUTION|>--- conflicted
+++ resolved
@@ -41,11 +41,7 @@
 import locale
 import os
 import re
-<<<<<<< HEAD
-import signal
 import shlex
-=======
->>>>>>> fb286aac
 import shutil
 import string
 import subprocess
