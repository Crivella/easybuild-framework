--- conflicted
+++ resolved
@@ -53,12 +53,7 @@
 from easybuild.tools.build_log import EasyBuildError, dry_run_msg, print_msg, time_str_since
 from easybuild.tools.config import ERROR, IGNORE, WARN, build_option
 from easybuild.tools.hooks import RUN_SHELL_CMD, load_hooks, run_hook
-<<<<<<< HEAD
-from easybuild.tools.utilities import trace_msg
-=======
-from easybuild.tools.py2vs3 import string_type
 from easybuild.tools.utilities import nub, trace_msg
->>>>>>> d977648b
 
 
 _log = fancylogger.getLogger('run', fname=False)
@@ -1081,8 +1076,7 @@
         _log.warning("Found %s potential error(s) in command output:\n\t%s",
                      len(warnings), "\n\t".join(warnings))
     if errors:
-<<<<<<< HEAD
-        raise EasyBuildError("Found %s error(s) in command output (output: %s)",
+        raise EasyBuildError("Found %s error(s) in command output:\n\t%s",
                              len(errors), "\n\t".join(errors))
 
 
@@ -1101,8 +1095,4 @@
         for pipe in (proc.stdout, proc.stderr, proc.stdin):
             if pipe:
                 pipe.close()
-        proc.terminate()
-=======
-        raise EasyBuildError("Found %s error(s) in command output:\n\t%s",
-                             len(errors), "\n\t".join(errors))
->>>>>>> d977648b
+        proc.terminate()