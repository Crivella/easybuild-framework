--- conflicted
+++ resolved
@@ -148,8 +148,6 @@
     VERSION_OPTION = '--version'
     # minimal required version (cannot include -beta or rc)
     REQ_VERSION = None
-    # minimal required version to use getenv Tcl modulefile command
-    REQ_VERSION_TCL_GETENV = None
     # minimal required version to check user's group in modulefile
     REQ_VERSION_TCL_CHECK_GROUP = None
     # deprecated version limit (support for versions below this version is deprecated)
@@ -1322,16 +1320,10 @@
     NAME = "Environment Modules"
     COMMAND = os.path.join(os.getenv('MODULESHOME', 'MODULESHOME_NOT_DEFINED'), 'libexec', 'modulecmd.tcl')
     COMMAND_ENVIRONMENT = 'MODULES_CMD'
-<<<<<<< HEAD
     REQ_VERSION = '4.3.0'
-=======
-    REQ_VERSION = '4.0.0'
-    REQ_VERSION_TCL_GETENV = '4.2.0'
-    DEPR_VERSION = '4.0.0'
->>>>>>> 8569344a
+    DEPR_VERSION = '4.3.0'
     MAX_VERSION = None
     REQ_VERSION_TCL_CHECK_GROUP = '4.6.0'
-    REQ_VERSION_SAFE_AUTO_LOAD = '4.2.4'
     VERSION_REGEXP = r'^Modules\s+Release\s+(?P<version>\d[^+\s]*)(\+\S*)?\s'
 
     SHOW_HIDDEN_OPTION = '--all'
@@ -1359,9 +1351,9 @@
 
         super(EnvironmentModules, self).__init__(*args, **kwargs)
         version = LooseVersion(self.version)
-        self.supports_tcl_getenv = version >= LooseVersion(self.REQ_VERSION_TCL_GETENV)
+        self.supports_tcl_getenv = True
         self.supports_tcl_check_group = version >= LooseVersion(self.REQ_VERSION_TCL_CHECK_GROUP)
-        self.supports_safe_auto_load = version >= LooseVersion(self.REQ_VERSION_SAFE_AUTO_LOAD)
+        self.supports_safe_auto_load = True
 
     def check_module_function(self, allow_mismatch=False, regex=None):
         """Check whether selected module tool matches 'module' function definition."""
