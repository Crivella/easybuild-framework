##
# Copyright 2009-2012 Stijn De Weirdt
# Copyright 2010 Dries Verdegem
# Copyright 2010-2012 Kenneth Hoste
# Copyright 2011 Pieter De Baets
# Copyright 2011-2012 Jens Timmerman
#
# This file is part of EasyBuild,
# originally created by the HPC team of the University of Ghent (http://ugent.be/hpc).
#
# http://github.com/hpcugent/easybuild
#
# EasyBuild is free software: you can redistribute it and/or modify
# it under the terms of the GNU General Public License as published by
# the Free Software Foundation v2.
#
# EasyBuild is distributed in the hope that it will be useful,
# but WITHOUT ANY WARRANTY; without even the implied warranty of
# MERCHANTABILITY or FITNESS FOR A PARTICULAR PURPOSE.  See the
# GNU General Public License for more details.
#
# You should have received a copy of the GNU General Public License
# along with EasyBuild.  If not, see <http://www.gnu.org/licenses/>.
##
"""
Modules functionality: loading modules, checking for available modules, ...
"""
import os
import re
import subprocess
import sys

from easybuild.tools.build_log import get_log, EasyBuildError
from easybuild.tools.filetools import convert_name, run_cmd


<<<<<<< HEAD
log = get_log('Modules')
=======
>>>>>>> 541f5f0d
outputMatchers = {
    # matches whitespace and module-listing headers
    'whitespace': re.compile(r"^\s*$|^(-+).*(-+)$"),
    # matches errors such as "cmdTrace.c(713):ERROR:104: 'asdfasdf' is an unrecognized subcommand"
    'error': re.compile(r"^\S+:(?P<level>\w+):(?P<code>\d+):\s+(?P<msg>.*)$"),
    # matches modules such as "... ictce/3.2.1.015.u4(default) ..."
    'available': re.compile(r"\b(?P<name>\S+?)/(?P<version>[^\(\s]+)(?P<default>\(default\))?(?:\s|$)")
}

class Modules(object):
    """
    Interact with modules.
    """
    def __init__(self, modulePath=None):
        self.log = getLog(self.__class__.__name__)

        self.modulePath = modulePath
        self.modules = []

        self.check_module_path()

        # make sure environment-modules is installed
        ec = subprocess.call(["which", "modulecmd"], stdout=subprocess.PIPE, stderr=subprocess.STDOUT)
        if ec:
            msg = "Could not find the modulecmd command, environment-modules is not installed?\n"
            msg += "Exit code of 'which modulecmd': %d" % ec
            self.log.error(msg)
            raise EasyBuildError(msg)

    def check_module_path(self):
        """
        Check if MODULEPATH is set and change it if necessary.
        """
        if not 'MODULEPATH' in os.environ:
            errormsg = 'MODULEPATH not found in environment'
            # check if environment-modules is found
            module_regexp = re.compile("^module is a function\s*\nmodule\s*()")
            cmd = "type module"
            (out, ec) = run_cmd(cmd, log_all=False, log_ok=False)
            if ec != 0 or not module_regexp.match(out):
                errormsg += "; environment-modules doesn't seem to be installed: "
                errormsg += "'%s' failed with exit code %s and output: '%s'" % (cmd, ec, out.strip('\n'))
            self.log.error(errormsg)

        if self.modulePath:
            ## set the module path environment accordingly
            os.environ['MODULEPATH'] = ":".join(self.modulePath)
        else:
            ## take module path from environment
            self.modulePath = os.environ['MODULEPATH'].split(':')

        if not 'LOADEDMODULES' in os.environ:
            os.environ['LOADEDMODULES'] = ''

    def available(self, name=None, version=None, modulePath=None):
        """
        Return list of available modules.
        """
        if not name: name = ''
        if not version: version = ''

        txt = name
        if version:
            txt = "%s/%s" % (name, version)

        modules = self.run_module('available', txt, modulePath=modulePath)

        ## sort the answers in [name, version] pairs
        ## alphabetical order, default last
        modules.sort(key=lambda m: (m['name'] + (m['default'] or ''), m['version']))
        ans = [(mod['name'], mod['version']) for mod in modules]

        self.log.debug("module available name '%s' version '%s' in %s gave %d answers: %s" %
            (name, version, modulePath, len(ans), ans))
        return ans

    def exists(self, name, version, modulePath=None):
        """
        Check if module is available.
        """
        return (name, version) in self.available(name, version, modulePath)

    def add_module(self, modules):
        """
        Check if module exist, if so add to list.
        """
        for mod in modules:
            if type(mod) == list or type(mod) == tuple:
                name, version = mod[0], mod[1]
            elif type(mod) == str:
                (name, version) = mod.split('/')
            elif type(mod) == dict:
                name = mod['name']
                ## deal with toolchain dependency calls
                if 'tc' in mod:
                    version = mod['tc']
                else:
                    version = mod['version']
            else:
                self.log.error("Can't add module %s: unknown type" % str(mod))

            mods = self.available(name, version)
            if (name, version) in mods:
                ## ok
                self.modules.append((name, version))
            else:
                if len(mods) == 0:
                    self.log.warning('No module %s available' % mod)
                else:
                    self.log.warning('More then one module found for %s: %s' % (mod, mods))
                continue

    def load(self):
        """
        Load all requested modules.
        """
        for mod in self.modules:
            self.run_module('load', "/".join(mod))

    def show(self, name, version):
        """
        Run 'module show' for the specified module.
        """
        return self.run_module('show', "%s/%s" % (name, version), return_output=True)

    def modulefile_path(self, name, version):
        """
        Get the path of the module file for the specified module
        """
        if not self.exists(name, version):
            return None
        else:
            modinfo = self.show(name, version)

            # second line of module show output contains full path of module file
            return modinfo.split('\n')[1].replace(':', '')

    def run_module(self, *args, **kwargs):
        """
        Run module command.
        """
        if type(args[0]) == list:
            args = args[0]
        else:
            args = list(args)

        originalModulePath = os.environ['MODULEPATH']
        if kwargs.get('modulePath', None):
            os.environ['MODULEPATH'] = kwargs.get('modulePath')

        proc = subprocess.Popen(['modulecmd', 'python'] + args,
                                stdout=subprocess.PIPE, stderr=subprocess.PIPE)
        # stdout will contain python code (to change environment etc)
        # stderr will contain text (just like the normal module command)
        (stdout, stderr) = proc.communicate()
        os.environ['MODULEPATH'] = originalModulePath

        if kwargs.get('return_output', False):
            return (stdout + stderr)

        else:
            # Change the environment
            try:
                exec stdout
            except Exception, err:
                raise EasyBuildError("Changing environment as dictated by module failed: %s" % err)

            # Process stderr
            result = []
            for line in stderr.split('\n'):  #IGNORE:E1103
                if outputMatchers['whitespace'].search(line):
                    continue

                error = outputMatchers['error'].search(line)
                if error:
                    self.log.error(line)
                    raise EasyBuildError(line)

                modules = outputMatchers['available'].finditer(line)
                for module in modules:
                    result.append(module.groupdict())
            return result

    def loaded_modules(self):

        loaded_modules = []
        mods = []

        if os.getenv('LOADEDMODULES'):
            mods = os.getenv('LOADEDMODULES').split(':')

        elif os.getenv('_LMFILES_'):
            mods = ['/'.join(modfile.split('/')[-2:]) for modfile in os.getenv('_LMFILES_').split(':')]

        else:
            self.log.debug("No environment variable found to determine loaded modules, assuming no modules are loaded.")

        # filter devel modules, since they cannot be split like this
        mods = [mod for mod in mods if not mod.endswith("easybuild-devel")]
        for mod in mods:
            (mod_name, mod_version) = mod.split('/')
            loaded_modules.append({
                                   'name':mod_name,
                                   'version':mod_version
                                   })

        return loaded_modules

    # depth=sys.maxint should be equivalent to infinite recursion depth
    def dependencies_for(self, name, version, depth=sys.maxint):
        """
        Obtain a list of dependencies for the given module, determined recursively, up to a specified depth (optionally)
        """
        modfilepath = self.modulefile_path(name, version)
        self.log.debug("modulefile path %s/%s: %s" % (name, version, modfilepath))

        try:
            f = open(modfilepath, "r")
            modtxt = f.read()
            f.close()
        except IOError, err:
<<<<<<< HEAD
            log.error("Failed to read module file %s to determine toolchain dependencies: %s" % (modfilepath, err))
=======
            self.log.error("Failed to read module file %s to determine toolkit dependencies: %s" % (modfilepath, err))
>>>>>>> 541f5f0d

        loadregex = re.compile("^\s+module load\s+(.*)$", re.M)
        mods = [mod.split('/') for mod in loadregex.findall(modtxt)]

        if depth > 0:
            # recursively determine dependencies for these dependency modules, until depth is non-positive
            moddeps = [self.dependencies_for(modname, modversion, depth=depth-1) for (modname, modversion) in mods]
        else:
            # ignore any deeper dependencies
            moddeps = []

        deps = [{'name':modname, 'version':modversion} for (modname, modversion) in mods]

        # add dependencies of dependency modules only if they're not there yet
        for moddepdeps in moddeps:
            for dep in moddepdeps:
                if not dep in deps:
                    deps.append(dep)

        return deps


def search_module(path, query):
    """
    Search for a particular module (only prints)
    """
    print "Searching for %s in %s " % (query.lower(), path)

    query = query.lower()
    for (dirpath, dirnames, filenames) in os.walk(path):
        for filename in filenames:
            filename = os.path.join(dirpath, filename)
            if filename.lower().find(query) != -1:
                print "- %s" % filename

        # TODO: get directories to ignore from  easybuild.tools.repository ?
        # remove all hidden directories?:
        #dirnames[:] = [d for d in dirnames if not d.startswith('.')]
        try:
            dirnames.remove('.svn')
        except ValueError:
            pass

        try:
            dirnames.remove('.git')
        except ValueError:
            pass

def get_software_root(name, with_env_var=False):
    """
    Return the software root set for a particular software name.
    """
    name = convert_name(name, upper=True)
    environment_key = "EBROOT%s" % name
    legacy_key = "SOFTROOT%s" % name

    # keep on supporting legacy installations
    if environment_key in os.environ:
        env_var = environment_key
    else:
        env_var = legacy_key

    root = os.getenv(env_var)

    if with_env_var:
        return (root, env_var)
    else:
        return root

def get_software_version(name):
    """
    Return the software version set for a particular software name.
    """
    name = convert_name(name, upper=True)
    environment_key = "EBVERSION%s" % name
    legacy_key = "SOFTVERSION%s" % name

    # keep on supporting legacy installations
    if environment_key in os.environ:
        return os.getenv(environment_key)
    else:
        return os.getenv(legacy_key)

def curr_module_paths():
    """
    Return a list of current module paths.
    """
    return os.environ['MODULEPATH'].split(':')

def mk_module_path(paths):
    """
    Create a string representing the list of module paths.
    """
    return ':'.join(paths)<|MERGE_RESOLUTION|>--- conflicted
+++ resolved
@@ -34,10 +34,6 @@
 from easybuild.tools.filetools import convert_name, run_cmd
 
 
-<<<<<<< HEAD
-log = get_log('Modules')
-=======
->>>>>>> 541f5f0d
 outputMatchers = {
     # matches whitespace and module-listing headers
     'whitespace': re.compile(r"^\s*$|^(-+).*(-+)$"),
@@ -259,11 +255,7 @@
             modtxt = f.read()
             f.close()
         except IOError, err:
-<<<<<<< HEAD
-            log.error("Failed to read module file %s to determine toolchain dependencies: %s" % (modfilepath, err))
-=======
             self.log.error("Failed to read module file %s to determine toolkit dependencies: %s" % (modfilepath, err))
->>>>>>> 541f5f0d
 
         loadregex = re.compile("^\s+module load\s+(.*)$", re.M)
         mods = [mod.split('/') for mod in loadregex.findall(modtxt)]
