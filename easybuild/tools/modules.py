##
# Copyright 2009-2023 Ghent University
#
# This file is part of EasyBuild,
# originally created by the HPC team of Ghent University (http://ugent.be/hpc/en),
# with support of Ghent University (http://ugent.be/hpc),
# the Flemish Supercomputer Centre (VSC) (https://www.vscentrum.be),
# Flemish Research Foundation (FWO) (http://www.fwo.be/en)
# and the Department of Economy, Science and Innovation (EWI) (http://www.ewi-vlaanderen.be/en).
#
# https://github.com/easybuilders/easybuild
#
# EasyBuild is free software: you can redistribute it and/or modify
# it under the terms of the GNU General Public License as published by
# the Free Software Foundation v2.
#
# EasyBuild is distributed in the hope that it will be useful,
# but WITHOUT ANY WARRANTY; without even the implied warranty of
# MERCHANTABILITY or FITNESS FOR A PARTICULAR PURPOSE.  See the
# GNU General Public License for more details.
#
# You should have received a copy of the GNU General Public License
# along with EasyBuild.  If not, see <http://www.gnu.org/licenses/>.
##
"""
This python module implements the environment modules functionality:
 - loading modules
 - checking for available modules
 - ...

Authors:

* Stijn De Weirdt (Ghent University)
* Dries Verdegem (Ghent University)
* Kenneth Hoste (Ghent University)
* Pieter De Baets (Ghent University)
* Jens Timmerman (Ghent University)
* David Brown (Pacific Northwest National Laboratory)
"""
import os
import re
import shlex

from easybuild.base import fancylogger
from easybuild.tools import StrictVersion
from easybuild.tools.build_log import EasyBuildError, print_warning
from easybuild.tools.config import ERROR, IGNORE, PURGE, UNLOAD, UNSET
from easybuild.tools.config import EBROOT_ENV_VAR_ACTIONS, LOADED_MODULES_ACTIONS
from easybuild.tools.config import build_option, get_modules_tool, install_path
from easybuild.tools.environment import ORIG_OS_ENVIRON, restore_env, setvar, unset_env_vars
from easybuild.tools.filetools import convert_name, mkdir, normalize_path, path_matches, read_file, which, write_file
from easybuild.tools.module_naming_scheme.mns import DEVEL_MODULE_SUFFIX
from easybuild.tools.run import run_shell_cmd
from easybuild.tools.utilities import get_subclasses, nub

# software root/version environment variable name prefixes
ROOT_ENV_VAR_NAME_PREFIX = "EBROOT"
VERSION_ENV_VAR_NAME_PREFIX = "EBVERSION"
DEVEL_ENV_VAR_NAME_PREFIX = "EBDEVEL"

# environment variables to reset/restore when running a module command (to avoid breaking it)
# see e.g., https://bugzilla.redhat.com/show_bug.cgi?id=719785
LD_ENV_VAR_KEYS = ['LD_LIBRARY_PATH', 'LD_PRELOAD']

OUTPUT_MATCHES = {
    # matches whitespace and module-listing headers
    'whitespace': re.compile(r"^\s*$|^(-+).*(-+)$"),
    # matches errors such as "cmdTrace.c(713):ERROR:104: 'asdfasdf' is an unrecognized subcommand"
    # # following errors should not be matches, they are considered warnings
    # ModuleCmd_Avail.c(529):ERROR:57: Error while reading directory '/usr/local/modulefiles/SCIENTIFIC'
    # ModuleCmd_Avail.c(804):ERROR:64: Directory '/usr/local/modulefiles/SCIENTIFIC/tremolo' not found
    'error': re.compile(r"^\S+:(?P<level>\w+):(?P<code>(?!57|64)\d+):\s+(?P<msg>.*)$"),
    # 'available' with --terse has one module per line, with some extra lines (module path(s), module directories...)
    # regex below matches modules like 'ictce/3.2.1.015.u4', 'OpenMPI/1.6.4-no-OFED', ...
    #
    # Module lines notes:
    # * module name may have '(default)' appended [modulecmd]
    # ignored lines:
    # * module paths lines may start with a (empty) set of '-'s, which will be followed by a space [modulecmd.tcl]
    # * module paths may end with a ':' [modulecmd, lmod]
    # * module directories lines may end with a '/' [lmod >= 5.1.5]
    #
    # Note: module paths may be relative paths!
    #
    # Example outputs for the different supported module tools, for the same set of modules files (only two, both GCC):
    #
    #   $ modulecmd python avail --terse GCC > /dev/null
    #       /path/tomodules:
    #       GCC/4.6.3
    #       GCC/4.6.4(default)
    #
    #   $ lmod python avail --terse GCC > /dev/null
    #       /path/to/modules:
    #       GCC/
    #       GCC/4.6.3
    #       GCC/4.6.4
    #
    #   $ modulecmd.tcl python avail -t GCC > /dev/null
    #       -------- /path/to/modules --------
    #       GCC/4.6.3
    #       GCC/4.6.4
    #
    # Note on modulecmd.tcl: if the terminal is not wide enough, or the module path too long, the '-'s are not there!
    #
    # Any modules with a name that does not match the regex constructed below, will be HIDDEN from EasyBuild
    #
    'available': re.compile(r"""
        ^(?!-*\s)                     # disallow lines starting with (empty) list of '-'s followed by a space
        (?P<mod_name>                 # start named group for module name
            [^\s\(]*[^:/]             # module name must not have '(' or whitespace in it, must not end with ':' or '/'
        )                             # end named group for module name
        (?P<default>\(default\))?     # optional '(default)' that's not part of module name
        (\([^()]+\))?                 # ignore '(...)' that is not part of module name (e.g. for symbolic versions)
        \s*$                          # ignore whitespace at the end of the line
        """, re.VERBOSE),
}
# cache for result of module subcommands
# key: tuple with $MODULEPATH and (stringified) list of extra arguments/options for module subcommand
# value: result of module subcommand
MODULE_AVAIL_CACHE = {}
MODULE_SHOW_CACHE = {}

# cache for modules tool version
# cache key: module command
# value: corresponding (validated) module version
MODULE_VERSION_CACHE = {}


_log = fancylogger.getLogger('modules', fname=False)


class ModulesTool(object):
    """An abstract interface to a tool that deals with modules."""
    # name of this modules tool (used in log/warning/error messages)
    NAME = None
    # position and optionname
    TERSE_OPTION = (0, '--terse')
    # module command to use
    COMMAND = None
    # environment variable to determine path to module command;
    # used as fallback in case command is not available in $PATH
    COMMAND_ENVIRONMENT = None
    # run module command explicitly using this shell
    COMMAND_SHELL = None
    # option to determine the version
    VERSION_OPTION = '--version'
    # minimal required version (StrictVersion; suffix rc replaced with b (and treated as beta by StrictVersion))
    REQ_VERSION = None
    # deprecated version limit (support for versions below this version is deprecated)
    DEPR_VERSION = None
    # maximum version allowed (StrictVersion; suffix rc replaced with b (and treated as beta by StrictVersion))
    MAX_VERSION = None
    # the regexp, should have a "version" group (multiline search)
    VERSION_REGEXP = None
    # modules tool user cache directory
    USER_CACHE_DIR = None

    def __init__(self, mod_paths=None, testing=False):
        """
        Create a ModulesTool object
        :param mod_paths: A list of paths where the modules can be located
        @type mod_paths: list
        """
        # this can/should be set to True during testing
        self.testing = testing

        self.log = fancylogger.getLogger(self.NAME, fname=False)

        # DEPRECATED!
        self._modules = []

        # actual module command (i.e., not the 'module' wrapper function, but the binary)
        self.cmd = self.COMMAND

        if self.COMMAND_ENVIRONMENT:
            env_cmd_path = os.environ.get(self.COMMAND_ENVIRONMENT)
        else:
            env_cmd_path = None

        self.mod_paths = None
        if mod_paths is not None:
            self.set_mod_paths(mod_paths)

        if env_cmd_path:
            cmd_path = which(self.cmd, log_ok=False, on_error=IGNORE)
            # only use command path in environment variable if command in not available in $PATH
            if cmd_path is None:
                self.cmd = env_cmd_path
                self.log.debug("Set %s command via environment variable %s: %s",
                               self.NAME, self.COMMAND_ENVIRONMENT, self.cmd)
            elif cmd_path != env_cmd_path:
                self.log.debug("Different paths found for %s command '%s' via which/$PATH and $%s: %s vs %s",
                               self.NAME, self.COMMAND, self.COMMAND_ENVIRONMENT, cmd_path, env_cmd_path)

        # make sure the module command was found
        if self.cmd is None:
            raise EasyBuildError("No command set for %s", self.NAME)
        else:
            self.log.debug('Using %s command %s', self.NAME, self.cmd)

        # version of modules tool
        self.version = None

        # some initialisation/verification
        self.check_cmd_avail()
        self.check_module_path()
        self.check_module_function(allow_mismatch=build_option('allow_modules_tool_mismatch'))
        self.set_and_check_version()
        self.supports_depends_on = False

    def __str__(self):
        """String representation of this ModulesTool instance."""
        res = self.NAME
        if self.version:
            res += ' ' + self.version
        else:
            res += ' (unknown version)'
        return res

    def buildstats(self):
        """Return tuple with data to be included in buildstats"""
        return (self.NAME, self.cmd, self.version)

    def set_and_check_version(self):
        """Get the module version, and check any requirements"""
        if self.cmd in MODULE_VERSION_CACHE:
            self.version = MODULE_VERSION_CACHE[self.cmd]
            self.log.debug("Found cached version for %s command %s: %s", self.NAME, self.COMMAND, self.version)
            return

        if self.VERSION_REGEXP is None:
            raise EasyBuildError("No VERSION_REGEXP defined")

        try:
            txt = self.run_module(self.VERSION_OPTION, return_output=True, check_output=False, check_exit_code=False)

            ver_re = re.compile(self.VERSION_REGEXP, re.M)
            res = ver_re.search(txt)
            if res:
                self.version = res.group('version')
                self.log.info("Found %s version %s", self.NAME, self.version)

                # make sure version is a valid StrictVersion (e.g., 5.7.3.1 is invalid),
                # and replace 'rc' by 'b', to make StrictVersion treat it as a beta-release
                self.version = self.version.replace('rc', 'b').replace('-beta', 'b1')
                if len(self.version.split('.')) > 3:
                    self.version = '.'.join(self.version.split('.')[:3])

                self.log.info("Converted actual version to '%s'" % self.version)
            else:
                raise EasyBuildError("Failed to determine %s version from option '%s' output: %s",
                                     self.NAME, self.VERSION_OPTION, txt)
        except (OSError) as err:
            raise EasyBuildError("Failed to check %s version: %s", self.NAME, err)

        if self.REQ_VERSION is None and self.MAX_VERSION is None:
            self.log.debug("No version requirement defined.")

        elif build_option('modules_tool_version_check'):
            self.log.debug("Checking whether %s version %s meets requirements", self.NAME, self.version)

            if self.REQ_VERSION is not None:
                self.log.debug("Required minimum %s version defined: %s", self.NAME, self.REQ_VERSION)
                if StrictVersion(self.version) < StrictVersion(self.REQ_VERSION):
                    raise EasyBuildError("EasyBuild requires %s >= v%s, found v%s",
                                         self.NAME, self.REQ_VERSION, self.version)
                else:
                    self.log.debug('%s version %s matches requirement >= %s', self.NAME, self.version, self.REQ_VERSION)

            if self.DEPR_VERSION is not None:
                self.log.debug("Deprecated %s version limit defined: %s", self.NAME, self.DEPR_VERSION)
                if StrictVersion(self.version) < StrictVersion(self.DEPR_VERSION):
                    depr_msg = "Support for %s version < %s is deprecated, " % (self.NAME, self.DEPR_VERSION)
                    depr_msg += "found version %s" % self.version

                    if self.version.startswith('6') and 'Lmod6' in build_option('silence_deprecation_warnings'):
                        self.log.warning(depr_msg)
                    else:
                        self.log.deprecated(depr_msg, '5.0')

            if self.MAX_VERSION is not None:
                self.log.debug("Maximum allowed %s version defined: %s", self.NAME, self.MAX_VERSION)
                if StrictVersion(self.version) > StrictVersion(self.MAX_VERSION):
                    raise EasyBuildError("EasyBuild requires %s <= v%s, found v%s",
                                         self.NAME, self.MAX_VERSION, self.version)
                else:
                    self.log.debug('Version %s matches requirement <= %s', self.version, self.MAX_VERSION)
        else:
            self.log.debug("Skipping modules tool version '%s' requirements check", self.version)

        MODULE_VERSION_CACHE[self.cmd] = self.version

    def check_cmd_avail(self):
        """Check whether modules tool command is available."""
        cmd_path = which(self.cmd, log_ok=False)
        if cmd_path is not None:
            self.cmd = cmd_path
            self.log.info("Full path for %s command is %s, so using it", self.NAME, self.cmd)
        else:
            mod_tools = avail_modules_tools().keys()
            error_msg = "%s modules tool can not be used, '%s' command is not available" % (self.NAME, self.cmd)
            error_msg += "; use --modules-tool to specify a different modules tool to use (%s)" % ', '.join(mod_tools)
            raise EasyBuildError(error_msg)

    def check_module_function(self, allow_mismatch=False, regex=None):
        """Check whether selected module tool matches 'module' function definition."""
        if self.testing:
            # grab 'module' function definition from environment if it's there; only during testing
            if 'module' in os.environ:
                output, exit_code = os.environ['module'], 0
            else:
                output, exit_code = None, 1
        else:
            cmd = "type module"
            res = run_shell_cmd(cmd, fail_on_error=False, in_dry_run=False, hidden=True, output_file=False)
            output, exit_code = res.output, res.exit_code

        if regex is None:
            regex = r".*%s" % os.path.basename(self.cmd)
        mod_cmd_re = re.compile(regex, re.M)
        mod_details = "pattern '%s' (%s)" % (mod_cmd_re.pattern, self.NAME)

        if exit_code == 0:
            if mod_cmd_re.search(output):
                self.log.debug("Found pattern '%s' in defined 'module' function." % mod_cmd_re.pattern)
            else:
                msg = "%s not found in defined 'module' function.\n" % mod_details
                msg += "Specify the correct modules tool to avoid weird problems due to this mismatch, "
                msg += "see the --modules-tool and --avail-modules-tools command line options.\n"
                if allow_mismatch:
                    msg += "Obtained definition of 'module' function: %s" % output
                    self.log.warning(msg)
                else:
                    msg += "Or alternatively, use --allow-modules-tool-mismatch to stop treating this as an error. "
                    msg += "Obtained definition of 'module' function: %s" % output
                    raise EasyBuildError(msg)
        else:
            # module function may not be defined (weird, but fine)
            self.log.warning("No 'module' function defined, can't check if it matches %s." % mod_details)

    def mk_module_cache_key(self, partial_key):
        """Create a module cache key, using the specified partial key, by combining it with the current $MODULEPATH."""
        return ('MODULEPATH=%s' % os.environ.get('MODULEPATH', ''), self.COMMAND, partial_key)

    def set_mod_paths(self, mod_paths=None):
        """
        Set mod_paths, based on $MODULEPATH unless a list of module paths is specified.

        :param mod_paths: list of entries for $MODULEPATH to use
        """
        # make sure we don't have the same path twice, using nub
        if mod_paths is None:
            # no paths specified, so grab list of (existing) module paths from $MODULEPATH
            self.mod_paths = nub(curr_module_paths())
        else:
            for mod_path in nub(mod_paths):
                self.prepend_module_path(mod_path, set_mod_paths=False)
            self.mod_paths = nub(mod_paths)

        self.log.debug("$MODULEPATH after set_mod_paths: %s" % os.environ.get('MODULEPATH', ''))

    def use(self, path, priority=None):
        """
        Add path to $MODULEPATH via 'module use'.

        :param path: path to add to $MODULEPATH
        :param priority: priority for this path in $MODULEPATH (Lmod-specific)
        """
        if priority:
            self.log.info("Ignoring specified priority '%s' when running 'module use %s' (Lmod-specific)",
                          priority, path)

        if not path:
            raise EasyBuildError("Cannot add empty path to $MODULEPATH")
        if not os.path.exists(path):
            self.log.deprecated("Path '%s' for module.use should exist" % path, '5.0')
            # make sure path exists before we add it
            mkdir(path, parents=True)
        self.run_module(['use', path])

    def unuse(self, path):
        """Remove module path via 'module unuse'."""
        self.run_module(['unuse', path])

    def add_module_path(self, path, set_mod_paths=True):
        """
        Add specified module path (using 'module use') if it's not there yet.

        :param path: path to add to $MODULEPATH via 'use'
        :param set_mod_paths: (re)set self.mod_paths
        """
        path = normalize_path(path)
        if path not in curr_module_paths(normalize=True):
            # add module path via 'module use' and make sure self.mod_paths is synced
            self.use(path)
            if set_mod_paths:
                self.set_mod_paths()

    def remove_module_path(self, path, set_mod_paths=True):
        """
        Remove specified module path (using 'module unuse').

        :param path: path to remove from $MODULEPATH via 'unuse'
        :param set_mod_paths: (re)set self.mod_paths
        """
        # remove module path via 'module unuse' and make sure self.mod_paths is synced
        path = normalize_path(path)
        try:
            # Unuse the path that is actually present in the environment
            module_path = next(p for p in curr_module_paths() if normalize_path(p) == path)
        except StopIteration:
            pass
        else:
            self.unuse(module_path)

            if set_mod_paths:
                self.set_mod_paths()

    def prepend_module_path(self, path, set_mod_paths=True, priority=None):
        """
        Prepend given module path to list of module paths, or bump it to 1st place.

        :param path: path to prepend to $MODULEPATH
        :param set_mod_paths: (re)set self.mod_paths
        :param priority: priority for this path in $MODULEPATH (Lmod-specific)
        """
        if priority:
            self.log.info("Ignoring specified priority '%s' when prepending %s to $MODULEPATH (Lmod-specific)",
                          priority, path)

        # generic approach: remove the path first (if it's there), then add it again (to the front)
        modulepath = curr_module_paths()
        if not modulepath:
            self.add_module_path(path, set_mod_paths=set_mod_paths)
        elif os.path.realpath(modulepath[0]) != os.path.realpath(path):
            self.remove_module_path(path, set_mod_paths=False)
            self.add_module_path(path, set_mod_paths=set_mod_paths)

    def check_module_path(self):
        """
        Check if MODULEPATH is set and change it if necessary.
        """
        # if self.mod_paths is not specified, define it and make sure the EasyBuild module path is in there (first)
        if self.mod_paths is None:
            # take (unique) module paths from environment
            self.set_mod_paths()
            self.log.debug("self.mod_paths set based on $MODULEPATH: %s" % self.mod_paths)

            # determine module path for EasyBuild install path to be included in $MODULEPATH
            eb_modpath = os.path.join(install_path(typ='modules'), build_option('suffix_modules_path'))

            # make sure EasyBuild module path is in 1st place
            mkdir(eb_modpath, parents=True)
            self.prepend_module_path(eb_modpath)
            self.log.info("Prepended list of module paths with path used by EasyBuild: %s" % eb_modpath)

        # set the module path environment accordingly
        curr_mod_paths = curr_module_paths()
        self.log.debug("Current module paths: %s; target module paths: %s", curr_mod_paths, self.mod_paths)
        if curr_mod_paths == self.mod_paths:
            self.log.debug("Current value of $MODULEPATH already matches list of module path %s", self.mod_paths)
        else:
            # filter out tail of paths that already matches tail of target, to avoid unnecessary 'unuse' commands
            idx = 1
            while curr_mod_paths[-idx:] == self.mod_paths[-idx:]:
                idx += 1
            self.log.debug("Not prepending %d last entries of %s", idx - 1, self.mod_paths)

            for mod_path in self.mod_paths[::-1][idx - 1:]:
                self.prepend_module_path(mod_path)

            self.log.info("$MODULEPATH set via list of module paths (w/ 'module use'): %s" % os.environ['MODULEPATH'])

    def available(self, mod_name=None, extra_args=None):
        """
        Return a list of available modules for the given (partial) module name;
        use None to obtain a list of all available modules.

        :param mod_name: a (partial) module name for filtering (default: None)
        """
        if extra_args is None:
            extra_args = []
        if mod_name is None:
            mod_name = ''

        # cache 'avail' calls without an argument, since these are particularly expensive...
        key = self.mk_module_cache_key(';'.join(extra_args))
        if not mod_name and key in MODULE_AVAIL_CACHE:
            ans = MODULE_AVAIL_CACHE[key]
            self.log.debug("Found cached result for 'module avail' with key '%s': %s", key, ans)
        else:
            args = ['avail'] + extra_args + [mod_name]
            mods = self.run_module(*args)

            # sort list of modules in alphabetical order
            mods.sort(key=lambda m: m['mod_name'])
            ans = nub([mod['mod_name'] for mod in mods])
            self.log.debug("'module available %s' gave %d answers: %s" % (mod_name, len(ans), ans))

            if not mod_name:
                MODULE_AVAIL_CACHE[key] = ans
                self.log.debug("Cached result for 'module avail' with key '%s': %s", key, ans)

        return ans

    def module_wrapper_exists(self, mod_name, modulerc_fn='.modulerc', mod_wrapper_regex_template=None):
        """
        Determine whether a module wrapper with specified name exists.
        Only .modulerc file in Tcl syntax is considered here.
        """

        if mod_wrapper_regex_template is None:
            mod_wrapper_regex_template = "^[ ]*module-version (?P<wrapped_mod>[^ ]*) %s$"

        wrapped_mod = None

        mod_dir = os.path.dirname(mod_name)
        wrapper_regex = re.compile(mod_wrapper_regex_template % os.path.basename(mod_name), re.M)
        for mod_path in curr_module_paths():
            modulerc_cand = os.path.join(mod_path, mod_dir, modulerc_fn)
            if os.path.exists(modulerc_cand):
                self.log.debug("Found %s that may define %s as a wrapper for a module file", modulerc_cand, mod_name)
                res = wrapper_regex.search(read_file(modulerc_cand))
                if res:
                    wrapped_mod = res.group('wrapped_mod')
                    self.log.debug("Confirmed that %s is a module wrapper for %s", mod_name, wrapped_mod)
                    break

        mod_dir = os.path.dirname(mod_name)
        if wrapped_mod is not None and not wrapped_mod.startswith(mod_dir):
            # module wrapper uses 'short' module name of module being wrapped,
            # so we need to correct it in case a hierarchical module naming scheme is used...
            # e.g. 'Java/1.8.0_181' should become 'Core/Java/1.8.0_181' for wrapper 'Core/Java/1.8'
            self.log.debug("Full module name prefix mismatch between module wrapper '%s' and wrapped module '%s'",
                           mod_name, wrapped_mod)

            mod_name_parts = mod_name.split(os.path.sep)
            wrapped_mod_subdir = ''
            while not os.path.join(wrapped_mod_subdir, wrapped_mod).startswith(mod_dir) and mod_name_parts:
                wrapped_mod_subdir = os.path.join(wrapped_mod_subdir, mod_name_parts.pop(0))

            full_wrapped_mod_name = os.path.join(wrapped_mod_subdir, wrapped_mod)
            if full_wrapped_mod_name.startswith(mod_dir):
                self.log.debug("Full module name for wrapped module %s: %s", wrapped_mod, full_wrapped_mod_name)
                wrapped_mod = full_wrapped_mod_name
            else:
                raise EasyBuildError("Failed to determine full module name for module wrapped by %s: %s | %s",
                                     mod_name, wrapped_mod_subdir, wrapped_mod)

        return wrapped_mod

    def exist(self, mod_names, skip_avail=False, maybe_partial=True):
        """
        Check if modules with specified names exists.

        :param mod_names: list of module names
        :param skip_avail: skip checking through 'module avail', only check via 'module show'
        :param maybe_partial: indicates if the module name may be a partial module name
        """
        def mod_exists_via_show(mod_name):
            """
            Helper function to check whether specified module name exists through 'module show'.

            :param mod_name: module name
            """
            self.log.debug("Checking whether %s exists based on output of 'module show'", mod_name)
            stderr = self.show(mod_name)
            res = False
            # Parse the output:
            # - Skip whitespace
            # - Any error -> Module does not exist
            # - Check first non-whitespace line for something that looks like an absolute path terminated by a colon
            mod_exists_regex = r'\s*/.+:\s*'
            for line in stderr.split('\n'):

                self.log.debug("Checking line '%s' to determine whether %s exists...", line, mod_name)

                # skip whitespace lines
                if OUTPUT_MATCHES['whitespace'].search(line):
                    self.log.debug("Treating line '%s' as whitespace, so skipping it", line)
                    continue

                # if any errors occured, conclude that module doesn't exist
                if OUTPUT_MATCHES['error'].search(line):
                    self.log.debug("Line '%s' looks like an error, so concluding that %s doesn't exist",
                                   line, mod_name)
                    break

                # skip warning lines, which may be produced by modules tool but should not be used
                # to determine whether a module file exists
                if line.startswith('WARNING: '):
                    self.log.debug("Skipping warning line '%s'", line)
                    continue

                # skip lines that start with 'module-' (like 'module-version'),
                # see https://github.com/easybuilders/easybuild-framework/issues/3376
                if line.startswith('module-'):
                    self.log.debug("Skipping line '%s' since it starts with 'module-'", line)
                    continue

                # if line matches pattern that indicates an existing module file, the module file exists
                res = bool(re.match(mod_exists_regex, line))
                self.log.debug("Result for existence check of %s based on 'module show' output line '%s': %s",
                               mod_name, line, res)
                break

            return res

        if skip_avail:
            avail_mod_names = []
        elif len(mod_names) == 1:
            # optimize for case of single module name ('avail' without arguments can be expensive)
            avail_mod_names = self.available(mod_name=mod_names[0])
        else:
            avail_mod_names = self.available()

        # differentiate between hidden and visible modules
        mod_names = [(mod_name, not os.path.basename(mod_name).startswith('.')) for mod_name in mod_names]

        mods_exist = []
        for (mod_name, visible) in mod_names:
            self.log.info("Checking whether %s exists...", mod_name)
            if visible:
                mod_exists = mod_name in avail_mod_names
                # module name may be partial, so also check via 'module show' as fallback
                if mod_exists:
                    self.log.info("Module %s exists (found in list of available modules)", mod_name)
                elif maybe_partial:
                    self.log.info("Module %s not found in list of available modules, checking via 'module show'...",
                                  mod_name)
                    mod_exists = mod_exists_via_show(mod_name)
            else:
                # hidden modules are not visible in 'avail', need to use 'show' instead
                self.log.info("Checking whether hidden module %s exists via 'show'..." % mod_name)
                mod_exists = mod_exists_via_show(mod_name)

            # if no module file was found, check whether specified module name can be a 'wrapper' module...
            # this fallback mechanism is important when using a hierarchical module naming scheme,
            # where "full" module names (like Core/Java/11) are used to check whether modules exist already;
            # Lmod will report module wrappers as non-existent when full module name is used,
            # see https://github.com/TACC/Lmod/issues/446
            if not mod_exists:
                self.log.info("Module %s not found via module avail/show, checking whether it is a wrapper", mod_name)
                wrapped_mod = self.module_wrapper_exists(mod_name)
                if wrapped_mod is not None:
                    # module wrapper only really exists if the wrapped module file is also available
                    mod_exists = wrapped_mod in avail_mod_names or mod_exists_via_show(wrapped_mod)
                    self.log.debug("Result for existence check of wrapped module %s: %s", wrapped_mod, mod_exists)

            self.log.info("Result for existence check of %s module: %s", mod_name, mod_exists)

            mods_exist.append(mod_exists)

        return mods_exist

    def load(self, modules, mod_paths=None, purge=False, init_env=None, allow_reload=True):
        """
        Load all requested modules.

        :param modules: list of modules to load
        :param mod_paths: list of module paths to activate before loading
        :param purge: whether or not a 'module purge' should be run before loading
        :param init_env: original environment to restore after running 'module purge'
        :param allow_reload: allow reloading an already loaded module
        """
        if mod_paths is None:
            mod_paths = []

        # purge all loaded modules if desired by restoring initial environment
        # actually running 'module purge' is futile (and wrong/broken on some systems, e.g. Cray)
        if purge:
            # restore initial environment if provided
            if init_env is None:
                raise EasyBuildError("Initial environment required when purging before loading, but not available")
            else:
                restore_env(init_env)

            # make sure $MODULEPATH is set correctly after purging
            self.check_module_path()

        # extend $MODULEPATH if needed
        for mod_path in mod_paths:
            full_mod_path = os.path.join(install_path('mod'), build_option('suffix_modules_path'), mod_path)
            if os.path.exists(full_mod_path):
                self.prepend_module_path(full_mod_path)

        loaded_modules = self.loaded_modules()
        for mod in modules:
            if allow_reload or mod not in loaded_modules:
                self.run_module('load', mod)

    def unload(self, modules=None):
        """
        Unload all requested modules.
        """
        for mod in modules:
            self.run_module('unload', mod)

    def purge(self):
        """
        Purge loaded modules.
        """
        self.log.debug("List of loaded modules before purge: %s" % os.getenv('_LMFILES_'))
        self.run_module('purge')

    def show(self, mod_name):
        """
        Run 'module show' for the specified module.
        """
        key = self.mk_module_cache_key(mod_name)
        if key in MODULE_SHOW_CACHE:
            ans = MODULE_SHOW_CACHE[key]
            self.log.debug("Found cached result for 'module show %s' with key '%s': %s", mod_name, key, ans)
        else:
            ans = self.run_module('show', mod_name, check_output=False, return_stderr=True)
            MODULE_SHOW_CACHE[key] = ans
            self.log.debug("Cached result for 'module show %s' with key '%s': %s", mod_name, key, ans)

        return ans

    def get_value_from_modulefile(self, mod_name, regex, strict=True):
        """
        Get info from the module file for the specified module.

        :param mod_name: module name
        :param regex: (compiled) regular expression, with one group
        """
        value = None

        if self.exist([mod_name], skip_avail=True)[0]:
            modinfo = self.show(mod_name)
            res = regex.search(modinfo)
            if res:
                value = res.group(1)
            elif strict:
                raise EasyBuildError("Failed to determine value from 'show' (pattern: '%s') in %s",
                                     regex.pattern, modinfo)
        elif strict:
            raise EasyBuildError("Can't get value from a non-existing module %s", mod_name)

        return value

    def modulefile_path(self, mod_name, strip_ext=False):
        """
        Get the path of the module file for the specified module

        :param mod_name: module name
        :param strip_ext: strip (.lua) extension from module fileame (if present)"""
        # (possible relative) path is always followed by a ':', and may be prepended by whitespace
        # this works for both environment modules and Lmod
        modpath_re = re.compile(r'^\s*(?P<modpath>[^/\n]*/[^\s]+):$', re.M)
        modpath = self.get_value_from_modulefile(mod_name, modpath_re)

        if strip_ext and modpath.endswith('.lua'):
            modpath = os.path.splitext(modpath)[0]

        return modpath

    def set_path_env_var(self, key, paths):
        """Set path environment variable to the given list of paths."""
        setvar(key, os.pathsep.join(paths), verbose=False)

    def check_module_output(self, cmd, stdout, stderr):
        """Check output of 'module' command, see if if is potentially invalid."""
        self.log.debug("No checking of module output implemented for %s", self.NAME)

    def compose_cmd_list(self, args, opts=None):
        """
        Compose full module command to run, based on provided arguments

        :param args: list of arguments for module command
        :return: list of strings representing the full module command to run
        """
        if opts is None:
            opts = []

        cmdlist = [self.cmd, 'python']

        if args[0] in ('available', 'avail', 'list',):
            # run these in terse mode for easier machine reading
            opts.append(self.TERSE_OPTION)

        # inject options at specified location
        for idx, opt in opts:
            args.insert(idx, opt)

        # prefix if a particular shell is specified, using shell argument to Popen doesn't work (no output produced (?))
        if self.COMMAND_SHELL is not None:
            if not isinstance(self.COMMAND_SHELL, (list, tuple)):
                raise EasyBuildError("COMMAND_SHELL needs to be list or tuple, now %s (value %s)",
                                     type(self.COMMAND_SHELL), self.COMMAND_SHELL)
            cmdlist = self.COMMAND_SHELL + cmdlist

        return cmdlist + args

    def run_module(self, *args, **kwargs):
        """
        Run module command.

        :param args: list of arguments for module command; first argument should be the subcommand to run
        :param kwargs: dictionary with options that control certain aspects of how to run the module command
        """
        if isinstance(args[0], (list, tuple,)):
            args = args[0]
        else:
            args = list(args)

        self.log.debug('Current MODULEPATH: %s' % os.environ.get('MODULEPATH', '<unset>'))

        # restore selected original environment variables before running module command
        environ = os.environ.copy()
        for key in LD_ENV_VAR_KEYS:
            old_value = environ.get(key, '')
            new_value = ORIG_OS_ENVIRON.get(key, '')
            if old_value != new_value:
                environ[key] = new_value
                self.log.debug("Changing %s from '%s' to '%s' in environment for module command",
                               key, old_value, new_value)

        cmd_list = self.compose_cmd_list(args)
        cmd = ' '.join(cmd_list)
        # note: module commands are always run in dry mode, and are kept hidden in trace and dry run output
        res = run_shell_cmd(cmd_list, env=environ, fail_on_error=False, use_bash=False, split_stderr=True,
                            hidden=True, in_dry_run=True, output_file=False)

        # stdout will contain python code (to change environment etc)
        # stderr will contain text (just like the normal module command)
        stdout, stderr = res.output, res.stderr
        self.log.debug("Output of module command '%s': stdout: %s; stderr: %s", cmd, stdout, stderr)

        # also catch and check exit code
        if kwargs.get('check_exit_code', True) and res.exit_code != 0:
            raise EasyBuildError("Module command '%s' failed with exit code %s; stderr: %s; stdout: %s",
                                 cmd, res.exit_code, stderr, stdout)

        if kwargs.get('check_output', True):
            self.check_module_output(cmd, stdout, stderr)

        if kwargs.get('return_stderr', False):
            return stderr
        elif kwargs.get('return_output', False):
            return stdout + stderr
        else:
            # the module command was run with an outdated selected environment variables (see LD_ENV_VAR_KEYS list)
            # which will be adjusted on loading a module;
            # this needs to be taken into account when updating the environment via produced output, see below

            # keep track of current values of select env vars, so we can correct the adjusted values below
            prev_ld_values = dict([(key, os.environ.get(key, '').split(os.pathsep)[::-1]) for key in LD_ENV_VAR_KEYS])

            # Change the environment
            try:
                tweak_fn = kwargs.get('tweak_stdout')
                if tweak_fn is not None:
                    stdout = tweak_fn(stdout)
                exec(stdout)
            except Exception as err:
                out = "stdout: %s, stderr: %s" % (stdout, stderr)
                raise EasyBuildError("Changing environment as dictated by module failed: %s (%s)", err, out)

            # correct values of selected environment variables as yielded by the adjustments made
            # make sure we get the order right (reverse lists with [::-1])
            for key in LD_ENV_VAR_KEYS:
                curr_ld_val = os.environ.get(key, '')
                curr_ld_val = curr_ld_val.split(os.pathsep) if curr_ld_val else []  # Take care of empty/unset values
                new_ld_val = [x for x in nub(prev_ld_values[key] + curr_ld_val[::-1]) if x][::-1]

                if new_ld_val != curr_ld_val:
                    self.log.debug("Correcting paths in $%s from %s to %s" % (key, curr_ld_val, new_ld_val))
                    self.set_path_env_var(key, new_ld_val)

            # Process stderr
            result = []
            for line in stderr.split('\n'):  # IGNORE:E1103
                if OUTPUT_MATCHES['whitespace'].search(line):
                    continue

                error = OUTPUT_MATCHES['error'].search(line)
                if error:
                    raise EasyBuildError(line)

                modules = OUTPUT_MATCHES['available'].finditer(line)
                for module in modules:
                    result.append(module.groupdict())
            return result

    def list(self):
        """Return result of 'module list'."""
        return self.run_module('list')

    def loaded_modules(self):
        """Return a list of loaded modules."""
        # obtain list of loaded modules from 'module list' using --terse
        mods = [mod['mod_name'] for mod in self.list()]

        # filter out devel modules
        loaded_modules = [mod for mod in mods if not mod.endswith(DEVEL_MODULE_SUFFIX)]

        return loaded_modules

    def check_loaded_modules(self):
        """
        Check whether any (EasyBuild-generated) modules are loaded already in the current session
        """
        allowed_keys = [get_software_root_env_var_name(x) for x in build_option('allow_loaded_modules') or [] if x]

        eb_module_keys = []
        for key in os.environ:
            if key.startswith(ROOT_ENV_VAR_NAME_PREFIX) and key not in allowed_keys:
                eb_module_keys.append(key)

        if eb_module_keys:
            loaded_modules = self.loaded_modules()

            # try to track down modules that define the $EBROOT* environment variables that were found
            loaded_eb_modules = []
            for loaded_module in loaded_modules:
                out = self.show(loaded_module)
                for key in eb_module_keys[:]:
                    if key in out:
                        loaded_eb_modules.append(loaded_module)
                        eb_module_keys.remove(key)

            # warn about $EBROOT* environment variables without matching loaded module
            if eb_module_keys:
                tup = (ROOT_ENV_VAR_NAME_PREFIX, '$' + ', $'.join(eb_module_keys))
                msg = "Found defined $%s* environment variables without matching loaded module: %s" % tup
                msg_control = "\n(control action via --check-ebroot-env-vars={%s})" % ','.join(EBROOT_ENV_VAR_ACTIONS)
                action = build_option('check_ebroot_env_vars')
                if action == ERROR:
                    raise EasyBuildError(msg + msg_control)
                elif action == IGNORE:
                    self.log.info(msg + ", but ignoring as configured")
                elif action == UNSET:
                    print_warning(msg + "; unsetting them", silent=build_option('silent'))
                    unset_env_vars(eb_module_keys)
                else:
                    print_warning(msg + msg_control, silent=build_option('silent'))

            if loaded_eb_modules:
                opt = '--detect-loaded-modules={%s}' % ','.join(LOADED_MODULES_ACTIONS)
                verbose_msg = '\n'.join([
                    "Found one or more non-allowed loaded (EasyBuild-generated) modules in current environment:",
                ] + ['* %s' % x for x in loaded_eb_modules] + [
                    '',
                    "This is not recommended since it may affect the installation procedure(s) performed by EasyBuild.",
                    '',
                    "To make EasyBuild allow particular loaded modules, "
                    "use the --allow-loaded-modules configuration option.",
                    "To specify action to take when loaded modules are detected, use %s." % opt,
                    '',
                    "See http://easybuild.readthedocs.io/en/latest/Detecting_loaded_modules.html for more information.",
                ])

                action = build_option('detect_loaded_modules')

                if action == ERROR:
                    raise EasyBuildError(verbose_msg)

                elif action == IGNORE:
                    msg = "Found non-allowed loaded (EasyBuild-generated) modules, but ignoring it as configured"
                    self.log.info(msg)

                elif action == PURGE:
                    msg = "Found non-allowed loaded (EasyBuild-generated) modules (%s), running 'module purge'"
                    print_warning(msg % ', '.join(loaded_eb_modules), silent=build_option('silent'))

                    self.log.info(msg)
                    self.purge()

                elif action == UNLOAD:
                    msg = "Unloading non-allowed loaded (EasyBuild-generated) modules: %s"
                    print_warning(msg % ', '.join(loaded_eb_modules), silent=build_option('silent'))

                    self.log.info(msg)
                    self.unload(loaded_eb_modules[::-1])

                else:
                    # default behaviour is just to print out a warning and continue
                    print_warning(verbose_msg, silent=build_option('silent'))

    def read_module_file(self, mod_name):
        """
        Read module file with specified name.
        """
        modfilepath = self.modulefile_path(mod_name)
        self.log.debug("modulefile path %s: %s" % (mod_name, modfilepath))

        return read_file(modfilepath)

    def interpret_raw_path_lua(self, txt):
        """Interpret raw path (Lua syntax): resolve environment variables, join paths where `pathJoin` is specified"""

        if txt.startswith('"') and txt.endswith('"'):
            # don't touch a raw string
            res = txt
        else:
            # first, replace all 'os.getenv(...)' occurences with the values of the environment variables
            res = re.sub(r'os.getenv\("(?P<key>[^"]*)"\)', lambda res: '"%s"' % os.getenv(res.group('key'), ''), txt)

            # interpret (outer) 'pathJoin' statement if found
            path_join_prefix = 'pathJoin('
            if res.startswith(path_join_prefix):
                res = res[len(path_join_prefix):].rstrip(')')

                # split the string at ',' and whitespace, and unquotes like the shell
                lexer = shlex.shlex(res, posix=True)
                lexer.whitespace += ','
                res = os.path.join(*lexer)

        return res.strip('"')

    def interpret_raw_path_tcl(self, txt):
        """Interpret raw path (TCL syntax): resolve environment variables"""
        res = txt.strip('"')

        # first interpret (outer) 'file join' statement (if any)
        def file_join(res):
            """Helper function to compose joined path."""
            return os.path.join(*[x.strip('"') for x in res.groups()])

        res = re.sub(r'\[\s+file\s+join\s+(.*)\s+(.*)\s+\]', file_join, res)

        # also interpret all $env(...) parts
        res = re.sub(r'\$env\((?P<key>[^)]*)\)', lambda res: os.getenv(res.group('key'), ''), res)

        return res

    def modpath_extensions_for(self, mod_names):
        """
        Determine dictionary with $MODULEPATH extensions for specified modules.
        All potential $MODULEPATH extensions are included, even the ones guarded by a condition (which is not checked).
        Only direct $MODULEPATH extensions are found, no recursion if performed for modules that load other modules.
        Modules with an empty list of $MODULEPATH extensions are included in the result.

        :param mod_names: list of module names for which to determine the list of $MODULEPATH extensions
        :return: dictionary with module names as keys and lists of $MODULEPATH extensions as values
        """
        self.log.debug("Determining $MODULEPATH extensions for modules %s" % mod_names)

        # copy environment so we can restore it
        env = os.environ.copy()

        # regex for $MODULEPATH extensions;
        # via 'module use ...' or 'prepend-path MODULEPATH' in Tcl modules,
        # or 'prepend_path("MODULEPATH", ...) in Lua modules
        modpath_ext_regex = r'|'.join([
            r'^\s*module\s+use\s+(?P<tcl_use>.+)',                         # 'module use' in Tcl module files
            r'^\s*prepend-path\s+MODULEPATH\s+(?P<tcl_prepend>.+)',        # prepend to $MODULEPATH in Tcl modules
            r'^\s*prepend_path\(\"MODULEPATH\",\s*(?P<lua_prepend>.+)\)',  # prepend to $MODULEPATH in Lua modules
        ])
        modpath_ext_regex = re.compile(modpath_ext_regex, re.M)

        modpath_exts = {}
        for mod_name in mod_names:
            modtxt = self.read_module_file(mod_name)

            exts = []
            for modpath_ext in modpath_ext_regex.finditer(modtxt):
                for key, raw_ext in modpath_ext.groupdict().items():
                    if raw_ext is not None:
                        # need to expand environment variables and join paths, e.g. when --subdir-user-modules is used
                        if key in ['tcl_prepend', 'tcl_use']:
                            ext = self.interpret_raw_path_tcl(raw_ext)
                        else:
                            ext = self.interpret_raw_path_lua(raw_ext)
                        exts.append(ext)

            self.log.debug("Found $MODULEPATH extensions for %s: %s", mod_name, exts)
            modpath_exts.update({mod_name: exts})

            if exts:
                # load this module, since it may extend $MODULEPATH to make other modules available
                # this is required to obtain the list of $MODULEPATH extensions they make (via 'module show')
                self.load([mod_name], allow_reload=False)

        # restore environment (modules may have been loaded above)
        restore_env(env)

        return modpath_exts

    def path_to_top_of_module_tree(self, top_paths, mod_name, full_mod_subdir, deps, modpath_exts=None):
        """
        Recursively determine path to the top of the module tree,
        for given module, module subdir and list of $MODULEPATH extensions per dependency module.

        For example, when to determine the path to the top of the module tree for the HPL/2.1 module being
        installed with a goolf/1.5.14 toolchain in a Core/Compiler/MPI hierarchy (HierarchicalMNS):

        * starting point:
            top_paths = ['<prefix>', '<prefix>/Core']
            mod_name = 'HPL/2.1'
            full_mod_subdir = '<prefix>/MPI/Compiler/GCC/4.8.2/OpenMPI/1.6.5'
            deps = ['GCC/4.8.2', 'OpenMPI/1.6.5', 'OpenBLAS/0.2.8-LAPACK-3.5.0', 'FFTW/3.3.4', 'ScaLAPACK/...']

        * 1st iteration: find module that extends $MODULEPATH with '<prefix>/MPI/Compiler/GCC/4.8.2/OpenMPI/1.6.5',
                         => OpenMPI/1.6.5 (in '<prefix>/Compiler/GCC/4.8.2' subdir);
                         recurse with mod_name = 'OpenMPI/1.6.5' and full_mod_subdir = '<prefix>/Compiler/GCC/4.8.2'

        * 2nd iteration: find module that extends $MODULEPATH with '<prefix>/Compiler/GCC/4.8.2'
                         => GCC/4.8.2 (in '<prefix>/Core' subdir);
                         recurse with mod_name = 'GCC/4.8.2' and full_mod_subdir = '<prefix>/Core'

        * 3rd iteration: try to find module that extends $MODULEPATH with '<prefix>/Core'
                         => '<prefix>/Core' is in top_paths, so stop recursion

        :param top_paths: list of potentation 'top of module tree' (absolute) paths
        :param mod_name: (short) module name for starting point (only used in log messages)
        :param full_mod_subdir: absolute path to module subdirectory for starting point
        :param deps: list of dependency modules for module at starting point
        :param modpath_exts: list of module path extensions for each of the dependency modules
        """
        # copy environment so we can restore it
        env = os.environ.copy()

        if path_matches(full_mod_subdir, top_paths):
            self.log.debug("Top of module tree reached with %s (module subdir: %s)" % (mod_name, full_mod_subdir))
            return []

        self.log.debug("Checking for dependency that extends $MODULEPATH with %s" % full_mod_subdir)

        if modpath_exts is None:
            # only retain dependencies that have a non-empty lists of $MODULEPATH extensions
            modpath_exts = dict([(k, v) for k, v in self.modpath_extensions_for(deps).items() if v])
            self.log.debug("Non-empty lists of module path extensions for dependencies: %s" % modpath_exts)

        mods_to_top = []
        full_mod_subdirs = []
        for dep in modpath_exts:
            # if a $MODULEPATH extension is identical to where this module will be installed, we have a hit
            # use os.path.samefile when comparing paths to avoid issues with resolved symlinks
            full_modpath_exts = modpath_exts[dep]
            if path_matches(full_mod_subdir, full_modpath_exts):

                # full path to module subdir of dependency is simply path to module file without (short) module name
                dep_full_mod_subdir = self.modulefile_path(dep, strip_ext=True)[:-len(dep) - 1]
                full_mod_subdirs.append(dep_full_mod_subdir)

                mods_to_top.append(dep)
                self.log.debug("Found module to top of module tree: %s (subdir: %s, modpath extensions %s)",
                               dep, dep_full_mod_subdir, full_modpath_exts)

            if full_modpath_exts:
                # load module for this dependency, since it may extend $MODULEPATH to make dependencies available
                # this is required to obtain the corresponding module file paths (via 'module show')
                # don't reload module if it is already loaded, since that'll mess up the order in $MODULEPATH
                self.load([dep], allow_reload=False)

        # restore original environment (modules may have been loaded above)
        restore_env(env)

        path = mods_to_top[:]
        if mods_to_top:
            # remove retained dependencies from the list, since we're climbing up the module tree
            remaining_modpath_exts = dict([m for m in modpath_exts.items() if not m[0] in mods_to_top])

            self.log.debug("Path to top from %s extended to %s, so recursing to find way to the top",
                           mod_name, mods_to_top)
            for mod_name, full_mod_subdir in zip(mods_to_top, full_mod_subdirs):
                path.extend(self.path_to_top_of_module_tree(top_paths, mod_name, full_mod_subdir, None,
                                                            modpath_exts=remaining_modpath_exts))
        else:
            self.log.debug("Path not extended, we must have reached the top of the module tree")

        self.log.debug("Path to top of module tree from %s: %s" % (mod_name, path))
        return path

    def get_setenv_value_from_modulefile(self, mod_name, var_name):
        """
        Get value for specific 'setenv' statement from module file for the specified module.

        :param mod_name: module name
        :param var_name: name of the variable being set for which value should be returned
        """
        raise NotImplementedError

    def update(self):
        """Update after new modules were added."""
        raise NotImplementedError


class EnvironmentModulesC(ModulesTool):
    """Interface to (C) environment modules (modulecmd)."""
    NAME = "Environment Modules"
    COMMAND = "modulecmd"
    REQ_VERSION = '3.2.10'
    MAX_VERSION = '3.99'
    VERSION_REGEXP = r'^\s*(VERSION\s*=\s*)?(?P<version>\d\S*)\s*'

    def run_module(self, *args, **kwargs):
        """
        Run module command, tweak output that is exec'ed if necessary.
        """
        if isinstance(args[0], (list, tuple,)):
            args = args[0]

        # some versions of Cray's environment modules tool (3.2.10.x) include a "source */init/bash" command
        # in the output of some "modulecmd python load" calls, which is not a valid Python command,
        # which must be stripped out to avoid "invalid syntax" errors when evaluating the output
        def tweak_stdout(txt):
            """Tweak stdout before it's exec'ed as Python code."""
            source_regex = re.compile("^source .*$", re.M)
            return source_regex.sub('', txt)

        tweak_stdout_fn = None
        # for 'active' module (sub)commands that yield changes in environment, we need to tweak stdout before exec'ing
        if args[0] in ['load', 'purge', 'swap', 'unload', 'use', 'unuse']:
            tweak_stdout_fn = tweak_stdout
        kwargs.update({'tweak_stdout': tweak_stdout_fn})

        return super(EnvironmentModulesC, self).run_module(*args, **kwargs)

    def update(self):
        """Update after new modules were added."""
        pass

    def get_setenv_value_from_modulefile(self, mod_name, var_name):
        """
        Get value for specific 'setenv' statement from module file for the specified module.

        :param mod_name: module name
        :param var_name: name of the variable being set for which value should be returned
        """
        # Tcl-based module tools produce "module show" output with setenv statements like:
        # "setenv		 GCC_PATH /opt/gcc/8.3.0"
        # - line starts with 'setenv'
        # - whitespace (spaces & tabs) around variable name
        # - no quotes or parentheses around value (which can contain spaces!)
        regex = re.compile(r'^setenv\s+%s\s+(?P<value>.+)' % var_name, re.M)
        value = self.get_value_from_modulefile(mod_name, regex, strict=False)

        if value:
            value = value.strip()

        return value


class EnvironmentModulesTcl(EnvironmentModulesC):
    """Interface to (Tcl) environment modules (modulecmd.tcl)."""
    NAME = "ancient Tcl-only Environment Modules"
    # Tcl environment modules have no --terse (yet),
    #   -t must be added after the command ('avail', 'list', etc.)
    TERSE_OPTION = (1, '-t')
    COMMAND = 'modulecmd.tcl'
    # older versions of modulecmd.tcl don't have a decent hashbang, so we run it under a tclsh shell
    COMMAND_SHELL = ['tclsh']
    VERSION_OPTION = ''
    REQ_VERSION = None
    VERSION_REGEXP = r'^Modules\s+Release\s+Tcl\s+(?P<version>\d\S*)\s'

    def set_path_env_var(self, key, paths):
        """Set environment variable with given name to the given list of paths."""
        super(EnvironmentModulesTcl, self).set_path_env_var(key, paths)
        # for Tcl environment modules, we need to make sure the _modshare env var is kept in sync
        setvar('%s_modshare' % key, ':1:'.join(paths), verbose=False)

    def run_module(self, *args, **kwargs):
        """
        Run module command, tweak output that is exec'ed if necessary.
        """
        if isinstance(args[0], (list, tuple,)):
            args = args[0]

        # old versions of modulecmd.tcl spit out something like "exec '<file>'" for load commands,
        # which is not correct Python code (and it knows, as the comments in modulecmd.tcl indicate)
        # so, rewrite "exec '/tmp/modulescript_X'" to the correct "execfile('/tmp/modulescript_X')"
        # this is required for the DEISA variant of modulecmd.tcl which is commonly used
        def tweak_stdout(txt):
            """Tweak stdout before it's exec'ed as Python code."""
            modulescript_regex = r"^exec\s+[\"'](?P<modulescript>/tmp/modulescript_[0-9_]+)[\"']$"
            return re.sub(modulescript_regex, r"execfile('\1')", txt)

        tweak_stdout_fn = None
        # for 'active' module (sub)commands that yield changes in environment, we need to tweak stdout before exec'ing
        if args[0] in ['load', 'purge', 'unload', 'use', 'unuse']:
            tweak_stdout_fn = tweak_stdout
        kwargs.update({'tweak_stdout': tweak_stdout_fn})

        return super(EnvironmentModulesTcl, self).run_module(*args, **kwargs)

    def available(self, mod_name=None):
        """
        Return a list of available modules for the given (partial) module name;
        use None to obtain a list of all available modules.

        :param mod_name: a (partial) module name for filtering (default: None)
        """
        mods = super(EnvironmentModulesTcl, self).available(mod_name=mod_name)
        # strip off slash at beginning, if it's there
        # under certain circumstances, 'modulecmd.tcl avail' (DEISA variant) spits out available modules like this
        clean_mods = [mod.lstrip(os.path.sep) for mod in mods]

        return clean_mods

    def remove_module_path(self, path, set_mod_paths=True):
        """
        Remove specified module path (using 'module unuse').

        :param path: path to remove from $MODULEPATH via 'unuse'
        :param set_mod_paths: (re)set self.mod_paths
        """
        # remove module path via 'module use' and make sure self.mod_paths is synced
        # modulecmd.tcl keeps track of how often a path was added via 'module use',
        # so we need to check to make sure it's really removed
        path = normalize_path(path)
        while True:
            try:
                # Unuse the path that is actually present in the environment
                module_path = next(p for p in curr_module_paths() if normalize_path(p) == path)
            except StopIteration:
                break
            self.unuse(module_path)
        if set_mod_paths:
            self.set_mod_paths()


class EnvironmentModules(EnvironmentModulesTcl):
    """Interface to environment modules 4.0+"""
    NAME = "Environment Modules"
    COMMAND = os.path.join(os.getenv('MODULESHOME', 'MODULESHOME_NOT_DEFINED'), 'libexec', 'modulecmd.tcl')
    COMMAND_ENVIRONMENT = 'MODULES_CMD'
    REQ_VERSION = '4.0.0'
    MAX_VERSION = None
    VERSION_REGEXP = r'^Modules\s+Release\s+(?P<version>\d\S*)\s'

    def __init__(self, *args, **kwargs):
        """Constructor, set Environment Modules-specific class variable values."""
        # ensure in-depth modulepath search (MODULES_AVAIL_INDEPTH has been introduced in v4.3)
        setvar('MODULES_AVAIL_INDEPTH', '1', verbose=False)
        # match against module name start (MODULES_SEARCH_MATCH has been introduced in v4.3)
        setvar('MODULES_SEARCH_MATCH', 'starts_with', verbose=False)
        # ensure no debug message (MODULES_VERBOSITY has been introduced in v4.3)
        setvar('MODULES_VERBOSITY', 'normal', verbose=False)
        # make module search case sensitive (search is case insensitive by default since v5.0)
        setvar('MODULES_ICASE', 'never', verbose=False)
        # disable extended default (introduced in v4.4 and enabled by default in v5.0)
        setvar('MODULES_EXTENDED_DEFAULT', '0', verbose=False)
        # hard disable output redirection, output messages are expected on stderr
        setvar('MODULES_REDIRECT_OUTPUT', '0', verbose=False)
        # make sure modulefile cache is ignored (cache mechanism supported since v5.3)
        setvar('MODULES_IGNORE_CACHE', '1', verbose=False)
        # ensure only module names are returned on avail (MODULES_AVAIL_TERSE_OUTPUT added in v4.7)
        setvar('MODULES_AVAIL_TERSE_OUTPUT', '', verbose=False)
        # ensure only module names are returned on list (MODULES_LIST_TERSE_OUTPUT added in v4.7)
        setvar('MODULES_LIST_TERSE_OUTPUT', '', verbose=False)

        super(EnvironmentModules, self).__init__(*args, **kwargs)

    def check_module_function(self, allow_mismatch=False, regex=None):
        """Check whether selected module tool matches 'module' function definition."""
        # Modules 5.1.0+: module command is called from _module_raw shell function
        # Modules 4.2.0..5.0.1: module command is called from _module_raw shell function if it has
        #   been initialized in an interactive shell session (i.e., a session attached to a tty)
        if self.testing:
            if '_module_raw' in os.environ:
                out, ec = os.environ['_module_raw'], 0
            else:
                out, ec = None, 1
        else:
            cmd = "type _module_raw"
            out, ec = run_cmd(cmd, simple=False, log_ok=False, log_all=False, force_in_dry_run=True, trace=False)

        if regex is None:
            regex = r".*%s" % os.path.basename(self.cmd)
        mod_cmd_re = re.compile(regex, re.M)

        if ec == 0 and mod_cmd_re.search(out):
            self.log.debug("Found pattern '%s' in defined '_module_raw' function." % mod_cmd_re.pattern)
        else:
            self.log.debug("Pattern '%s' not found in '_module_raw' function, falling back to 'module' function",
                           mod_cmd_re.pattern)
            super(EnvironmentModules, self).check_module_function(allow_mismatch, regex)

    def check_module_output(self, cmd, stdout, stderr):
        """Check output of 'module' command, see if if is potentially invalid."""
        if "_mlstatus = False" in stdout:
            raise EasyBuildError("Failed module command detected: %s (stdout: %s, stderr: %s)", cmd, stdout, stderr)
        else:
            self.log.debug("No errors detected when running module command '%s'", cmd)

    def get_setenv_value_from_modulefile(self, mod_name, var_name):
        """
        Get value for specific 'setenv' statement from module file for the specified module.

        :param mod_name: module name
        :param var_name: name of the variable being set for which value should be returned
        """
        # Tcl-based module tools produce "module show" output with setenv statements like:
        # "setenv		 GCC_PATH /opt/gcc/8.3.0"
        # "setenv		 VAR {some text}
        # - line starts with 'setenv'
        # - whitespace (spaces & tabs) around variable name
        # - curly braces around value if it contain spaces
        value = super(EnvironmentModules, self).get_setenv_value_from_modulefile(mod_name=mod_name,
                                                                                 var_name=var_name)

        if value:
            value = value.strip('{}')

        return value


class Lmod(ModulesTool):
    """Interface to Lmod."""
    NAME = "Lmod"
    COMMAND = 'lmod'
    COMMAND_ENVIRONMENT = 'LMOD_CMD'
    REQ_VERSION = '6.5.1'
    DEPR_VERSION = '7.0.0'
    REQ_VERSION_DEPENDS_ON = '7.6.1'
    VERSION_REGEXP = r"^Modules\s+based\s+on\s+Lua:\s+Version\s+(?P<version>\d\S*)\s"

    SHOW_HIDDEN_OPTION = '--show-hidden'

    def __init__(self, *args, **kwargs):
        """Constructor, set lmod-specific class variable values."""
        # $LMOD_QUIET needs to be set to avoid EasyBuild tripping over fiddly bits in output
        setvar('LMOD_QUIET', '1', verbose=False)
        # make sure Lmod ignores the spider cache ($LMOD_IGNORE_CACHE supported since Lmod 5.2)
        setvar('LMOD_IGNORE_CACHE', '1', verbose=False)
        # hard disable output redirection, we expect output messages (list, avail) to always go to stderr
        setvar('LMOD_REDIRECT', 'no', verbose=False)
        # disable extended defaults within Lmod (introduced and set as default in Lmod 8.0.7)
        setvar('LMOD_EXTENDED_DEFAULT', 'no', verbose=False)

        super(Lmod, self).__init__(*args, **kwargs)
        version = StrictVersion(self.version)

        self.supports_depends_on = version >= self.REQ_VERSION_DEPENDS_ON
        # See https://lmod.readthedocs.io/en/latest/125_personal_spider_cache.html
        if version >= '8.7.12':
            self.USER_CACHE_DIR = os.path.join(os.path.expanduser('~'), '.cache', 'lmod')
        else:
            self.USER_CACHE_DIR = os.path.join(os.path.expanduser('~'), '.lmod.d', '.cache')

    def check_module_function(self, *args, **kwargs):
        """Check whether selected module tool matches 'module' function definition."""
        if 'regex' not in kwargs:
            kwargs['regex'] = r".*(%s|%s)" % (self.COMMAND, self.COMMAND_ENVIRONMENT)
        super(Lmod, self).check_module_function(*args, **kwargs)

    def check_module_output(self, cmd, stdout, stderr):
        """Check output of 'module' command, see if if is potentially invalid."""
        if stdout:
            self.log.debug("Output found in stdout, seems like '%s' ran fine", cmd)
        else:
            raise EasyBuildError("Found empty stdout, seems like '%s' failed: %s", cmd, stderr)

    def compose_cmd_list(self, args, opts=None):
        """
        Compose full module command to run, based on provided arguments

        :param args: list of arguments for module command
        :return: list of strings representing the full module command to run
        """
        if opts is None:
            opts = []

        if build_option('debug_lmod'):
            opts.append((0, '-D'))

        # if --show_hidden is in list of arguments, pass it via 'opts' to make sure it's in the right place,
        # i.e. *before* the subcommand
        if self.SHOW_HIDDEN_OPTION in args:
            opts.append((0, self.SHOW_HIDDEN_OPTION))
            args = [a for a in args if a != self.SHOW_HIDDEN_OPTION]

        return super(Lmod, self).compose_cmd_list(args, opts=opts)

    def available(self, mod_name=None):
        """
        Return a list of available modules for the given (partial) module name;
        use None to obtain a list of all available modules.

        :param mod_name: a (partial) module name for filtering (default: None)
        """
        # make hidden modules visible (requires Lmod 5.7.5)
        extra_args = [self.SHOW_HIDDEN_OPTION]

        mods = super(Lmod, self).available(mod_name=mod_name, extra_args=extra_args)

        # only retain actual modules, exclude module directories (which end with a '/')
        real_mods = [mod for mod in mods if not mod.endswith('/')]

        # only retain modules that with a <mod_name> prefix
        # Lmod will also returns modules with a matching substring
        correct_real_mods = [mod for mod in real_mods if mod_name is None or mod.startswith(mod_name)]

        return correct_real_mods

    def update(self):
        """Update after new modules were added."""

        if build_option('update_modules_tool_cache'):
            spider_cmd = os.path.join(os.path.dirname(self.cmd), 'spider')
            cmd_list = [spider_cmd, '-o', 'moduleT', os.environ['MODULEPATH']]
            cmd = ' '.join(cmd_list)
            self.log.debug("Running command '%s'...", cmd)

            res = run_shell_cmd(cmd_list, env=os.environ, fail_on_error=False, use_bash=False, split_stderr=True,
                                hidden=True)
            stdout, stderr = res.output, res.stderr

            if stderr:
                raise EasyBuildError("An error occurred when running '%s': %s", cmd, stderr)

            if self.testing:
                # don't actually update local cache when testing, just return the cache contents
                return stdout
            else:
<<<<<<< HEAD
                cache_fp = os.path.join(self.USER_CACHE_DIR, 'moduleT.lua')
                self.log.debug("Updating Lmod spider cache %s with output from '%s'", cache_fp, cmd)
=======
                suffix = build_option('module_cache_suffix') or ''
                cache_fp = os.path.join(self.USER_CACHE_DIR, 'moduleT%s.lua' % suffix)
                self.log.debug("Updating Lmod spider cache %s with output from '%s'" % (cache_fp, ' '.join(cmd)))
>>>>>>> d977648b
                cache_dir = os.path.dirname(cache_fp)
                if not os.path.exists(cache_dir):
                    mkdir(cache_dir, parents=True)
                write_file(cache_fp, stdout)

    def use(self, path, priority=None):
        """
        Add path to $MODULEPATH via 'module use'.

        :param path: path to add to $MODULEPATH
        :param priority: priority for this path in $MODULEPATH (Lmod-specific)
        """
        if not path:
            raise EasyBuildError("Cannot add empty path to $MODULEPATH")
        if not os.path.exists(path):
            self.log.deprecated("Path '%s' for module.use should exist" % path, '5.0')
            # make sure path exists before we add it
            mkdir(path, parents=True)

        if priority:
            self.run_module(['use', '--priority', str(priority), path])
        else:
            # LMod allows modifying MODULEPATH directly. So do that to avoid the costly module use
            # unless priorities are in use already
            if os.environ.get('__LMOD_Priority_MODULEPATH'):
                self.run_module(['use', path])
            else:
                path = normalize_path(path)
                cur_mod_path = os.environ.get('MODULEPATH')
                if cur_mod_path is None:
                    new_mod_path = path
                else:
                    new_mod_path = [path] + [p for p in cur_mod_path.split(':') if normalize_path(p) != path]
                    new_mod_path = ':'.join(new_mod_path)
                self.log.debug('Changing MODULEPATH from %s to %s' %
                               ('<unset>' if cur_mod_path is None else cur_mod_path, new_mod_path))
                os.environ['MODULEPATH'] = new_mod_path

    def unuse(self, path):
        """Remove a module path"""
        # We can simply remove the path from MODULEPATH to avoid the costly module call
        cur_mod_path = os.environ.get('MODULEPATH')
        if cur_mod_path is not None:
            # Removing the last entry unsets the variable
            if cur_mod_path == path:
                self.log.debug('Changing MODULEPATH from %s to <unset>' % cur_mod_path)
                del os.environ['MODULEPATH']
            else:
                path = normalize_path(path)
                new_mod_path = ':'.join(p for p in cur_mod_path.split(':') if normalize_path(p) != path)
                if new_mod_path != cur_mod_path:
                    self.log.debug('Changing MODULEPATH from %s to %s' % (cur_mod_path, new_mod_path))
                    os.environ['MODULEPATH'] = new_mod_path

    def prepend_module_path(self, path, set_mod_paths=True, priority=None):
        """
        Prepend given module path to list of module paths, or bump it to 1st place.

        :param path: path to prepend to $MODULEPATH
        :param set_mod_paths: (re)set self.mod_paths
        :param priority: priority for this path in $MODULEPATH (Lmod-specific)
        """
        # Lmod pushes a path to the front on 'module use', no need for (costly) 'module unuse'
        modulepath = curr_module_paths()
        if not modulepath or os.path.realpath(modulepath[0]) != os.path.realpath(path):
            self.use(path, priority=priority)
            if set_mod_paths:
                self.set_mod_paths()

    def module_wrapper_exists(self, mod_name):
        """
        Determine whether a module wrapper with specified name exists.
        First check for wrapper defined in .modulerc.lua, fall back to also checking .modulerc (Tcl syntax).
        """
        res = None

        # first consider .modulerc.lua with Lmod 7.8 (or newer)
        if StrictVersion(self.version) >= StrictVersion('7.8'):
            mod_wrapper_regex_template = r'^module_version\("(?P<wrapped_mod>.*)", "%s"\)$'
            res = super(Lmod, self).module_wrapper_exists(mod_name, modulerc_fn='.modulerc.lua',
                                                          mod_wrapper_regex_template=mod_wrapper_regex_template)

        # fall back to checking for .modulerc in Tcl syntax
        if res is None:
            res = super(Lmod, self).module_wrapper_exists(mod_name)

        return res

    def get_setenv_value_from_modulefile(self, mod_name, var_name):
        """
        Get value for specific 'setenv' statement from module file for the specified module.

        :param mod_name: module name
        :param var_name: name of the variable being set for which value should be returned
        """
        # Lmod produces "module show" output with setenv statements like:
        # setenv("EBROOTBZIP2","/tmp/software/bzip2/1.0.6")
        # - line starts with setenv(
        # - both variable name and value are enclosed in double quotes, separated by comma
        # - value can contain spaces!
        # - line ends with )
        regex = re.compile(r'^setenv\("%s"\s*,\s*"(?P<value>.+)"\)' % var_name, re.M)
        value = self.get_value_from_modulefile(mod_name, regex, strict=False)

        if value:
            value = value.strip()

        return value


def get_software_root_env_var_name(name):
    """Return name of environment variable for software root."""
    newname = convert_name(name, upper=True)
    return ROOT_ENV_VAR_NAME_PREFIX + newname


def get_software_root(name, with_env_var=False):
    """
    Return the software root set for a particular software name.
    """
    env_var = get_software_root_env_var_name(name)

    root = None
    if env_var in os.environ:
        root = os.getenv(env_var)

    if with_env_var:
        res = (root, env_var)
    else:
        res = root

    return res


def get_software_libdir(name, only_one=True, fs=None):
    """
    Find library subdirectories for the specified software package.

    Returns the library subdirectory, relative to software root.
    It fails if multiple library subdirs are found, unless only_one is False which yields a list of all library subdirs.

    :param name: name of the software package
    :param only_one: indicates whether only one lib path is expected to be found
    :param fs: only retain library subdirs that contain one of the files in this list
    """
    lib_subdirs = ['lib', 'lib64']
    root = get_software_root(name)
    res = []
    if root:
        for lib_subdir in lib_subdirs:
            lib_dir_path = os.path.join(root, lib_subdir)
            if os.path.exists(lib_dir_path):
                # take into account that lib64 could be a symlink to lib (or vice versa)
                # see https://github.com/easybuilders/easybuild-framework/issues/3139
                if any(os.path.samefile(lib_dir_path, os.path.join(root, x)) for x in res):
                    _log.debug("%s is the same as one of the other paths, so skipping it", lib_dir_path)

                elif fs is None or any(os.path.exists(os.path.join(lib_dir_path, f)) for f in fs):
                    _log.debug("Retaining library subdir '%s' (found at %s)", lib_subdir, lib_dir_path)
                    res.append(lib_subdir)

            elif build_option('extended_dry_run'):
                res.append(lib_subdir)
                break

        # if no library subdir was found, return None
        if not res:
            return None
        if only_one:
            if len(res) == 1:
                res = res[0]
            else:
                raise EasyBuildError("Multiple library subdirectories found for %s in %s: %s",
                                     name, root, ', '.join(res))
        return res
    else:
        # return None if software package root could not be determined
        return None


def get_software_version_env_var_name(name):
    """Return name of environment variable for software root."""
    newname = convert_name(name, upper=True)
    return VERSION_ENV_VAR_NAME_PREFIX + newname


def get_software_version(name):
    """
    Return the software version set for a particular software name.
    """
    env_var = get_software_version_env_var_name(name)

    version = None
    if env_var in os.environ:
        version = os.getenv(env_var)

    return version


def curr_module_paths(normalize=False):
    """
    Return a list of current module paths.

    :param normalize: Normalize the paths
    """
    # avoid empty or nonexistent paths, which don't make any sense
    module_paths = (p for p in os.environ.get('MODULEPATH', '').split(':') if p and os.path.exists(p))
    if normalize:
        module_paths = (normalize_path(p) for p in module_paths)
    return list(module_paths)


def mk_module_path(paths):
    """
    Create a string representing the list of module paths.
    """
    return ':'.join(paths)


def avail_modules_tools():
    """
    Return all known modules tools.
    """
    class_dict = dict([(x.__name__, x) for x in get_subclasses(ModulesTool)])
    # filter out legacy Modules class
    if 'Modules' in class_dict:
        del class_dict['Modules']
    # NoModulesTool should never be used deliberately, so remove it from the list of available module tools
    if 'NoModulesTool' in class_dict:
        del class_dict['NoModulesTool']
    return class_dict


def modules_tool(mod_paths=None, testing=False):
    """
    Return interface to modules tool (environment modules (C, Tcl), or Lmod)
    """
    # get_modules_tool might return none (e.g. if config was not initialized yet)
    modules_tool = get_modules_tool()
    modules_tool_class = avail_modules_tools().get(modules_tool, NoModulesTool)
    return modules_tool_class(mod_paths=mod_paths, testing=testing)


def reset_module_caches():
    """Reset module caches."""
    MODULE_AVAIL_CACHE.clear()
    MODULE_SHOW_CACHE.clear()


def invalidate_module_caches_for(path):
    """Invalidate cache entries related to specified path."""
    if not os.path.exists(path):
        raise EasyBuildError("Non-existing path specified to invalidate module caches: %s", path)

    _log.debug("Invallidating module cache entries for path '%s'", path)
    for cache, subcmd in [(MODULE_AVAIL_CACHE, 'avail'), (MODULE_SHOW_CACHE, 'show')]:
        for key in list(cache.keys()):
            paths_in_key = '='.join(key[0].split('=')[1:]).split(os.pathsep)
            _log.debug("Paths for 'module %s' key '%s': %s", subcmd, key, paths_in_key)
            for path_in_key in paths_in_key:
                if path == path_in_key or (os.path.exists(path_in_key) and os.path.samefile(path, path_in_key)):
                    _log.debug("Entry '%s' in 'module %s' cache is evicted, marked as invalid via path '%s': %s",
                               key, subcmd, path, cache[key])
                    del cache[key]
                    break


class Modules(EnvironmentModulesC):
    """NO LONGER SUPPORTED: interface to modules tool, use modules_tool from easybuild.tools.modules instead"""

    def __init__(self, *args, **kwargs):
        _log.nosupport("modules.Modules class is now an abstract interface, use modules.modules_tool instead", '2.0')


class NoModulesTool(ModulesTool):
    """Class that mock the module behaviour, used for operation not requiring modules. Eg. tests, fetch only"""

    def __init__(self, *args, **kwargs):
        self.version = None

    def exist(self, mod_names, *args, **kwargs):
        """No modules, so nothing exists"""
        return [False] * len(mod_names)

    def check_loaded_modules(self):
        """Nothing to do since no modules"""
        pass

    def list(self):
        """No modules loaded"""
        return []

    def available(self, *args, **kwargs):
        """No modules, so nothing available"""
        return []<|MERGE_RESOLUTION|>--- conflicted
+++ resolved
@@ -1508,14 +1508,9 @@
                 # don't actually update local cache when testing, just return the cache contents
                 return stdout
             else:
-<<<<<<< HEAD
-                cache_fp = os.path.join(self.USER_CACHE_DIR, 'moduleT.lua')
-                self.log.debug("Updating Lmod spider cache %s with output from '%s'", cache_fp, cmd)
-=======
                 suffix = build_option('module_cache_suffix') or ''
                 cache_fp = os.path.join(self.USER_CACHE_DIR, 'moduleT%s.lua' % suffix)
-                self.log.debug("Updating Lmod spider cache %s with output from '%s'" % (cache_fp, ' '.join(cmd)))
->>>>>>> d977648b
+                self.log.debug("Updating Lmod spider cache %s with output from '%s'", cache_fp, cmd)
                 cache_dir = os.path.dirname(cache_fp)
                 if not os.path.exists(cache_dir):
                     mkdir(cache_dir, parents=True)
