--- conflicted
+++ resolved
@@ -66,11 +66,7 @@
 from easybuild.tools.build_log import EasyBuildError, dry_run_msg, print_msg, print_warning
 from easybuild.tools.config import ERROR, GENERIC_EASYBLOCK_PKG, IGNORE, WARN, build_option, install_path
 from easybuild.tools.output import PROGRESS_BAR_DOWNLOAD_ONE, start_progress_bar, stop_progress_bar, update_progress_bar
-<<<<<<< HEAD
 from easybuild.tools.run import run
-=======
-from easybuild.tools.py2vs3 import HTMLParser, load_source, makedirs, std_urllib, string_type
->>>>>>> 46654a6a
 from easybuild.tools.utilities import natural_keys, nub, remove_unwanted_chars, trace_msg
 
 try:
@@ -1919,9 +1915,15 @@
                 # climb up until we hit an existing path or the empty string (for relative paths)
                 while existing_parent_path and not os.path.exists(existing_parent_path):
                     existing_parent_path = os.path.dirname(existing_parent_path)
-                makedirs(path, exist_ok=True)
+                os.makedirs(path, exist_ok=True)
             else:
                 os.mkdir(path)
+        except FileExistsError as err:
+            if os.path.exists(path):
+                # This may happen if a parallel build creates the directory after we checked for its existence
+                _log.debug("Directory creation aborted as it seems it was already created: %s", err)
+            else:
+                raise EasyBuildError("Failed to create directory %s: %s", path, err)
         except OSError as err:
             raise EasyBuildError("Failed to create directory %s: %s", path, err)
 
