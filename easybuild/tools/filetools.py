# #
# Copyright 2009-2020 Ghent University
#
# This file is part of EasyBuild,
# originally created by the HPC team of Ghent University (http://ugent.be/hpc/en),
# with support of Ghent University (http://ugent.be/hpc),
# the Flemish Supercomputer Centre (VSC) (https://www.vscentrum.be),
# Flemish Research Foundation (FWO) (http://www.fwo.be/en)
# and the Department of Economy, Science and Innovation (EWI) (http://www.ewi-vlaanderen.be/en).
#
# https://github.com/easybuilders/easybuild
#
# EasyBuild is free software: you can redistribute it and/or modify
# it under the terms of the GNU General Public License as published by
# the Free Software Foundation v2.
#
# EasyBuild is distributed in the hope that it will be useful,
# but WITHOUT ANY WARRANTY; without even the implied warranty of
# MERCHANTABILITY or FITNESS FOR A PARTICULAR PURPOSE.  See the
# GNU General Public License for more details.
#
# You should have received a copy of the GNU General Public License
# along with EasyBuild.  If not, see <http://www.gnu.org/licenses/>.
# #
"""
Set of file tools.

:author: Stijn De Weirdt (Ghent University)
:author: Dries Verdegem (Ghent University)
:author: Kenneth Hoste (Ghent University)
:author: Pieter De Baets (Ghent University)
:author: Jens Timmerman (Ghent University)
:author: Toon Willems (Ghent University)
:author: Ward Poelmans (Ghent University)
:author: Fotis Georgatos (Uni.Lu, NTUA)
:author: Sotiris Fragkiskos (NTUA, CERN)
:author: Davide Vanzo (ACCRE, Vanderbilt University)
:author: Damian Alvarez (Forschungszentrum Juelich GmbH)
:author: Maxime Boissonneault (Compute Canada)
"""
import datetime
import difflib
import fileinput
import glob
import hashlib
import imp
import inspect
import os
import re
import shutil
import signal
import stat
import sys
import tempfile
import time
import zlib

from easybuild.base import fancylogger
from easybuild.tools import run
# import build_log must stay, to use of EasyBuildLog
from easybuild.tools.build_log import EasyBuildError, dry_run_msg, print_msg, print_warning
from easybuild.tools.config import DEFAULT_WAIT_ON_LOCK_INTERVAL, GENERIC_EASYBLOCK_PKG, build_option, install_path
from easybuild.tools.py2vs3 import HTMLParser, std_urllib, string_type
from easybuild.tools.utilities import nub, remove_unwanted_chars

try:
    import requests
    HAVE_REQUESTS = True
except ImportError:
    HAVE_REQUESTS = False

_log = fancylogger.getLogger('filetools', fname=False)

# easyblock class prefix
EASYBLOCK_CLASS_PREFIX = 'EB_'

# character map for encoding strings
STRING_ENCODING_CHARMAP = {
    r' ': "_space_",
    r'!': "_exclamation_",
    r'"': "_quotation_",
    r'#': "_hash_",
    r'$': "_dollar_",
    r'%': "_percent_",
    r'&': "_ampersand_",
    r'(': "_leftparen_",
    r')': "_rightparen_",
    r'*': "_asterisk_",
    r'+': "_plus_",
    r',': "_comma_",
    r'-': "_minus_",
    r'.': "_period_",
    r'/': "_slash_",
    r':': "_colon_",
    r';': "_semicolon_",
    r'<': "_lessthan_",
    r'=': "_equals_",
    r'>': "_greaterthan_",
    r'?': "_question_",
    r'@': "_atsign_",
    r'[': "_leftbracket_",
    r'\'': "_apostrophe_",
    r'\\': "_backslash_",
    r']': "_rightbracket_",
    r'^': "_circumflex_",
    r'_': "_underscore_",
    r'`': "_backquote_",
    r'{': "_leftcurly_",
    r'|': "_verticalbar_",
    r'}': "_rightcurly_",
    r'~': "_tilde_",
}

PATH_INDEX_FILENAME = '.eb-path-index'

CHECKSUM_TYPE_MD5 = 'md5'
CHECKSUM_TYPE_SHA256 = 'sha256'
DEFAULT_CHECKSUM = CHECKSUM_TYPE_MD5

# map of checksum types to checksum functions
CHECKSUM_FUNCTIONS = {
    'adler32': lambda p: calc_block_checksum(p, ZlibChecksum(zlib.adler32)),
    'crc32': lambda p: calc_block_checksum(p, ZlibChecksum(zlib.crc32)),
    CHECKSUM_TYPE_MD5: lambda p: calc_block_checksum(p, hashlib.md5()),
    'sha1': lambda p: calc_block_checksum(p, hashlib.sha1()),
    CHECKSUM_TYPE_SHA256: lambda p: calc_block_checksum(p, hashlib.sha256()),
    'sha512': lambda p: calc_block_checksum(p, hashlib.sha512()),
    'size': lambda p: os.path.getsize(p),
}
CHECKSUM_TYPES = sorted(CHECKSUM_FUNCTIONS.keys())

EXTRACT_CMDS = {
    # gzipped or gzipped tarball
    '.gtgz': "tar xzf %(filepath)s",
    '.gz': "gunzip -c %(filepath)s > %(target)s",
    '.tar.gz': "tar xzf %(filepath)s",
    '.tgz': "tar xzf %(filepath)s",
    # bzipped or bzipped tarball
    '.bz2': "bunzip2 -c %(filepath)s > %(target)s",
    '.tar.bz2': "tar xjf %(filepath)s",
    '.tb2': "tar xjf %(filepath)s",
    '.tbz': "tar xjf %(filepath)s",
    '.tbz2': "tar xjf %(filepath)s",
    # xzipped or xzipped tarball
    '.tar.xz': "unxz %(filepath)s --stdout | tar x",
    '.txz': "unxz %(filepath)s --stdout | tar x",
    '.xz': "unxz %(filepath)s",
    # tarball
    '.tar': "tar xf %(filepath)s",
    # zip file
    '.zip': "unzip -qq %(filepath)s",
    # iso file
    '.iso': "7z x %(filepath)s",
    # tar.Z: using compress (LZW), but can be handled with gzip so use 'z'
    '.tar.z': "tar xzf %(filepath)s",
}

# global set of names of locks that were created in this session
global_lock_names = set()


class ZlibChecksum(object):
    """
    wrapper class for adler32 and crc32 checksums to
    match the interface of the hashlib module
    """

    def __init__(self, algorithm):
        self.algorithm = algorithm
        self.checksum = algorithm(b'')  # use the same starting point as the module
        self.blocksize = 64  # The same as md5/sha1

    def update(self, data):
        """Calculates a new checksum using the old one and the new data"""
        self.checksum = self.algorithm(data, self.checksum)

    def hexdigest(self):
        """Return hex string of the checksum"""
        return '0x%s' % (self.checksum & 0xffffffff)


def is_readable(path):
    """Return whether file at specified location exists and is readable."""
    try:
        return os.path.exists(path) and os.access(path, os.R_OK)
    except OSError as err:
        raise EasyBuildError("Failed to check whether %s is readable: %s", path, err)


def read_file(path, log_error=True, mode='r'):
    """Read contents of file at given path, in a robust way."""
    txt = None
    try:
        with open(path, mode) as handle:
            txt = handle.read()
    except IOError as err:
        if log_error:
            raise EasyBuildError("Failed to read %s: %s", path, err)

    return txt


def write_file(path, data, append=False, forced=False, backup=False, always_overwrite=True, verbose=False):
    """
    Write given contents to file at given path;
    overwrites current file contents without backup by default!

    :param path: location of file
    :param data: contents to write to file
    :param append: append to existing file rather than overwrite
    :param forced: force actually writing file in (extended) dry run mode
    :param backup: back up existing file before overwriting or modifying it
    :param always_overwrite: don't require --force to overwrite an existing file
    :param verbose: be verbose, i.e. inform where backup file was created
    """
    # early exit in 'dry run' mode
    if not forced and build_option('extended_dry_run'):
        dry_run_msg("file written: %s" % path, silent=build_option('silent'))
        return

    if os.path.exists(path):
        if not append:
            if always_overwrite or build_option('force'):
                _log.info("Overwriting existing file %s", path)
            else:
                raise EasyBuildError("File exists, not overwriting it without --force: %s", path)

        if backup:
            backed_up_fp = back_up_file(path)
            _log.info("Existing file %s backed up to %s", path, backed_up_fp)
            if verbose:
                print_msg("Backup of %s created at %s" % (path, backed_up_fp), silent=build_option('silent'))

    # figure out mode to use for open file handle
    # cfr. https://docs.python.org/3/library/functions.html#open
    mode = 'a' if append else 'w'

    # special care must be taken with binary data in Python 3
    if sys.version_info[0] >= 3 and isinstance(data, bytes):
        mode += 'b'

    # note: we can't use try-except-finally, because Python 2.4 doesn't support it as a single block
    try:
        mkdir(os.path.dirname(path), parents=True)
        with open(path, mode) as handle:
            handle.write(data)
    except IOError as err:
        raise EasyBuildError("Failed to write to %s: %s", path, err)


def is_binary(contents):
    """
    Check whether given bytestring represents the contents of a binary file or not.
    """
    return isinstance(contents, bytes) and b'\00' in bytes(contents)


def resolve_path(path):
    """
    Return fully resolved path for given path.

    :param path: path that (maybe) contains symlinks
    """
    try:
        resolved_path = os.path.realpath(path)
    except (AttributeError, OSError, TypeError) as err:
        raise EasyBuildError("Resolving path %s failed: %s", path, err)

    return resolved_path


def symlink(source_path, symlink_path, use_abspath_source=True):
    """
    Create a symlink at the specified path to the given path.

    :param source_path: source file path
    :param symlink_path: symlink file path
    :param use_abspath_source: resolves the absolute path of source_path
    """
    if use_abspath_source:
        source_path = os.path.abspath(source_path)

    try:
        os.symlink(source_path, symlink_path)
        _log.info("Symlinked %s to %s", source_path, symlink_path)
    except OSError as err:
        raise EasyBuildError("Symlinking %s to %s failed: %s", source_path, symlink_path, err)


def remove_file(path):
    """Remove file at specified path."""

    # early exit in 'dry run' mode
    if build_option('extended_dry_run'):
        dry_run_msg("file %s removed" % path, silent=build_option('silent'))
        return

    try:
        # note: file may also be a broken symlink...
        if os.path.exists(path) or os.path.islink(path):
            os.remove(path)
    except OSError as err:
        raise EasyBuildError("Failed to remove file %s: %s", path, err)


def remove_dir(path):
    """Remove directory at specified path."""
    # early exit in 'dry run' mode
    if build_option('extended_dry_run'):
        dry_run_msg("directory %s removed" % path, silent=build_option('silent'))
        return

    if os.path.exists(path):
        ok = False
        errors = []
        # Try multiple times to cater for temporary failures on e.g. NFS mounted paths
        max_attempts = 3
        for i in range(0, max_attempts):
            try:
                shutil.rmtree(path)
                ok = True
                break
            except OSError as err:
                _log.debug("Failed to remove path %s with shutil.rmtree at attempt %d: %s" % (path, i, err))
                errors.append(err)
                time.sleep(2)
                # make sure write permissions are enabled on entire directory
                adjust_permissions(path, stat.S_IWUSR, add=True, recursive=True)
        if ok:
            _log.info("Path %s successfully removed." % path)
        else:
            raise EasyBuildError("Failed to remove directory %s even after %d attempts.\nReasons: %s",
                                 path, max_attempts, errors)


def remove(paths):
    """
    Remove single file/directory or list of files and directories

    :param paths: path(s) to remove
    """
    if isinstance(paths, string_type):
        paths = [paths]

    _log.info("Removing %d files & directories", len(paths))

    for path in paths:
        if os.path.isfile(path):
            remove_file(path)
        elif os.path.isdir(path):
            remove_dir(path)
        else:
            raise EasyBuildError("Specified path to remove is not an existing file or directory: %s", path)


def change_dir(path):
    """
    Change to directory at specified location.

    :param path: location to change to
    :return: previous location we were in
    """
    # determining the current working directory can fail if we're in a non-existing directory
    try:
        cwd = os.getcwd()
    except OSError as err:
        _log.debug("Failed to determine current working directory (but proceeding anyway: %s", err)
        cwd = None

    try:
        os.chdir(path)
    except OSError as err:
        raise EasyBuildError("Failed to change from %s to %s: %s", cwd, path, err)

    return cwd


def extract_file(fn, dest, cmd=None, extra_options=None, overwrite=False, forced=False, change_into_dir=None):
    """
    Extract file at given path to specified directory
    :param fn: path to file to extract
    :param dest: location to extract to
    :param cmd: extract command to use (derived from filename if not specified)
    :param extra_options: extra options to pass to extract command
    :param overwrite: overwrite existing unpacked file
    :param forced: force extraction in (extended) dry run mode
    :param change_into_dir: change into resulting directory;
                          None (current default) implies True, but this is deprecated,
                          this named argument should be set to False or True explicitely
                          (in a future major release, default will be changed to False)
    :return: path to directory (in case of success)
    """
    if change_into_dir is None:
        _log.deprecated("extract_file function was called without specifying value for change_into_dir", '5.0')
        change_into_dir = True

    if not os.path.isfile(fn) and not build_option('extended_dry_run'):
        raise EasyBuildError("Can't extract file %s: no such file", fn)

    mkdir(dest, parents=True)

    # use absolute pathnames from now on
    abs_dest = os.path.abspath(dest)

    # change working directory
    _log.debug("Unpacking %s in directory %s", fn, abs_dest)
    cwd = change_dir(abs_dest)

    if not cmd:
        cmd = extract_cmd(fn, overwrite=overwrite)
    else:
        # complete command template with filename
        cmd = cmd % fn
    if not cmd:
        raise EasyBuildError("Can't extract file %s with unknown filetype", fn)

    if extra_options:
        cmd = "%s %s" % (cmd, extra_options)

    run.run_cmd(cmd, simple=True, force_in_dry_run=forced)

    # note: find_base_dir also changes into the base dir!
    base_dir = find_base_dir()

    # if changing into obtained directory is not desired,
    # change back to where we came from (unless that was a non-existing directory)
    if not change_into_dir:
        if cwd is None:
            raise EasyBuildError("Can't change back to non-existing directory after extracting %s in %s", fn, dest)
        else:
            change_dir(cwd)

    return base_dir


def which(cmd, retain_all=False, check_perms=True, log_ok=True, log_error=True):
    """
    Return (first) path in $PATH for specified command, or None if command is not found

    :param retain_all: returns *all* locations to the specified command in $PATH, not just the first one
    :param check_perms: check whether candidate path has read/exec permissions before accepting it as a match
    :param log_ok: Log an info message where the command has been found (if any)
    :param log_error: Log a warning message when command hasn't been found
    """
    if retain_all:
        res = []
    else:
        res = None

    paths = os.environ.get('PATH', '').split(os.pathsep)
    for path in paths:
        cmd_path = os.path.join(path, cmd)
        # only accept path if command is there
        if os.path.isfile(cmd_path):
            if log_ok:
                _log.info("Command %s found at %s", cmd, cmd_path)
            if check_perms:
                # check if read/executable permissions are available
                if not os.access(cmd_path, os.R_OK | os.X_OK):
                    _log.info("No read/exec permissions for %s, so continuing search...", cmd_path)
                    continue
            if retain_all:
                res.append(cmd_path)
            else:
                res = cmd_path
                break

    if not res and log_error:
        _log.warning("Could not find command '%s' (with permissions to read/execute it) in $PATH (%s)" % (cmd, paths))
    return res


def det_common_path_prefix(paths):
    """Determine common path prefix for a given list of paths."""
    if not isinstance(paths, list):
        raise EasyBuildError("det_common_path_prefix: argument must be of type list (got %s: %s)", type(paths), paths)
    elif not paths:
        return None

    # initial guess for common prefix
    prefix = paths[0]
    found_common = False
    while not found_common and prefix != os.path.dirname(prefix):
        prefix = os.path.dirname(prefix)
        found_common = all([p.startswith(prefix) for p in paths])

    if found_common:
        # prefix may be empty string for relative paths with a non-common prefix
        return prefix.rstrip(os.path.sep) or None
    else:
        return None


def is_alt_pypi_url(url):
    """Determine whether specified URL is already an alternate PyPI URL, i.e. whether it contains a hash."""
    # example: .../packages/5b/03/e135b19fadeb9b1ccb45eac9f60ca2dc3afe72d099f6bd84e03cb131f9bf/easybuild-2.7.0.tar.gz
    alt_url_regex = re.compile('/packages/[a-f0-9]{2}/[a-f0-9]{2}/[a-f0-9]{60}/[^/]+$')
    res = bool(alt_url_regex.search(url))
    _log.debug("Checking whether '%s' is an alternate PyPI URL using pattern '%s'...: %s",
               url, alt_url_regex.pattern, res)
    return res


def pypi_source_urls(pkg_name):
    """
    Fetch list of source URLs (incl. source filename) for specified Python package from PyPI, using 'simple' PyPI API.
    """
    # example: https://pypi.python.org/simple/easybuild
    # see also:
    # - https://www.python.org/dev/peps/pep-0503/
    # - https://wiki.python.org/moin/PyPISimple
    simple_url = 'https://pypi.python.org/simple/%s' % re.sub(r'[-_.]+', '-', pkg_name.lower())

    tmpdir = tempfile.mkdtemp()
    urls_html = os.path.join(tmpdir, '%s_urls.html' % pkg_name)
    if download_file(os.path.basename(urls_html), simple_url, urls_html) is None:
        _log.debug("Failed to download %s to determine available PyPI URLs for %s", simple_url, pkg_name)
        res = []
    else:
        urls_txt = read_file(urls_html)

        res = []

        # note: don't use xml.etree.ElementTree to parse HTML page served by PyPI's simple API
        # cfr. https://github.com/pypa/warehouse/issues/7886
        class HrefHTMLParser(HTMLParser):
            """HTML parser to extract 'href' attribute values from anchor tags (<a href='...'>)."""

            def handle_starttag(self, tag, attrs):
                if tag == 'a':
                    attrs = dict(attrs)
                    if 'href' in attrs:
                        res.append(attrs['href'])

        parser = HrefHTMLParser()
        parser.feed(urls_txt)

    # links are relative, transform them into full URLs; for example:
    # from: ../../packages/<dir1>/<dir2>/<hash>/easybuild-<version>.tar.gz#md5=<md5>
    # to: https://pypi.python.org/packages/<dir1>/<dir2>/<hash>/easybuild-<version>.tar.gz#md5=<md5>
    res = [re.sub('.*/packages/', 'https://pypi.python.org/packages/', x) for x in res]

    return res


def derive_alt_pypi_url(url):
    """Derive alternate PyPI URL for given URL."""
    alt_pypi_url = None

    # example input URL: https://pypi.python.org/packages/source/e/easybuild/easybuild-2.7.0.tar.gz
    pkg_name, pkg_source = url.strip().split('/')[-2:]

    cand_urls = pypi_source_urls(pkg_name)

    # md5 for old PyPI, sha256 for new PyPi (Warehouse)
    regex = re.compile('.*/%s(?:#md5=[a-f0-9]{32}|#sha256=[a-f0-9]{64})$' % pkg_source.replace('.', '\\.'), re.M)
    for cand_url in cand_urls:
        res = regex.match(cand_url)
        if res:
            # e.g.: https://pypi.python.org/packages/<dir1>/<dir2>/<hash>/easybuild-<version>.tar.gz#md5=<md5>
            alt_pypi_url = res.group(0).split('#sha256')[0].split('#md5')[0]
            break

    if not alt_pypi_url:
        _log.debug("Failed to extract hash using pattern '%s' from list of URLs: %s", regex.pattern, cand_urls)

    return alt_pypi_url


def download_file(filename, url, path, forced=False):
    """Download a file from the given URL, to the specified path."""

    _log.debug("Trying to download %s from %s to %s", filename, url, path)

    timeout = build_option('download_timeout')
    if timeout is None:
        # default to 10sec timeout if none was specified
        # default system timeout (used is nothing is specified) may be infinite (?)
        timeout = 10
    _log.debug("Using timeout of %s seconds for initiating download" % timeout)

    # make sure directory exists
    basedir = os.path.dirname(path)
    mkdir(basedir, parents=True)

    # try downloading, three times max.
    downloaded = False
    max_attempts = 3
    attempt_cnt = 0

    # use custom HTTP header
    headers = {'User-Agent': 'EasyBuild', 'Accept': '*/*'}
    # for backward compatibility, and to avoid relying on 3rd party Python library 'requests'
    url_req = std_urllib.Request(url, headers=headers)
    used_urllib = std_urllib
    switch_to_requests = False

    while not downloaded and attempt_cnt < max_attempts:
        attempt_cnt += 1
        try:
            if used_urllib is std_urllib:
                # urllib2 (Python 2) / urllib.request (Python 3) does the right thing for http proxy setups,
                # urllib does not!
                url_fd = std_urllib.urlopen(url_req, timeout=timeout)
                status_code = url_fd.getcode()
            else:
                response = requests.get(url, headers=headers, stream=True, timeout=timeout)
                status_code = response.status_code
                response.raise_for_status()
                url_fd = response.raw
                url_fd.decode_content = True
            _log.debug('response code for given url %s: %s' % (url, status_code))
            write_file(path, url_fd.read(), forced=forced, backup=True)
            _log.info("Downloaded file %s from url %s to %s" % (filename, url, path))
            downloaded = True
            url_fd.close()
        except used_urllib.HTTPError as err:
            if used_urllib is std_urllib:
                status_code = err.code
            if status_code == 403 and attempt_cnt == 1:
                switch_to_requests = True
            elif 400 <= status_code <= 499:
                _log.warning("URL %s was not found (HTTP response code %s), not trying again" % (url, status_code))
                break
            else:
                _log.warning("HTTPError occurred while trying to download %s to %s: %s" % (url, path, err))
        except IOError as err:
            _log.warning("IOError occurred while trying to download %s to %s: %s" % (url, path, err))
            error_re = re.compile(r"<urlopen error \[Errno 1\] _ssl.c:.*: error:.*:"
                                  "SSL routines:SSL23_GET_SERVER_HELLO:sslv3 alert handshake failure>")
            if error_re.match(str(err)):
                switch_to_requests = True
        except Exception as err:
            raise EasyBuildError("Unexpected error occurred when trying to download %s to %s: %s", url, path, err)

        if not downloaded and attempt_cnt < max_attempts:
            _log.info("Attempt %d of downloading %s to %s failed, trying again..." % (attempt_cnt, url, path))
            if used_urllib is std_urllib and switch_to_requests:
                if not HAVE_REQUESTS:
                    raise EasyBuildError("SSL issues with urllib2. If you are using RHEL/CentOS 6.x please "
                                         "install the python-requests and pyOpenSSL RPM packages and try again.")
                _log.info("Downloading using requests package instead of urllib2")
                used_urllib = requests

    if downloaded:
        _log.info("Successful download of file %s from url %s to path %s" % (filename, url, path))
        return path
    else:
        _log.warning("Download of %s to %s failed, done trying" % (url, path))
        return None


def create_index(path, ignore_dirs=None):
    """
    Create index for files in specified path.
    """
    if ignore_dirs is None:
        ignore_dirs = []

    index = set()

    if not os.path.exists(path):
        raise EasyBuildError("Specified path does not exist: %s", path)
    elif not os.path.isdir(path):
        raise EasyBuildError("Specified path is not a directory: %s", path)

    for (dirpath, dirnames, filenames) in os.walk(path, topdown=True, followlinks=True):
        for filename in filenames:
            # use relative paths in index
            rel_dirpath = os.path.relpath(dirpath, path)
            # avoid that relative paths start with './'
            if rel_dirpath == '.':
                rel_dirpath = ''
            index.add(os.path.join(rel_dirpath, filename))

        # do not consider (certain) hidden directories
        # note: we still need to consider e.g., .local !
        # replace list elements using [:], so os.walk doesn't process deleted directories
        # see https://stackoverflow.com/questions/13454164/os-walk-without-hidden-folders
        dirnames[:] = [d for d in dirnames if d not in ignore_dirs]

    return index


def dump_index(path, max_age_sec=None):
    """
    Create index for files in specified path, and dump it to file (alphabetically sorted).
    """
    if max_age_sec is None:
        max_age_sec = build_option('index_max_age')

    index_fp = os.path.join(path, PATH_INDEX_FILENAME)
    index_contents = create_index(path)

    curr_ts = datetime.datetime.now()
    if max_age_sec == 0:
        end_ts = datetime.datetime.max
    else:
        end_ts = curr_ts + datetime.timedelta(0, max_age_sec)

    lines = [
        "# created at: %s" % str(curr_ts),
        "# valid until: %s" % str(end_ts),
    ]
    lines.extend(sorted(index_contents))

    write_file(index_fp, '\n'.join(lines), always_overwrite=False)

    return index_fp


def load_index(path, ignore_dirs=None):
    """
    Load index for specified path, and return contents (or None if no index exists).
    """
    if ignore_dirs is None:
        ignore_dirs = []

    index_fp = os.path.join(path, PATH_INDEX_FILENAME)
    index = set()

    if build_option('ignore_index'):
        _log.info("Ignoring index for %s...", path)

    elif os.path.exists(index_fp):
        lines = read_file(index_fp).splitlines()

        valid_ts_regex = re.compile("^# valid until: (.*)", re.M)
        valid_ts = None

        for line in lines:

            # extract "valid until" timestamp, so we can check whether index is still valid
            if valid_ts is None:
                res = valid_ts_regex.match(line)
            else:
                res = None

            if res:
                valid_ts = res.group(1)
                try:
                    valid_ts = datetime.datetime.strptime(valid_ts, '%Y-%m-%d %H:%M:%S.%f')
                except ValueError as err:
                    raise EasyBuildError("Failed to parse timestamp '%s' for index at %s: %s", valid_ts, path, err)

            elif line.startswith('#'):
                _log.info("Ignoring unknown header line '%s' in index for %s", line, path)

            else:
                # filter out files that are in an ignored directory
                path_dirs = line.split(os.path.sep)[:-1]
                if not any(d in path_dirs for d in ignore_dirs):
                    index.add(line)

        # check whether index is still valid
        if valid_ts:
            curr_ts = datetime.datetime.now()
            if curr_ts > valid_ts:
                print_warning("Index for %s is no longer valid (too old), so ignoring it...", path)
                index = None
            else:
                print_msg("found valid index for %s, so using it...", path)

    return index or None


def find_easyconfigs(path, ignore_dirs=None):
    """
    Find .eb easyconfig files in path
    """
    if os.path.isfile(path):
        return [path]

    if ignore_dirs is None:
        ignore_dirs = []

    # walk through the start directory, retain all files that end in .eb
    files = []
    path = os.path.abspath(path)
    for dirpath, dirnames, filenames in os.walk(path, topdown=True):
        for f in filenames:
            if not f.endswith('.eb') or f == 'TEMPLATE.eb':
                continue

            spec = os.path.join(dirpath, f)
            _log.debug("Found easyconfig %s" % spec)
            files.append(spec)

        # ignore subdirs specified to be ignored by replacing items in dirnames list used by os.walk
        dirnames[:] = [d for d in dirnames if d not in ignore_dirs]

    return files


def locate_files(files, paths, ignore_subdirs=None):
    """
    Determine full path for list of files, in given list of paths (directories).
    """
<<<<<<< HEAD
    # determine which easyconfigs files need to be found, if any
    files_to_find = []
    for idx, ec_file in enumerate(files):
        if ec_file == os.path.basename(ec_file) and not os.path.exists(ec_file):
            files_to_find.append((idx, ec_file))
    _log.debug("List of files to find: %s" % files_to_find)

    # find missing easyconfigs by walking paths in robot search path
    for path in paths:
        _log.debug("Looking for missing files (%d left) in %s..." % (len(files_to_find), path))
=======
    # determine which files need to be found, if any
    files_to_find = []
    for idx, filepath in enumerate(files):
        if filepath == os.path.basename(filepath) and not os.path.exists(filepath):
            files_to_find.append((idx, filepath))
    _log.debug("List of files to find: %s", files_to_find)

    # find missing easyconfigs by walking paths in robot search path
    for path in paths:

        # skip non-existing paths
        if not os.path.exists(path):
            _log.debug("%s does not exist, skipping it...", path)
            continue

        _log.debug("Looking for missing files (%d left) in %s...", len(files_to_find), path)
>>>>>>> 000e79ec

        # try to load index for current path, or create one
        path_index = load_index(path, ignore_dirs=ignore_subdirs)
        if path_index is None or build_option('ignore_index'):
<<<<<<< HEAD
            if os.path.exists(path):
                _log.info("No index found for %s, creating one...", path)
                path_index = create_index(path, ignore_dirs=ignore_subdirs)
            else:
                path_index = []
=======
            _log.info("No index found for %s, creating one (in memory)...", path)
            path_index = create_index(path, ignore_dirs=ignore_subdirs)
>>>>>>> 000e79ec
        else:
            _log.info("Index found for %s, so using it...", path)

        for filepath in path_index:
            for idx, file_to_find in files_to_find[:]:
                if os.path.basename(filepath) == file_to_find:
                    full_path = os.path.join(path, filepath)
                    _log.info("Found %s in %s: %s", file_to_find, path, full_path)
                    files[idx] = full_path
                    # if file was found, stop looking for it (first hit wins)
                    files_to_find.remove((idx, file_to_find))

            # stop as soon as we have all we need (path index loop)
            if not files_to_find:
                break

        # stop as soon as we have all we need (paths loop)
        if not files_to_find:
            break

    if files_to_find:
        filenames = ', '.join([f for (_, f) in files_to_find])
        paths = ', '.join(paths)
        raise EasyBuildError("One or more files not found: %s (search paths: %s)", filenames, paths)

    return [os.path.abspath(f) for f in files]


def find_glob_pattern(glob_pattern, fail_on_no_match=True):
    """Find unique file/dir matching glob_pattern (raises error if more than one match is found)"""
    if build_option('extended_dry_run'):
        return glob_pattern
    res = glob.glob(glob_pattern)
    if len(res) == 0 and not fail_on_no_match:
        return None
    if len(res) != 1:
        raise EasyBuildError("Was expecting exactly one match for '%s', found %d: %s", glob_pattern, len(res), res)
    return res[0]


def search_file(paths, query, short=False, ignore_dirs=None, silent=False, filename_only=False, terse=False,
                case_sensitive=False):
    """
    Search for files using in specified paths using specified search query (regular expression)

    :param paths: list of paths to search in
    :param query: search query to use (regular expression); will be used case-insensitive
    :param short: figure out common prefix of hits, use variable to factor it out
    :param ignore_dirs: list of directories to ignore (default: ['.git', '.svn'])
    :param silent: whether or not to remain silent (don't print anything)
    :param filename_only: only return filenames, not file paths
    :param terse: stick to terse (machine-readable) output, as opposed to pretty-printing
    """
    if ignore_dirs is None:
        ignore_dirs = ['.git', '.svn']
    if not isinstance(ignore_dirs, list):
        raise EasyBuildError("search_file: ignore_dirs (%s) should be of type list, not %s",
                             ignore_dirs, type(ignore_dirs))

    # escape some special characters in query that may also occur in actual software names: +
    # do not use re.escape, since that breaks queries with genuine regex characters like ^ or .*
    query = re.sub('([+])', r'\\\1', query)

    # compile regex, case-insensitive
    try:
        if case_sensitive:
            query = re.compile(query)
        else:
            # compile regex, case-insensitive
            query = re.compile(query, re.I)
    except re.error as err:
        raise EasyBuildError("Invalid search query: %s", err)

    var_defs = []
    hits = []
    var_index = 1
    var = None
    for path in paths:
        path_hits = []
        if not terse:
            print_msg("Searching (case-insensitive) for '%s' in %s " % (query.pattern, path), log=_log, silent=silent)

        path_index = load_index(path, ignore_dirs=ignore_dirs)
        if path_index is None or build_option('ignore_index'):
            if os.path.exists(path):
                _log.info("No index found for %s, creating one...", path)
                path_index = create_index(path, ignore_dirs=ignore_dirs)
            else:
                path_index = []
        else:
            _log.info("Index found for %s, so using it...", path)

        for filepath in path_index:
            filename = os.path.basename(filepath)
            if query.search(filename):
                if not path_hits:
                    var = "CFGS%d" % var_index
                    var_index += 1
                if filename_only:
                    path_hits.append(filename)
                else:
                    path_hits.append(os.path.join(path, filepath))

        path_hits = sorted(path_hits)

        if path_hits:
            common_prefix = det_common_path_prefix(path_hits)
            if not terse and short and common_prefix is not None and len(common_prefix) > len(var) * 2:
                var_defs.append((var, common_prefix))
                hits.extend([os.path.join('$%s' % var, fn[len(common_prefix) + 1:]) for fn in path_hits])
            else:
                hits.extend(path_hits)

    return var_defs, hits


def dir_contains_files(path):
    """Return True if the given directory does contain any file in itself or any subdirectory"""
    return any(files for _root, _dirs, files in os.walk(path))


def find_eb_script(script_name):
    """Find EasyBuild script with given name (in easybuild/scripts subdirectory)."""
    filetools, eb_dir = __file__, None
    if os.path.isabs(filetools):
        eb_dir = os.path.dirname(os.path.dirname(filetools))
    else:
        # go hunting for absolute path to filetools module via sys.path;
        # we can't rely on os.path.abspath or os.path.realpath, since they leverage os.getcwd()...
        for path in sys.path:
            path = os.path.abspath(path)
            if os.path.exists(os.path.join(path, filetools)):
                eb_dir = os.path.dirname(os.path.dirname(os.path.join(path, filetools)))
                break

    if eb_dir is None:
        raise EasyBuildError("Failed to find parent directory for 'easybuild/scripts' subdirectory")

    script_loc = os.path.join(eb_dir, 'scripts', script_name)
    if not os.path.exists(script_loc):
        prev_script_loc = script_loc

        # fallback mechanism: check in location relative to location of 'eb'
        eb_path = os.getenv('EB_SCRIPT_PATH') or which('eb')
        if eb_path is None:
            _log.warning("'eb' not found in $PATH, failed to determine installation prefix")
        else:
            install_prefix = os.path.dirname(os.path.dirname(resolve_path(eb_path)))
            script_loc = os.path.join(install_prefix, 'easybuild', 'scripts', script_name)

        if not os.path.exists(script_loc):
            raise EasyBuildError("Script '%s' not found at expected location: %s or %s",
                                 script_name, prev_script_loc, script_loc)

    return script_loc


def compute_checksum(path, checksum_type=DEFAULT_CHECKSUM):
    """
    Compute checksum of specified file.

    :param path: Path of file to compute checksum for
    :param checksum_type: type(s) of checksum ('adler32', 'crc32', 'md5' (default), 'sha1', 'sha256', 'sha512', 'size')
    """
    if checksum_type not in CHECKSUM_FUNCTIONS:
        raise EasyBuildError("Unknown checksum type (%s), supported types are: %s",
                             checksum_type, CHECKSUM_FUNCTIONS.keys())

    try:
        checksum = CHECKSUM_FUNCTIONS[checksum_type](path)
    except IOError as err:
        raise EasyBuildError("Failed to read %s: %s", path, err)
    except MemoryError as err:
        _log.warning("A memory error occurred when computing the checksum for %s: %s" % (path, err))
        checksum = 'dummy_checksum_due_to_memory_error'

    return checksum


def calc_block_checksum(path, algorithm):
    """Calculate a checksum of a file by reading it into blocks"""
    # We pick a blocksize of 16 MB: it's a multiple of the internal
    # blocksize of md5/sha1 (64) and gave the best speed results
    try:
        # in hashlib, blocksize is a class parameter
        blocksize = algorithm.blocksize * 262144  # 2^18
    except AttributeError:
        blocksize = 16777216  # 2^24
    _log.debug("Using blocksize %s for calculating the checksum" % blocksize)

    try:
        f = open(path, 'rb')
        for block in iter(lambda: f.read(blocksize), b''):
            algorithm.update(block)
        f.close()
    except IOError as err:
        raise EasyBuildError("Failed to read %s: %s", path, err)

    return algorithm.hexdigest()


def verify_checksum(path, checksums):
    """
    Verify checksum of specified file.

    :param file: path of file to verify checksum of
    :param checksum: checksum value (and type, optionally, default is MD5), e.g., 'af314', ('sha', '5ec1b')
    """

    filename = os.path.basename(path)

    # if no checksum is provided, pretend checksum to be valid, unless presence of checksums to verify is enforced
    if checksums is None:
        if build_option('enforce_checksums'):
            raise EasyBuildError("Missing checksum for %s", filename)
        else:
            return True

    # make sure we have a list of checksums
    if not isinstance(checksums, list):
        checksums = [checksums]

    for checksum in checksums:
        if isinstance(checksum, dict):
            if filename in checksum:
                # Set this to a string-type checksum
                checksum = checksum[filename]
            elif build_option('enforce_checksums'):
                raise EasyBuildError("Missing checksum for %s", filename)
            else:
                # Set to None and allow to fail elsewhere
                checksum = None

        if isinstance(checksum, string_type):
            # if no checksum type is specified, it is assumed to be MD5 (32 characters) or SHA256 (64 characters)
            if len(checksum) == 64:
                typ = CHECKSUM_TYPE_SHA256
            elif len(checksum) == 32:
                typ = CHECKSUM_TYPE_MD5
            else:
                raise EasyBuildError("Length of checksum '%s' (%d) does not match with either MD5 (32) or SHA256 (64)",
                                     checksum, len(checksum))

        elif isinstance(checksum, tuple):
            # if checksum is specified as a tuple, it could either be specifying:
            # * the type of checksum + the checksum value
            # * a set of alternative valid checksums to consider => recursive call
            if len(checksum) == 2 and checksum[0] in CHECKSUM_FUNCTIONS:
                typ, checksum = checksum
            else:
                _log.info("Found %d alternative checksums for %s, considering them one-by-one...", len(checksum), path)
                for cand_checksum in checksum:
                    if verify_checksum(path, cand_checksum):
                        _log.info("Found matching checksum for %s: %s", path, cand_checksum)
                        return True
                    else:
                        _log.info("Ignoring non-matching checksum for %s (%s)...", path, cand_checksum)
        else:
            raise EasyBuildError("Invalid checksum spec '%s', should be a string (MD5) or 2-tuple (type, value).",
                                 checksum)

        actual_checksum = compute_checksum(path, typ)
        _log.debug("Computed %s checksum for %s: %s (correct checksum: %s)" % (typ, path, actual_checksum, checksum))

        if actual_checksum != checksum:
            return False

    # if we land here, all checksums have been verified to be correct
    return True


def is_sha256_checksum(value):
    """Check whether provided string is a SHA256 checksum."""
    res = False
    if isinstance(value, string_type):
        if re.match('^[0-9a-f]{64}$', value):
            res = True
            _log.debug("String value '%s' has the correct format to be a SHA256 checksum", value)
        else:
            _log.debug("String value '%s' does NOT have the correct format to be a SHA256 checksum", value)
    else:
        _log.debug("Non-string value %s is not a SHA256 checksum", value)

    return res


def find_base_dir():
    """
    Try to locate a possible new base directory
    - this is typically a single subdir, e.g. from untarring a tarball
    - when extracting multiple tarballs in the same directory,
      expect only the first one to give the correct path
    """
    def get_local_dirs_purged():
        # e.g. always purge the log directory
        # and hidden directories
        ignoredirs = ["easybuild"]

        lst = os.listdir(os.getcwd())
        lst = [d for d in lst if not d.startswith('.') and d not in ignoredirs]
        return lst

    lst = get_local_dirs_purged()
    new_dir = os.getcwd()
    while len(lst) == 1:
        new_dir = os.path.join(os.getcwd(), lst[0])
        if not os.path.isdir(new_dir):
            break

        change_dir(new_dir)
        lst = get_local_dirs_purged()

    # make sure it's a directory, and not a (single) file that was in a tarball for example
    while not os.path.isdir(new_dir):
        new_dir = os.path.dirname(new_dir)

    _log.debug("Last dir list %s" % lst)
    _log.debug("Possible new dir %s found" % new_dir)
    return new_dir


def find_extension(filename):
    """Find best match for filename extension."""
    # sort by length, so longest file extensions get preference
    suffixes = sorted(EXTRACT_CMDS.keys(), key=len, reverse=True)
    pat = r'(?P<ext>%s)$' % '|'.join([s.replace('.', '\\.') for s in suffixes])
    res = re.search(pat, filename, flags=re.IGNORECASE)
    if res:
        ext = res.group('ext')
    else:
        raise EasyBuildError('Unknown file type for file %s', filename)

    return ext


def extract_cmd(filepath, overwrite=False):
    """
    Determines the file type of file at filepath, returns extract cmd based on file suffix
    """
    filename = os.path.basename(filepath)
    ext = find_extension(filename)
    target = filename.rstrip(ext)

    cmd_tmpl = EXTRACT_CMDS[ext.lower()]
    if overwrite:
        if 'unzip -qq' in cmd_tmpl:
            cmd_tmpl = cmd_tmpl.replace('unzip -qq', 'unzip -qq -o')

    return cmd_tmpl % {'filepath': filepath, 'target': target}


def is_patch_file(path):
    """Determine whether file at specified path is a patch file (based on +++ and --- lines being present)."""
    txt = read_file(path)
    return bool(re.search(r'^\+{3}\s', txt, re.M) and re.search(r'^-{3}\s', txt, re.M))


def det_patched_files(path=None, txt=None, omit_ab_prefix=False, github=False, filter_deleted=False):
    """
    Determine list of patched files from a patch.
    It searches for "+++ path/to/patched/file" lines to determine the patched files.
    Note: does not correctly handle filepaths with spaces.

    :param path: the path to the diff
    :param txt: the contents of the diff (either path or txt should be give)
    :param omit_ab_prefix: ignore the a/ or b/ prefix of the files
    :param github: only consider lines that start with 'diff --git' to determine list of patched files
    :param filter_deleted: filter out all files that were deleted by the patch
    """
    if github:
        patched_regex = r"^diff --git (?:a/)?\S+\s*(?P<ab_prefix>b/)?(?P<file>\S+)"
    else:
        patched_regex = r"^\s*\+{3}\s+(?P<ab_prefix>[ab]/)?(?P<file>\S+)"
    patched_regex = re.compile(patched_regex, re.M)

    if path is not None:
        # take into account that file may contain non-UTF-8 characters;
        # so, read a byte string, and decode to UTF-8 string (ignoring any non-UTF-8 characters);
        txt = read_file(path, mode='rb').decode('utf-8', 'replace')
    elif txt is None:
        raise EasyBuildError("Either a file path or a string representing a patch should be supplied")

    patched_files = []
    for match in patched_regex.finditer(txt):
        patched_file = match.group('file')
        if not omit_ab_prefix and match.group('ab_prefix') is not None:
            patched_file = match.group('ab_prefix') + patched_file

        delete_regex = re.compile(r"%s\ndeleted file" % re.escape(os.path.basename(patched_file)), re.M)
        if patched_file in ['/dev/null']:
            _log.debug("Ignoring patched file %s", patched_file)

        elif filter_deleted and delete_regex.search(txt):
            _log.debug("Filtering out deleted file %s", patched_file)
        else:
            patched_files.append(patched_file)

    return patched_files


def guess_patch_level(patched_files, parent_dir):
    """Guess patch level based on list of patched files and specified directory."""
    patch_level = None
    for patched_file in patched_files:
        # locate file by stripping of directories
        tf2 = patched_file.split(os.path.sep)
        n_paths = len(tf2)
        path_found = False
        level = None
        for level in range(n_paths):
            if os.path.isfile(os.path.join(parent_dir, *tf2[level:])):
                path_found = True
                break
        if path_found:
            patch_level = level
            break
        else:
            _log.debug('No match found for %s, trying next patched file...' % patched_file)

    return patch_level


def apply_patch(patch_file, dest, fn=None, copy=False, level=None, use_git_am=False, use_git=False):
    """
    Apply a patch to source code in directory dest
    - assume unified diff created with "diff -ru old new"

    Raises EasyBuildError on any error and returns True on success
    """

    if use_git_am:
        _log.deprecated("'use_git_am' named argument in apply_patch function has been renamed to 'use_git'", '5.0')
        use_git = True

    if build_option('extended_dry_run'):
        # skip checking of files in dry run mode
        patch_filename = os.path.basename(patch_file)
        dry_run_msg("* applying patch file %s" % patch_filename, silent=build_option('silent'))

    elif not os.path.isfile(patch_file):
        raise EasyBuildError("Can't find patch %s: no such file", patch_file)

    elif fn and not os.path.isfile(fn):
        raise EasyBuildError("Can't patch file %s: no such file", fn)

    # copy missing files
    if copy:
        if build_option('extended_dry_run'):
            dry_run_msg("  %s copied to %s" % (patch_file, dest), silent=build_option('silent'))
        else:
            copy_file(patch_file, dest)
            _log.debug("Copied patch %s to dir %s" % (patch_file, dest))

        # early exit, work is done after copying
        return True

    elif not os.path.isdir(dest):
        raise EasyBuildError("Can't patch directory %s: no such directory", dest)

    # use absolute paths
    abs_patch_file = os.path.abspath(patch_file)
    abs_dest = os.path.abspath(dest)

    # Attempt extracting the patch if it ends in .patch.gz, .patch.bz2, .patch.xz
    # split in stem (filename w/o extension) + extension
    patch_stem, patch_extension = os.path.splitext(os.path.split(abs_patch_file)[1])
    # Supports only bz2, gz and xz. zip can be archives which are not supported.
    if patch_extension in ['.gz', '.bz2', '.xz']:
        # split again to get the second extension
        patch_subextension = os.path.splitext(patch_stem)[1]
        if patch_subextension == ".patch":
            workdir = tempfile.mkdtemp(prefix='eb-patch-')
            _log.debug("Extracting the patch to: %s", workdir)
            # extracting the patch
            extracted_dir = extract_file(abs_patch_file, workdir, change_into_dir=False)
            abs_patch_file = os.path.join(extracted_dir, patch_stem)

    if use_git:
        verbose = '--verbose ' if build_option('debug') else ''
        patch_cmd = "git apply %s%s" % (verbose, abs_patch_file)
    else:
        if level is None and build_option('extended_dry_run'):
            level = '<derived>'

        elif level is None:
            # guess value for -p (patch level)
            # - based on +++ lines
            # - first +++ line that matches an existing file determines guessed level
            # - we will try to match that level from current directory
            patched_files = det_patched_files(path=abs_patch_file)

            if not patched_files:
                raise EasyBuildError("Can't guess patchlevel from patch %s: no testfile line found in patch",
                                     abs_patch_file)

            level = guess_patch_level(patched_files, abs_dest)

            if level is None:  # level can also be 0 (zero), so don't use "not level"
                # no match
                raise EasyBuildError("Can't determine patch level for patch %s from directory %s", patch_file, abs_dest)
            else:
                _log.debug("Guessed patch level %d for patch %s" % (level, patch_file))

        else:
            _log.debug("Using specified patch level %d for patch %s" % (level, patch_file))

        patch_cmd = "patch -b -p%s -i %s" % (level, abs_patch_file)

    out, ec = run.run_cmd(patch_cmd, simple=False, path=abs_dest, log_ok=False, trace=False)

    if ec:
        raise EasyBuildError("Couldn't apply patch file %s. Process exited with code %s: %s", patch_file, ec, out)
    return True


def apply_regex_substitutions(path, regex_subs, backup='.orig.eb'):
    """
    Apply specified list of regex substitutions.

    :param path: path to file to patch
    :param regex_subs: list of substitutions to apply, specified as (<regexp pattern>, <replacement string>)
    :param backup: create backup of original file with specified suffix (no backup if value evaluates to False)
    """
    # only report when in 'dry run' mode
    if build_option('extended_dry_run'):
        dry_run_msg("applying regex substitutions to file %s" % path, silent=build_option('silent'))
        for regex, subtxt in regex_subs:
            dry_run_msg("  * regex pattern '%s', replacement string '%s'" % (regex, subtxt))

    else:
        _log.info("Applying following regex substitutions to %s: %s", path, regex_subs)

        for i, (regex, subtxt) in enumerate(regex_subs):
            regex_subs[i] = (re.compile(regex), subtxt)

        if backup:
            backup_ext = backup
        else:
            # no (persistent) backup file is created if empty string value is passed to 'backup' in fileinput.input
            backup_ext = ''

        try:
            # make sure that file can be opened in text mode;
            # it's possible this fails with UnicodeDecodeError when running EasyBuild with Python 3
            try:
                with open(path, 'r') as fp:
                    _ = fp.read()
            except UnicodeDecodeError as err:
                _log.info("Encountered UnicodeDecodeError when opening %s in text mode: %s", path, err)
                path_backup = back_up_file(path)
                _log.info("Editing %s to strip out non-UTF-8 characters (backup at %s)", path, path_backup)
                txt = read_file(path, mode='rb')
                txt_utf8 = txt.decode(encoding='utf-8', errors='replace')
                write_file(path, txt_utf8)

            for line_id, line in enumerate(fileinput.input(path, inplace=1, backup=backup_ext)):
                for regex, subtxt in regex_subs:
                    match = regex.search(line)
                    if match:
                        _log.info("Replacing line %d in %s: '%s' -> '%s'", (line_id + 1), path, match.group(0), subtxt)
                    line = regex.sub(subtxt, line)
                sys.stdout.write(line)

        except (IOError, OSError) as err:
            raise EasyBuildError("Failed to patch %s: %s", path, err)


def modify_env(old, new):
    """NO LONGER SUPPORTED: use modify_env from easybuild.tools.environment instead"""
    _log.nosupport("moved modify_env to easybuild.tools.environment", "2.0")


def convert_name(name, upper=False):
    """
    Converts name so it can be used as variable name
    """
    # no regexps
    charmap = {
        '+': 'plus',
        '-': 'min',
        '.': '',
    }
    for ch, new in charmap.items():
        name = name.replace(ch, new)

    if upper:
        return name.upper()
    else:
        return name


def adjust_permissions(provided_path, permission_bits, add=True, onlyfiles=False, onlydirs=False, recursive=True,
                       group_id=None, relative=True, ignore_errors=False, skip_symlinks=None):
    """
    Change permissions for specified path, using specified permission bits

    :param add: add permissions relative to current permissions (only relevant if 'relative' is set to True)
    :param onlyfiles: only change permissions on files (not directories)
    :param onlydirs: only change permissions on directories (not files)
    :param recursive: change permissions recursively (only makes sense if path is a directory)
    :param group_id: also change group ownership to group with this group ID
    :param relative: add/remove permissions relative to current permissions (if False, hard set specified permissions)
    :param ignore_errors: ignore errors that occur when changing permissions
                          (up to a maximum ratio specified by --max-fail-ratio-adjust-permissions configuration option)

    Add or remove (if add is False) permission_bits from all files (if onlydirs is False)
    and directories (if onlyfiles is False) in path
    """

    if skip_symlinks is not None:
        depr_msg = "Use of 'skip_symlinks' argument for 'adjust_permissions' is deprecated "
        depr_msg += "(symlinks are never followed anymore)"
        _log.deprecated(depr_msg, '4.0')

    provided_path = os.path.abspath(provided_path)

    if recursive:
        _log.info("Adjusting permissions recursively for %s", provided_path)
        allpaths = [provided_path]
        for root, dirs, files in os.walk(provided_path):
            paths = []
            if not onlydirs:
                paths.extend(files)
            if not onlyfiles:
                # os.walk skips symlinked dirs by default, i.e., no special handling needed here
                paths.extend(dirs)

            for path in paths:
                allpaths.append(os.path.join(root, path))

    else:
        _log.info("Adjusting permissions for %s (no recursion)", provided_path)
        allpaths = [provided_path]

    failed_paths = []
    fail_cnt = 0
    err_msg = None
    for path in allpaths:
        try:
            # don't change permissions if path is a symlink, since we're not checking where the symlink points to
            # this is done because of security concerns (symlink may point out of installation directory)
            # (note: os.lchmod is not supported on Linux)
            if os.path.islink(path):
                _log.debug("Not changing permissions for %s, since it's a symlink", path)
            else:
                # determine current permissions
                current_perms = os.lstat(path)[stat.ST_MODE]
                _log.debug("Current permissions for %s: %s", path, oct(current_perms))

                if relative:
                    # relative permissions (add or remove)
                    if add:
                        _log.debug("Adding permissions for %s: %s", path, oct(permission_bits))
                        new_perms = current_perms | permission_bits
                    else:
                        _log.debug("Removing permissions for %s: %s", path, oct(permission_bits))
                        new_perms = current_perms & ~permission_bits
                else:
                    # hard permissions bits (not relative)
                    new_perms = permission_bits
                    _log.debug("Hard setting permissions for %s: %s", path, oct(new_perms))

                # only actually do chmod if current permissions are not correct already
                # (this is important because chmod requires that files are owned by current user)
                if new_perms == current_perms:
                    _log.debug("Current permissions for %s are already OK: %s", path, oct(current_perms))
                else:
                    _log.debug("Changing permissions for %s to %s", path, oct(new_perms))
                    os.chmod(path, new_perms)

            if group_id:
                # only change the group id if it the current gid is different from what we want
                cur_gid = os.lstat(path).st_gid
                if cur_gid == group_id:
                    _log.debug("Group id of %s is already OK (%s)", path, group_id)
                else:
                    _log.debug("Changing group id of %s to %s", path, group_id)
                    os.lchown(path, -1, group_id)

        except OSError as err:
            if ignore_errors:
                # ignore errors while adjusting permissions (for example caused by bad links)
                _log.info("Failed to chmod/chown %s (but ignoring it): %s", path, err)
                fail_cnt += 1
            else:
                failed_paths.append(path)
                err_msg = err

    if failed_paths:
        raise EasyBuildError("Failed to chmod/chown several paths: %s (last error: %s)", failed_paths, err_msg)

    # we ignore some errors, but if there are to many, something is definitely wrong
    fail_ratio = fail_cnt / float(len(allpaths))
    max_fail_ratio = float(build_option('max_fail_ratio_adjust_permissions'))
    if fail_ratio > max_fail_ratio:
        raise EasyBuildError("%.2f%% of permissions/owner operations failed (more than %.2f%%), "
                             "something must be wrong...", 100 * fail_ratio, 100 * max_fail_ratio)
    elif fail_cnt > 0:
        _log.debug("%.2f%% of permissions/owner operations failed, ignoring that...", 100 * fail_ratio)


def patch_perl_script_autoflush(path):
    # patch Perl script to enable autoflush,
    # so that e.g. run_cmd_qa receives all output to answer questions

    # only report when in 'dry run' mode
    if build_option('extended_dry_run'):
        dry_run_msg("Perl script patched: %s" % path, silent=build_option('silent'))

    else:
        txt = read_file(path)
        origpath = "%s.eb.orig" % path
        write_file(origpath, txt)
        _log.debug("Patching Perl script %s for autoflush, original script copied to %s" % (path, origpath))

        # force autoflush for Perl print buffer
        lines = txt.split('\n')
        newtxt = '\n'.join([
            lines[0],  # shebang line
            "\nuse IO::Handle qw();",
            "STDOUT->autoflush(1);\n",  # extra newline to separate from actual script
        ] + lines[1:])

        write_file(path, newtxt)


def mkdir(path, parents=False, set_gid=None, sticky=None):
    """
    Create a directory
    Directory is the path to create

    :param parents: create parent directories if needed (mkdir -p)
    :param set_gid: set group ID bit, to make subdirectories and files inherit group
    :param sticky: set the sticky bit on this directory (a.k.a. the restricted deletion flag),
                   to avoid users can removing/renaming files in this directory
    """
    if set_gid is None:
        set_gid = build_option('set_gid_bit')
    if sticky is None:
        sticky = build_option('sticky_bit')

    if not os.path.isabs(path):
        path = os.path.abspath(path)

    # exit early if path already exists
    if not os.path.exists(path):
        _log.info("Creating directory %s (parents: %s, set_gid: %s, sticky: %s)", path, parents, set_gid, sticky)
        # set_gid and sticky bits are only set on new directories, so we need to determine the existing parent path
        existing_parent_path = os.path.dirname(path)
        try:
            if parents:
                # climb up until we hit an existing path or the empty string (for relative paths)
                while existing_parent_path and not os.path.exists(existing_parent_path):
                    existing_parent_path = os.path.dirname(existing_parent_path)
                os.makedirs(path)
            else:
                os.mkdir(path)
        except OSError as err:
            raise EasyBuildError("Failed to create directory %s: %s", path, err)

        # set group ID and sticky bits, if desired
        bits = 0
        if set_gid:
            bits |= stat.S_ISGID
        if sticky:
            bits |= stat.S_ISVTX
        if bits:
            try:
                new_subdir = path[len(existing_parent_path):].lstrip(os.path.sep)
                new_path = os.path.join(existing_parent_path, new_subdir.split(os.path.sep)[0])
                adjust_permissions(new_path, bits, add=True, relative=True, recursive=True, onlydirs=True)
            except OSError as err:
                raise EasyBuildError("Failed to set groud ID/sticky bit: %s", err)
    else:
        _log.debug("Not creating existing path %s" % path)


def det_lock_path(lock_name):
    """
    Determine full path for lock with specifed name.
    """
    locks_dir = build_option('locks_dir') or os.path.join(install_path('software'), '.locks')
    return os.path.join(locks_dir, lock_name + '.lock')


def create_lock(lock_name):
    """Create lock with specified name."""

    lock_path = det_lock_path(lock_name)
    _log.info("Creating lock at %s...", lock_path)
    try:
        # we use a directory as a lock, since that's atomically created
        mkdir(lock_path, parents=True)
        global_lock_names.add(lock_name)
    except EasyBuildError as err:
        # clean up the error message a bit, get rid of the "Failed to create directory" part + quotes
        stripped_err = str(err).split(':', 1)[1].strip().replace("'", '').replace('"', '')
        raise EasyBuildError("Failed to create lock %s: %s", lock_path, stripped_err)
    _log.info("Lock created: %s", lock_path)


def check_lock(lock_name):
    """
    Check whether a lock with specified name already exists.

    If it exists, either wait until it's released, or raise an error
    (depending on --wait-on-lock configuration option).
    """
    lock_path = det_lock_path(lock_name)
    if os.path.exists(lock_path):
        _log.info("Lock %s exists!", lock_path)

        wait_interval = build_option('wait_on_lock_interval')
        wait_limit = build_option('wait_on_lock_limit')

        # --wait-on-lock is deprecated, should use --wait-on-lock-limit and --wait-on-lock-interval instead
        wait_on_lock = build_option('wait_on_lock')
        if wait_on_lock is not None:
            depr_msg = "Use of --wait-on-lock is deprecated, use --wait-on-lock-limit and --wait-on-lock-interval"
            _log.deprecated(depr_msg, '5.0')

            # if --wait-on-lock-interval has default value and --wait-on-lock is specified too, the latter wins
            # (required for backwards compatibility)
            if wait_interval == DEFAULT_WAIT_ON_LOCK_INTERVAL and wait_on_lock > 0:
                wait_interval = wait_on_lock

            # if --wait-on-lock-limit is not specified we need to wait indefinitely if --wait-on-lock is specified,
            # since the original semantics of --wait-on-lock was that it specified the waiting time interval (no limit)
            if not wait_limit:
                wait_limit = -1

        # wait limit could be zero (no waiting), -1 (no waiting limit) or non-zero value (waiting limit in seconds)
        if wait_limit != 0:
            wait_time = 0
            while os.path.exists(lock_path) and (wait_limit == -1 or wait_time < wait_limit):
                print_msg("lock %s exists, waiting %d seconds..." % (lock_path, wait_interval),
                          silent=build_option('silent'))
                time.sleep(wait_interval)
                wait_time += wait_interval

            if os.path.exists(lock_path) and wait_limit != -1 and wait_time >= wait_limit:
                error_msg = "Maximum wait time for lock %s to be released reached: %s sec >= %s sec"
                raise EasyBuildError(error_msg, lock_path, wait_time, wait_limit)
            else:
                _log.info("Lock %s was released!", lock_path)
        else:
            raise EasyBuildError("Lock %s already exists, aborting!", lock_path)
    else:
        _log.info("Lock %s does not exist", lock_path)


def remove_lock(lock_name):
    """
    Remove lock with specified name.
    """
    lock_path = det_lock_path(lock_name)
    _log.info("Removing lock %s...", lock_path)
    remove_dir(lock_path)
    if lock_name in global_lock_names:
        global_lock_names.remove(lock_name)
    _log.info("Lock removed: %s", lock_path)


def clean_up_locks():
    """
    Clean up all still existing locks that were created in this session.
    """
    for lock_name in list(global_lock_names):
        remove_lock(lock_name)


def clean_up_locks_signal_handler(signum, frame):
    """
    Signal handler, cleans up locks & exits with received signal number.
    """

    if not build_option('silent'):
        print_warning("signal received (%s), cleaning up locks (%s)..." % (signum, ', '.join(global_lock_names)))
    clean_up_locks()

    # by default, a KeyboardInterrupt is raised with SIGINT, so keep doing so
    if signum == signal.SIGINT:
        raise KeyboardInterrupt("keyboard interrupt")
    else:
        sys.exit(signum)


def register_lock_cleanup_signal_handlers():
    """
    Register signal handler for signals that cancel the current EasyBuild session,
    so we can clean up the locks that were created first.
    """
    signums = [
        signal.SIGABRT,
        signal.SIGINT,  # Ctrl-C
        signal.SIGTERM,  # signal 15, soft kill (like when Slurm job is cancelled or received timeout)
        signal.SIGQUIT,  # kinda like Ctrl-C
    ]
    for signum in signums:
        signal.signal(signum, clean_up_locks_signal_handler)


def expand_glob_paths(glob_paths):
    """Expand specified glob paths to a list of unique non-glob paths to only files."""
    paths = []
    for glob_path in glob_paths:
        add_paths = [f for f in glob.glob(os.path.expanduser(glob_path)) if os.path.isfile(f)]
        if add_paths:
            paths.extend(add_paths)
        else:
            raise EasyBuildError("No files found using glob pattern '%s'", glob_path)

    return nub(paths)


def weld_paths(path1, path2):
    """Weld two paths together, taking into account overlap between tail of 1st path with head of 2nd path."""
    # strip path1 for use in comparisons
    path1s = path1.rstrip(os.path.sep)

    # init part2 head/tail/parts
    path2_head = path2.rstrip(os.path.sep)
    path2_tail = ''
    path2_parts = path2.split(os.path.sep)
    # if path2 is an absolute path, make sure it stays that way
    if path2_parts[0] == '':
        path2_parts[0] = os.path.sep

    while path2_parts and not path1s.endswith(path2_head):
        path2_tail = os.path.join(path2_parts.pop(), path2_tail)
        if path2_parts:
            # os.path.join requires non-empty list
            path2_head = os.path.join(*path2_parts)
        else:
            path2_head = None

    return os.path.join(path1, path2_tail)


def path_matches(path, paths):
    """Check whether given path matches any of the provided paths."""
    if not os.path.exists(path):
        return False
    for somepath in paths:
        if os.path.exists(somepath) and os.path.samefile(path, somepath):
            return True
    return False


def rmtree2(path, n=3):
    """Wrapper around shutil.rmtree to make it more robust when used on NFS mounted file systems."""

    _log.deprecated("Use 'remove_dir' rather than 'rmtree2'", '5.0')
    remove_dir(path)


def find_backup_name_candidate(src_file):
    """Returns a non-existing file to be used as destination for backup files"""

    # e.g. 20170817234510 on Aug 17th 2017 at 23:45:10
    timestamp = datetime.datetime.now()
    dst_file = '%s_%s_%s' % (src_file, timestamp.strftime('%Y%m%d%H%M%S'), os.getpid())
    while os.path.exists(dst_file):
        _log.debug("Backup of %s at %s already found at %s, trying again in a second...", src_file, dst_file, timestamp)
        time.sleep(1)
        timestamp = datetime.datetime.now()
        dst_file = '%s_%s_%s' % (src_file, timestamp.strftime('%Y%m%d%H%M%S'), os.getpid())

    return dst_file


def back_up_file(src_file, backup_extension='bak', hidden=False, strip_fn=None):
    """
    Backs up a file appending a backup extension and timestamp to it (if there is already an existing backup).

    :param src_file: file to be back up
    :param backup_extension: extension to use for the backup file (can be empty or None)
    :param hidden: make backup hidden (leading dot in filename)
    :param strip_fn: strip specified trailing substring from filename of backup
    :return: location of backed up file
    """
    fn_prefix, fn_suffix = '', ''
    if hidden:
        fn_prefix = '.'
    if backup_extension:
        fn_suffix = '.%s' % backup_extension

    src_dir, src_fn = os.path.split(src_file)
    if strip_fn:
        src_fn = src_fn.rstrip(strip_fn)

    backup_fp = find_backup_name_candidate(os.path.join(src_dir, fn_prefix + src_fn + fn_suffix))

    copy_file(src_file, backup_fp)
    _log.info("File %s backed up in %s", src_file, backup_fp)

    return backup_fp


def move_logs(src_logfile, target_logfile):
    """Move log file(s)."""

    zip_log_cmd = build_option('zip_logs')

    mkdir(os.path.dirname(target_logfile), parents=True)
    src_logfile_len = len(src_logfile)
    try:

        # there may be multiple log files, due to log rotation
        app_logs = glob.glob('%s*' % src_logfile)
        for app_log in app_logs:
            # retain possible suffix
            new_log_path = target_logfile + app_log[src_logfile_len:]

            # retain old logs
            if os.path.exists(new_log_path):
                back_up_file(new_log_path)

            # move log to target path
            move_file(app_log, new_log_path)
            _log.info("Moved log file %s to %s" % (src_logfile, new_log_path))

            if zip_log_cmd:
                run.run_cmd("%s %s" % (zip_log_cmd, new_log_path))
                _log.info("Zipped log %s using '%s'", new_log_path, zip_log_cmd)

    except (IOError, OSError) as err:
        raise EasyBuildError("Failed to move log file(s) %s* to new log file %s*: %s",
                             src_logfile, target_logfile, err)


def cleanup(logfile, tempdir, testing, silent=False):
    """
    Cleanup the specified log file and the tmp directory, if desired.

    :param logfile: path to log file to clean up
    :param tempdir: path to temporary directory to clean up
    :param testing: are we in testing mode? if so, don't actually clean up anything
    :param silent: be silent (don't print anything to stdout)
    """

    if build_option('cleanup_tmpdir') and not testing:
        if logfile is not None:
            try:
                for log in [logfile] + glob.glob('%s.[0-9]*' % logfile):
                    os.remove(log)
            except OSError as err:
                raise EasyBuildError("Failed to remove log file(s) %s*: %s", logfile, err)
            print_msg("Temporary log file(s) %s* have been removed." % (logfile), log=None, silent=testing or silent)

        if tempdir is not None:
            try:
                shutil.rmtree(tempdir, ignore_errors=True)
            except OSError as err:
                raise EasyBuildError("Failed to remove temporary directory %s: %s", tempdir, err)
            print_msg("Temporary directory %s has been removed." % tempdir, log=None, silent=testing or silent)

    else:
        msg = "Keeping temporary log file(s) %s* and directory %s." % (logfile, tempdir)
        print_msg(msg, log=None, silent=testing or silent)


def copytree(src, dst, symlinks=False, ignore=None):
    """DEPRECATED and removed. Use copy_dir"""
    _log.deprecated("Use 'copy_dir' rather than 'copytree'", '4.0')


def encode_string(name):
    """
    This encoding function handles funky software names ad infinitum, like:
      example: '0_foo+0x0x#-$__'
      becomes: '0_underscore_foo_plus_0x0x_hash__minus__dollar__underscore__underscore_'
    The intention is to have a robust escaping mechanism for names like c++, C# et al

    It has been inspired by the concepts seen at, but in lowercase style:
    * http://fossies.org/dox/netcdf-4.2.1.1/escapes_8c_source.html
    * http://celldesigner.org/help/CDH_Species_01.html
    * http://research.cs.berkeley.edu/project/sbp/darcsrepo-no-longer-updated/src/edu/berkeley/sbp/misc/ReflectiveWalker.java  # noqa
    and can be extended freely as per ISO/IEC 10646:2012 / Unicode 6.1 names:
    * http://www.unicode.org/versions/Unicode6.1.0/
    For readability of >2 words, it is suggested to use _CamelCase_ style.
    So, yes, '_GreekSmallLetterEtaWithPsiliAndOxia_' *could* indeed be a fully
    valid software name; software "electron" in the original spelling anyone? ;-)

    """

    # do the character remapping, return same char by default
    result = ''.join(map(lambda x: STRING_ENCODING_CHARMAP.get(x, x), name))
    return result


def decode_string(name):
    """Decoding function to revert result of encode_string."""
    result = name
    for (char, escaped_char) in STRING_ENCODING_CHARMAP.items():
        result = re.sub(escaped_char, char, result)
    return result


def encode_class_name(name):
    """return encoded version of class name"""
    return EASYBLOCK_CLASS_PREFIX + encode_string(name)


def decode_class_name(name):
    """Return decoded version of class name."""
    if not name.startswith(EASYBLOCK_CLASS_PREFIX):
        # name is not encoded, apparently
        return name
    else:
        name = name[len(EASYBLOCK_CLASS_PREFIX):]
        return decode_string(name)


def run_cmd(cmd, log_ok=True, log_all=False, simple=False, inp=None, regexp=True, log_output=False, path=None):
    """NO LONGER SUPPORTED: use run_cmd from easybuild.tools.run instead"""
    _log.nosupport("run_cmd was moved from easybuild.tools.filetools to easybuild.tools.run", '2.0')


def run_cmd_qa(cmd, qa, no_qa=None, log_ok=True, log_all=False, simple=False, regexp=True, std_qa=None, path=None):
    """NO LONGER SUPPORTED: use run_cmd_qa from easybuild.tools.run instead"""
    _log.nosupport("run_cmd_qa was moved from easybuild.tools.filetools to easybuild.tools.run", '2.0')


def parse_log_for_error(txt, regExp=None, stdout=True, msg=None):
    """NO LONGER SUPPORTED: use parse_log_for_error from easybuild.tools.run instead"""
    _log.nosupport("parse_log_for_error was moved from easybuild.tools.filetools to easybuild.tools.run", '2.0')


def det_size(path):
    """
    Determine total size of given filepath (in bytes).
    """
    installsize = 0
    try:

        # walk install dir to determine total size
        for (dirpath, _, filenames) in os.walk(path):
            for filename in filenames:
                fullpath = os.path.join(dirpath, filename)
                if os.path.exists(fullpath):
                    installsize += os.path.getsize(fullpath)
    except OSError as err:
        _log.warn("Could not determine install size: %s" % err)

    return installsize


def find_flexlm_license(custom_env_vars=None, lic_specs=None):
    """
    Find FlexLM license.

    Considered specified list of environment variables;
    checks for path to existing license file or valid license server specification;
    duplicate paths are not retained in the returned list of license specs.

    If no license is found through environment variables, also consider 'lic_specs'.

    :param custom_env_vars: list of environment variables to considered (if None, only consider $LM_LICENSE_FILE)
    :param lic_specs: list of license specifications
    :return: tuple with list of valid license specs found and name of first valid environment variable
    """
    valid_lic_specs = []
    lic_env_var = None

    # regex for license server spec; format: <port>@<server>
    server_port_regex = re.compile(r'^[0-9]+@\S+$')

    # always consider $LM_LICENSE_FILE
    lic_env_vars = ['LM_LICENSE_FILE']
    if isinstance(custom_env_vars, string_type):
        lic_env_vars.insert(0, custom_env_vars)
    elif custom_env_vars is not None:
        lic_env_vars = custom_env_vars + lic_env_vars

    # grab values for defined environment variables
    cand_lic_specs = {}
    for env_var in lic_env_vars:
        if env_var in os.environ:
            cand_lic_specs[env_var] = nub(os.environ[env_var].split(os.pathsep))

    # also consider provided license spec (last)
    # use None as key to indicate that these license specs do not have an environment variable associated with them
    if lic_specs:
        cand_lic_specs[None] = lic_specs

    _log.debug("Candidate license specs: %s", cand_lic_specs)

    # check for valid license specs
    # order matters, so loop over original list of environment variables to consider
    valid_lic_specs = []
    for env_var in lic_env_vars + [None]:
        # obtain list of values to consider
        # take into account that some keys may be missing, and that individual values may be None
        values = [val for val in cand_lic_specs.get(env_var, None) or [] if val]
        _log.info("Considering %s to find FlexLM license specs: %s", env_var, values)

        for value in values:

            # license files to consider
            lic_files = None
            if os.path.isfile(value):
                lic_files = [value]
            elif os.path.isdir(value):
                # consider all *.dat and *.lic files in specified directory
                lic_files = sorted(glob.glob(os.path.join(value, '*.dat')) + glob.glob(os.path.join(value, '*.lic')))

            # valid license server spec
            elif server_port_regex.match(value):
                valid_lic_specs.append(value)

            # check whether license files are readable before retaining them
            if lic_files:
                for lic_file in lic_files:
                    try:
                        open(lic_file, 'r')
                        valid_lic_specs.append(lic_file)
                    except IOError as err:
                        _log.warning("License file %s found, but failed to open it for reading: %s", lic_file, err)

        # stop after finding valid license specs, filter out duplicates
        if valid_lic_specs:
            valid_lic_specs = nub(valid_lic_specs)
            lic_env_var = env_var
            break

    if lic_env_var:
        via_msg = '$%s' % lic_env_var
    else:
        via_msg = "provided license spec"

    _log.info("Found valid license specs via %s: %s", via_msg, valid_lic_specs)

    return (valid_lic_specs, lic_env_var)


def copy_file(path, target_path, force_in_dry_run=False):
    """
    Copy a file from specified location to specified location

    :param path: the original filepath
    :param target_path: path to copy the file to
    :param force_in_dry_run: force copying of file during dry run
    """
    if not force_in_dry_run and build_option('extended_dry_run'):
        dry_run_msg("copied file %s to %s" % (path, target_path))
    else:
        try:
            target_exists = os.path.exists(target_path)
            if target_exists and os.path.samefile(path, target_path):
                _log.debug("Not copying %s to %s since files are identical", path, target_path)
            # if target file exists and is owned by someone else than the current user,
            # try using shutil.copyfile to just copy the file contents
            # since shutil.copy2 will fail when trying to copy over file metadata (since chown requires file ownership)
            elif target_exists and os.stat(target_path).st_uid != os.getuid():
                shutil.copyfile(path, target_path)
                _log.info("Copied contents of file %s to %s", path, target_path)
            else:
                mkdir(os.path.dirname(target_path), parents=True)
                if os.path.exists(path):
                    shutil.copy2(path, target_path)
                elif os.path.islink(path):
                    # special care for copying broken symlinks
                    link_target = os.readlink(path)
                    symlink(link_target, target_path)
                _log.info("%s copied to %s", path, target_path)
        except (IOError, OSError, shutil.Error) as err:
            raise EasyBuildError("Failed to copy file %s to %s: %s", path, target_path, err)


def copy_files(paths, target_path, force_in_dry_run=False, target_single_file=False, allow_empty=True, verbose=False):
    """
    Copy list of files to specified target path.
    Target directory is created if it doesn't exist yet.

    :param paths: list of filepaths to copy
    :param target_path: path to copy files to
    :param force_in_dry_run: force copying of files during dry run
    :param target_single_file: if there's only a single file to copy, copy to a file at target path (not a directory)
    :param allow_empty: allow empty list of paths to copy as input (if False: raise error on empty input list)
    :param verbose: print a message to report copying of files
    """
    # dry run: just report copying, don't actually copy
    if not force_in_dry_run and build_option('extended_dry_run'):
        if len(paths) == 1:
            dry_run_msg("copied %s to %s" % (paths[0], target_path))
        else:
            dry_run_msg("copied %d files to %s" % (len(paths), target_path))

    # special case: single file to copy and target_single_file is True => copy to file
    elif len(paths) == 1 and target_single_file:
        copy_file(paths[0], target_path)
        if verbose:
<<<<<<< HEAD
            print_msg("%s copied to %s" % (os.path.basename(paths[0]), target_path), prefix=False)
=======
            print_msg("%s copied to %s" % (paths[0], target_path), prefix=False)
>>>>>>> 000e79ec

    elif paths:
        # check target path: if it exists it should be a directory; if it doesn't exist, we create it
        if os.path.exists(target_path):
            if os.path.isdir(target_path):
                _log.info("Copying easyconfigs into existing directory %s...", target_path)
            else:
                raise EasyBuildError("%s exists but is not a directory", target_path)
        else:
            mkdir(target_path, parents=True)

        for path in paths:
            copy_file(path, target_path)

        if verbose:
            print_msg("%d file(s) copied to %s" % (len(paths), target_path), prefix=False)

    elif not allow_empty:
<<<<<<< HEAD
        raise EasyBuildError("One of more files to copy should be specified!")
=======
        raise EasyBuildError("One or more files to copy should be specified!")
>>>>>>> 000e79ec


def copy_dir(path, target_path, force_in_dry_run=False, dirs_exist_ok=False, **kwargs):
    """
    Copy a directory from specified location to specified location

    :param path: the original directory path
    :param target_path: path to copy the directory to
    :param force_in_dry_run: force running the command during dry run
    :param dirs_exist_ok: boolean indicating whether it's OK if the target directory already exists

    shutil.copytree is used if the target path does not exist yet;
    if the target path already exists, the 'copy' function will be used to copy the contents of
    the source path to the target path

    Additional specified named arguments are passed down to shutil.copytree/copy if used.
    """
    if not force_in_dry_run and build_option('extended_dry_run'):
        dry_run_msg("copied directory %s to %s" % (path, target_path))
    else:
        try:
            if not dirs_exist_ok and os.path.exists(target_path):
                raise EasyBuildError("Target location %s to copy %s to already exists", target_path, path)

            # note: in Python >= 3.8 shutil.copytree works just fine thanks to the 'dirs_exist_ok' argument,
            # but since we need to be more careful in earlier Python versions we use our own implementation
            # in case the target directory exists and 'dirs_exist_ok' is enabled
            if dirs_exist_ok and os.path.exists(target_path):
                # if target directory already exists (and that's allowed via dirs_exist_ok),
                # we need to be more careful, since shutil.copytree will fail (in Python < 3.8)
                # if target directory already exists;
                # so, recurse via 'copy' function to copy files/dirs in source path to target path
                # (NOTE: don't use distutils.dir_util.copy_tree here, see
                # https://github.com/easybuilders/easybuild-framework/issues/3306)

                entries = os.listdir(path)

                # take into account 'ignore' function that is supported by shutil.copytree
                # (but not by 'copy_file' function used by 'copy')
                ignore = kwargs.get('ignore')
                if ignore:
                    ignored_entries = ignore(path, entries)
                    entries = [x for x in entries if x not in ignored_entries]

                # determine list of paths to copy
                paths_to_copy = [os.path.join(path, x) for x in entries]

                copy(paths_to_copy, target_path,
                     force_in_dry_run=force_in_dry_run, dirs_exist_ok=dirs_exist_ok, **kwargs)

            else:
                # if dirs_exist_ok is not enabled or target directory doesn't exist, just use shutil.copytree
                shutil.copytree(path, target_path, **kwargs)

            _log.info("%s copied to %s", path, target_path)
        except (IOError, OSError, shutil.Error) as err:
            raise EasyBuildError("Failed to copy directory %s to %s: %s", path, target_path, err)


def copy(paths, target_path, force_in_dry_run=False, **kwargs):
    """
    Copy single file/directory or list of files and directories to specified location

    :param paths: path(s) to copy
    :param target_path: target location
    :param force_in_dry_run: force running the command during dry run
    :param kwargs: additional named arguments to pass down to copy_dir
    """
    if isinstance(paths, string_type):
        paths = [paths]

    _log.info("Copying %d files & directories to %s", len(paths), target_path)

    for path in paths:
        full_target_path = os.path.join(target_path, os.path.basename(path))
        mkdir(os.path.dirname(full_target_path), parents=True)

        # copy broken symlinks only if 'symlinks=True' is used
        if os.path.isfile(path) or (os.path.islink(path) and kwargs.get('symlinks')):
            copy_file(path, full_target_path, force_in_dry_run=force_in_dry_run)
        elif os.path.isdir(path):
            copy_dir(path, full_target_path, force_in_dry_run=force_in_dry_run, **kwargs)
        else:
            raise EasyBuildError("Specified path to copy is not an existing file or directory: %s", path)


def get_source_tarball_from_git(filename, targetdir, git_config):
    """
    Downloads a git repository, at a specific tag or commit, recursively or not, and make an archive with it

    :param filename: name of the archive to save the code to (must be .tar.gz)
    :param targetdir: target directory where to save the archive to
    :param git_config: dictionary containing url, repo_name, recursive, and one of tag or commit
    """
    # sanity check on git_config value being passed
    if not isinstance(git_config, dict):
        raise EasyBuildError("Found unexpected type of value for 'git_config' argument: %s" % type(git_config))

    # Making a copy to avoid modifying the object with pops
    git_config = git_config.copy()
    tag = git_config.pop('tag', None)
    url = git_config.pop('url', None)
    repo_name = git_config.pop('repo_name', None)
    commit = git_config.pop('commit', None)
    recursive = git_config.pop('recursive', False)
    keep_git_dir = git_config.pop('keep_git_dir', False)

    # input validation of git_config dict
    if git_config:
        raise EasyBuildError("Found one or more unexpected keys in 'git_config' specification: %s", git_config)

    if not repo_name:
        raise EasyBuildError("repo_name not specified in git_config parameter")

    if not tag and not commit:
        raise EasyBuildError("Neither tag nor commit found in git_config parameter")

    if tag and commit:
        raise EasyBuildError("Tag and commit are mutually exclusive in git_config parameter")

    if not url:
        raise EasyBuildError("url not specified in git_config parameter")

    if not filename.endswith('.tar.gz'):
        raise EasyBuildError("git_config currently only supports filename ending in .tar.gz")

    # prepare target directory and clone repository
    mkdir(targetdir, parents=True)
    targetpath = os.path.join(targetdir, filename)

    # compose 'git clone' command, and run it
    clone_cmd = ['git', 'clone']

    if tag:
        clone_cmd.extend(['--branch', tag])

    if recursive:
        clone_cmd.append('--recursive')

    clone_cmd.append('%s/%s.git' % (url, repo_name))

    tmpdir = tempfile.mkdtemp()
    cwd = change_dir(tmpdir)
    run.run_cmd(' '.join(clone_cmd), log_all=True, log_ok=False, simple=False, regexp=False)

    # if a specific commit is asked for, check it out
    if commit:
        checkout_cmd = ['git', 'checkout', commit]
        if recursive:
            checkout_cmd.extend(['&&', 'git', 'submodule', 'update'])

        run.run_cmd(' '.join(checkout_cmd), log_all=True, log_ok=False, simple=False, regexp=False, path=repo_name)

    # create an archive and delete the git repo directory
    if keep_git_dir:
        tar_cmd = ['tar', 'cfvz', targetpath, repo_name]
    else:
        tar_cmd = ['tar', 'cfvz', targetpath, '--exclude', '.git', repo_name]
    run.run_cmd(' '.join(tar_cmd), log_all=True, log_ok=False, simple=False, regexp=False)

    # cleanup (repo_name dir does not exist in dry run mode)
    change_dir(cwd)
    remove(tmpdir)

    return targetpath


def move_file(path, target_path, force_in_dry_run=False):
    """
    Move a file from path to target_path

    :param path: the original filepath
    :param target_path: path to move the file to
    :param force_in_dry_run: force running the command during dry run
    """
    if not force_in_dry_run and build_option('extended_dry_run'):
        dry_run_msg("moved file %s to %s" % (path, target_path))
    else:
        # remove first to ensure portability (shutil.move might fail when overwriting files in some systems)
        remove_file(target_path)
        try:
            mkdir(os.path.dirname(target_path), parents=True)
            shutil.move(path, target_path)
            _log.info("%s moved to %s", path, target_path)
        except (IOError, OSError) as err:
            raise EasyBuildError("Failed to move %s to %s: %s", path, target_path, err)


def diff_files(path1, path2):
    """
    Return unified diff between two files
    """
    file1_lines = ['%s\n' % line for line in read_file(path1).split('\n')]
    file2_lines = ['%s\n' % line for line in read_file(path2).split('\n')]
    return ''.join(difflib.unified_diff(file1_lines, file2_lines, fromfile=path1, tofile=path2))


def install_fake_vsc():
    """
    Put fake 'vsc' Python package in place, to catch easyblocks/scripts that still import from vsc.* namespace
    (vsc-base & vsc-install were ingested into the EasyBuild framework for EasyBuild 4.0,
     see https://github.com/easybuilders/easybuild-framework/pull/2708)
    """
    # note: install_fake_vsc is called before parsing configuration, so avoid using functions that use build_option,
    # like mkdir, write_file, ...
    fake_vsc_path = os.path.join(tempfile.mkdtemp(prefix='fake_vsc_'))

    fake_vsc_init = '\n'.join([
        'import os',
        'import sys',
        'import inspect',
        '',
        'stack = inspect.stack()',
        'filename, lineno = "UNKNOWN", "UNKNOWN"',
        '',
        'for frame in stack[1:]:',
        '    _, cand_filename, cand_lineno, _, code_context, _ = frame',
        '    if code_context:',
        '        filename, lineno = cand_filename, cand_lineno',
        '        break',
        '',
        '# ignore imports from pkgutil.py (part of Python standard library)',
        '# or from pkg_resources/__init__.py (setuptools),',
        '# which may happen due to a system-wide installation of vsc-base',
        '# even if it is not actually actively used...',
        'if os.path.basename(filename) != "pkgutil.py" and not filename.endswith("pkg_resources/__init__.py"):',
        '    error_msg = "\\nERROR: Detected import from \'vsc\' namespace in %s (line %s)\\n" % (filename, lineno)',
        '    error_msg += "vsc-base & vsc-install were ingested into the EasyBuild framework in EasyBuild v4.0\\n"',
        '    error_msg += "The functionality you need may be available in the \'easybuild.base.*\' namespace.\\n"',
        '    sys.stderr.write(error_msg)',
        '    sys.exit(1)',
    ])

    fake_vsc_init_path = os.path.join(fake_vsc_path, 'vsc', '__init__.py')
    if not os.path.exists(os.path.dirname(fake_vsc_init_path)):
        os.makedirs(os.path.dirname(fake_vsc_init_path))
    with open(fake_vsc_init_path, 'w') as fp:
        fp.write(fake_vsc_init)

    sys.path.insert(0, fake_vsc_path)

    return fake_vsc_path


def get_easyblock_class_name(path):
    """Make sure file is an easyblock and get easyblock class name"""
    fn = os.path.basename(path).split('.')[0]
    mod = imp.load_source(fn, path)
    clsmembers = inspect.getmembers(mod, inspect.isclass)
    for cn, co in clsmembers:
        if co.__module__ == mod.__name__:
            ancestors = inspect.getmro(co)
            if any(a.__name__ == 'EasyBlock' for a in ancestors):
                return cn
    return None


def is_generic_easyblock(easyblock):
    """Return whether specified easyblock name is a generic easyblock or not."""

    return easyblock and not easyblock.startswith(EASYBLOCK_CLASS_PREFIX)


def copy_easyblocks(paths, target_dir):
    """ Find right location for easyblock file and copy it there"""
    file_info = {
        'eb_names': [],
        'paths_in_repo': [],
        'new': [],
    }

    subdir = os.path.join('easybuild', 'easyblocks')
    if os.path.exists(os.path.join(target_dir, subdir)):
        for path in paths:
            cn = get_easyblock_class_name(path)
            if not cn:
                raise EasyBuildError("Could not determine easyblock class from file %s" % path)

            eb_name = remove_unwanted_chars(decode_class_name(cn).replace('-', '_')).lower()

            if is_generic_easyblock(cn):
                pkgdir = GENERIC_EASYBLOCK_PKG
            else:
                pkgdir = eb_name[0]

            target_path = os.path.join(subdir, pkgdir, eb_name + '.py')

            full_target_path = os.path.join(target_dir, target_path)
            file_info['eb_names'].append(eb_name)
            file_info['paths_in_repo'].append(full_target_path)
            file_info['new'].append(not os.path.exists(full_target_path))
            copy_file(path, full_target_path, force_in_dry_run=True)

    else:
        raise EasyBuildError("Could not find %s subdir in %s", subdir, target_dir)

    return file_info


def copy_framework_files(paths, target_dir):
    """ Find right location for framework file and copy it there"""
    file_info = {
        'paths_in_repo': [],
        'new': [],
    }

    paths = [os.path.abspath(path) for path in paths]

    framework_topdir = 'easybuild-framework'

    for path in paths:
        target_path = None
        dirnames = os.path.dirname(path).split(os.path.sep)

        if framework_topdir in dirnames:
            # construct subdirectory by grabbing last entry in dirnames until we hit 'easybuild-framework' dir
            subdirs = []
            while(dirnames[-1] != framework_topdir):
                subdirs.insert(0, dirnames.pop())

            parent_dir = os.path.join(*subdirs) if subdirs else ''
            target_path = os.path.join(target_dir, parent_dir, os.path.basename(path))
        else:
            raise EasyBuildError("Specified path '%s' does not include a '%s' directory!", path, framework_topdir)

        if target_path:
            file_info['paths_in_repo'].append(target_path)
            file_info['new'].append(not os.path.exists(target_path))
            copy_file(path, target_path)
        else:
            raise EasyBuildError("Couldn't find parent folder of updated file: %s", path)

    return file_info<|MERGE_RESOLUTION|>--- conflicted
+++ resolved
@@ -796,18 +796,6 @@
     """
     Determine full path for list of files, in given list of paths (directories).
     """
-<<<<<<< HEAD
-    # determine which easyconfigs files need to be found, if any
-    files_to_find = []
-    for idx, ec_file in enumerate(files):
-        if ec_file == os.path.basename(ec_file) and not os.path.exists(ec_file):
-            files_to_find.append((idx, ec_file))
-    _log.debug("List of files to find: %s" % files_to_find)
-
-    # find missing easyconfigs by walking paths in robot search path
-    for path in paths:
-        _log.debug("Looking for missing files (%d left) in %s..." % (len(files_to_find), path))
-=======
     # determine which files need to be found, if any
     files_to_find = []
     for idx, filepath in enumerate(files):
@@ -824,21 +812,12 @@
             continue
 
         _log.debug("Looking for missing files (%d left) in %s...", len(files_to_find), path)
->>>>>>> 000e79ec
 
         # try to load index for current path, or create one
         path_index = load_index(path, ignore_dirs=ignore_subdirs)
         if path_index is None or build_option('ignore_index'):
-<<<<<<< HEAD
-            if os.path.exists(path):
-                _log.info("No index found for %s, creating one...", path)
-                path_index = create_index(path, ignore_dirs=ignore_subdirs)
-            else:
-                path_index = []
-=======
             _log.info("No index found for %s, creating one (in memory)...", path)
             path_index = create_index(path, ignore_dirs=ignore_subdirs)
->>>>>>> 000e79ec
         else:
             _log.info("Index found for %s, so using it...", path)
 
@@ -2132,11 +2111,7 @@
     elif len(paths) == 1 and target_single_file:
         copy_file(paths[0], target_path)
         if verbose:
-<<<<<<< HEAD
-            print_msg("%s copied to %s" % (os.path.basename(paths[0]), target_path), prefix=False)
-=======
             print_msg("%s copied to %s" % (paths[0], target_path), prefix=False)
->>>>>>> 000e79ec
 
     elif paths:
         # check target path: if it exists it should be a directory; if it doesn't exist, we create it
@@ -2155,11 +2130,7 @@
             print_msg("%d file(s) copied to %s" % (len(paths), target_path), prefix=False)
 
     elif not allow_empty:
-<<<<<<< HEAD
-        raise EasyBuildError("One of more files to copy should be specified!")
-=======
         raise EasyBuildError("One or more files to copy should be specified!")
->>>>>>> 000e79ec
 
 
 def copy_dir(path, target_path, force_in_dry_run=False, dirs_exist_ok=False, **kwargs):
