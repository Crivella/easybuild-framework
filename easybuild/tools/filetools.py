--- conflicted
+++ resolved
@@ -2669,8 +2669,7 @@
     elif not build_option('extended_dry_run'):
         # If we wanted to get a tag make sure we actually got a tag and not a branch with the same name
         # This doesn't make sense in dry-run mode as we don't have anything to check
-<<<<<<< HEAD
-        cmd = "git describe --exact-match --tags HEAD"
+        cmd = f"{git_cmd} describe --exact-match --tags HEAD"
         work_dir = os.path.join(tmpdir, repo_name) if repo_name else tmpdir
         res = run_shell_cmd(cmd, fail_on_error=False, work_dir=work_dir, hidden=True, verbose_dry_run=True)
 
@@ -2679,41 +2678,23 @@
             msg += f" with the same name. You might want to alert the maintainers of {repo_name} about that issue."
             print_warning(msg)
 
-=======
-        cmd = '%s describe --exact-match --tags HEAD' % git_cmd
-        # Note: Disable logging to also disable the error handling in run_cmd
-        (out, ec) = run.run_cmd(cmd, log_ok=False, log_all=False, regexp=False, path=repo_name)
-        if ec != 0 or tag not in out.splitlines():
-            print_warning('Tag %s was not downloaded in the first try due to %s/%s containing a branch'
-                          ' with the same name. You might want to alert the maintainers of %s about that issue.',
-                          tag, url, repo_name, repo_name)
->>>>>>> 02ed9437
             cmds = []
 
             if not keep_git_dir:
                 # make the repo unshallow first;
                 # this is equivalent with 'git fetch -unshallow' in Git 1.8.3+
                 # (first fetch seems to do nothing, unclear why)
-<<<<<<< HEAD
-                cmds.append("git fetch --depth=2147483647 && git fetch --depth=2147483647")
-
-            cmds.append(f"git checkout refs/tags/{tag}")
+                cmds.append(f"{git_cmd} fetch --depth=2147483647 && git fetch --depth=2147483647")
+
+            cmds.append(f"{git_cmd} checkout refs/tags/{tag}")
             # Clean all untracked files, e.g. from left-over submodules
-            cmds.append("git clean --force -d -x")
+            cmds.append(f"{git_cmd} clean --force -d -x")
             if recursive:
-                cmds.append("git submodule update --init --recursive")
-=======
-                cmds.append('%s fetch --depth=2147483647 && git fetch --depth=2147483647' % git_cmd)
-
-            cmds.append('%s checkout refs/tags/' % git_cmd + tag)
-            # Clean all untracked files, e.g. from left-over submodules
-            cmds.append('%s clean --force -d -x' % git_cmd)
-            if recursive:
-                cmds.append('%s submodule update --init --recursive' % git_cmd)
+                cmds.append(f"{git_cmd} submodule update --init --recursive")
             elif recurse_submodules:
-                cmds.append('%s submodule update --init ' % git_cmd)
+                cmds.append(f"{git_cmd} submodule update --init ")
                 cmds[-1] += ' '.join(["--recurse-submodules='%s'" % pat for pat in recurse_submodules])
->>>>>>> 02ed9437
+
             for cmd in cmds:
                 run_shell_cmd(cmd, work_dir=work_dir, hidden=True, verbose_dry_run=True)
 
