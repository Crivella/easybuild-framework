# #
# Copyright 2009-2023 Ghent University
#
# This file is part of EasyBuild,
# originally created by the HPC team of Ghent University (http://ugent.be/hpc/en),
# with support of Ghent University (http://ugent.be/hpc),
# the Flemish Supercomputer Centre (VSC) (https://www.vscentrum.be),
# Flemish Research Foundation (FWO) (http://www.fwo.be/en)
# and the Department of Economy, Science and Innovation (EWI) (http://www.ewi-vlaanderen.be/en).
#
# https://github.com/easybuilders/easybuild
#
# EasyBuild is free software: you can redistribute it and/or modify
# it under the terms of the GNU General Public License as published by
# the Free Software Foundation v2.
#
# EasyBuild is distributed in the hope that it will be useful,
# but WITHOUT ANY WARRANTY; without even the implied warranty of
# MERCHANTABILITY or FITNESS FOR A PARTICULAR PURPOSE.  See the
# GNU General Public License for more details.
#
# You should have received a copy of the GNU General Public License
# along with EasyBuild.  If not, see <http://www.gnu.org/licenses/>.
# #
"""
Set of file tools.

Authors:

* Stijn De Weirdt (Ghent University)
* Dries Verdegem (Ghent University)
* Kenneth Hoste (Ghent University)
* Pieter De Baets (Ghent University)
* Jens Timmerman (Ghent University)
* Toon Willems (Ghent University)
* Ward Poelmans (Ghent University)
* Fotis Georgatos (Uni.Lu, NTUA)
* Sotiris Fragkiskos (NTUA, CERN)
* Davide Vanzo (ACCRE, Vanderbilt University)
* Damian Alvarez (Forschungszentrum Juelich GmbH)
* Maxime Boissonneault (Compute Canada)
"""
import datetime
import difflib
import glob
import hashlib
import inspect
import itertools
import os
import re
import shutil
import signal
import stat
import ssl
import sys
import tempfile
import time
import zlib
from functools import partial
from html.parser import HTMLParser
import urllib.request as std_urllib

from easybuild.base import fancylogger
# import build_log must stay, to use of EasyBuildLog
from easybuild.tools.build_log import EasyBuildError, dry_run_msg, print_msg, print_warning
from easybuild.tools.config import ERROR, GENERIC_EASYBLOCK_PKG, IGNORE, WARN, build_option, install_path
from easybuild.tools.output import PROGRESS_BAR_DOWNLOAD_ONE, start_progress_bar, stop_progress_bar, update_progress_bar
from easybuild.tools.hooks import load_source
from easybuild.tools.run import run_shell_cmd
from easybuild.tools.utilities import natural_keys, nub, remove_unwanted_chars, trace_msg

try:
    import requests
    HAVE_REQUESTS = True
except ImportError:
    HAVE_REQUESTS = False

_log = fancylogger.getLogger('filetools', fname=False)

# easyblock class prefix
EASYBLOCK_CLASS_PREFIX = 'EB_'

# character map for encoding strings
STRING_ENCODING_CHARMAP = {
    r' ': "_space_",
    r'!': "_exclamation_",
    r'"': "_quotation_",
    r'#': "_hash_",
    r'$': "_dollar_",
    r'%': "_percent_",
    r'&': "_ampersand_",
    r'(': "_leftparen_",
    r')': "_rightparen_",
    r'*': "_asterisk_",
    r'+': "_plus_",
    r',': "_comma_",
    r'-': "_minus_",
    r'.': "_period_",
    r'/': "_slash_",
    r':': "_colon_",
    r';': "_semicolon_",
    r'<': "_lessthan_",
    r'=': "_equals_",
    r'>': "_greaterthan_",
    r'?': "_question_",
    r'@': "_atsign_",
    r'[': "_leftbracket_",
    r'\'': "_apostrophe_",
    r'\\': "_backslash_",
    r']': "_rightbracket_",
    r'^': "_circumflex_",
    r'_': "_underscore_",
    r'`': "_backquote_",
    r'{': "_leftcurly_",
    r'|': "_verticalbar_",
    r'}': "_rightcurly_",
    r'~': "_tilde_",
}

PATH_INDEX_FILENAME = '.eb-path-index'

CHECKSUM_TYPE_MD5 = 'md5'
CHECKSUM_TYPE_SHA256 = 'sha256'
DEFAULT_CHECKSUM = CHECKSUM_TYPE_MD5

# map of checksum types to checksum functions
CHECKSUM_FUNCTIONS = {
    'adler32': lambda p: calc_block_checksum(p, ZlibChecksum(zlib.adler32)),
    'crc32': lambda p: calc_block_checksum(p, ZlibChecksum(zlib.crc32)),
    CHECKSUM_TYPE_MD5: lambda p: calc_block_checksum(p, hashlib.md5()),
    'sha1': lambda p: calc_block_checksum(p, hashlib.sha1()),
    CHECKSUM_TYPE_SHA256: lambda p: calc_block_checksum(p, hashlib.sha256()),
    'sha512': lambda p: calc_block_checksum(p, hashlib.sha512()),
    'size': lambda p: os.path.getsize(p),
}
CHECKSUM_TYPES = sorted(CHECKSUM_FUNCTIONS.keys())

EXTRACT_CMDS = {
    # gzipped or gzipped tarball
    '.gtgz': "tar xzf %(filepath)s",
    '.gz': "gunzip -c %(filepath)s > %(target)s",
    '.tar.gz': "tar xzf %(filepath)s",
    '.tgz': "tar xzf %(filepath)s",
    # bzipped or bzipped tarball
    '.bz2': "bunzip2 -c %(filepath)s > %(target)s",
    '.tar.bz2': "tar xjf %(filepath)s",
    '.tb2': "tar xjf %(filepath)s",
    '.tbz': "tar xjf %(filepath)s",
    '.tbz2': "tar xjf %(filepath)s",
    # xzipped or xzipped tarball;
    # need to make sure that $TAPE is not set to avoid 'tar x' command failing,
    # see https://github.com/easybuilders/easybuild-framework/issues/3652
    '.tar.xz': "unset TAPE; unxz %(filepath)s --stdout | tar x",
    '.txz': "unset TAPE; unxz %(filepath)s --stdout | tar x",
    '.xz': "unxz %(filepath)s",
    # tarball
    '.tar': "tar xf %(filepath)s",
    # zip file
    '.zip': "unzip -qq %(filepath)s",
    # iso file
    '.iso': "7z x %(filepath)s",
    # tar.Z: using compress (LZW), but can be handled with gzip so use 'z'
    '.tar.z': "tar xzf %(filepath)s",
    # shell scripts don't need to be unpacked, just copy there
    '.sh': "cp -a %(filepath)s .",
}

ZIPPED_PATCH_EXTS = ('.bz2', '.gz', '.xz')

# global set of names of locks that were created in this session
global_lock_names = set()


class ZlibChecksum(object):
    """
    wrapper class for adler32 and crc32 checksums to
    match the interface of the hashlib module
    """

    def __init__(self, algorithm):
        self.algorithm = algorithm
        self.checksum = algorithm(b'')  # use the same starting point as the module
        self.blocksize = 64  # The same as md5/sha1

    def update(self, data):
        """Calculates a new checksum using the old one and the new data"""
        self.checksum = self.algorithm(data, self.checksum)

    def hexdigest(self):
        """Return hex string of the checksum"""
        return '0x%s' % (self.checksum & 0xffffffff)


def is_readable(path):
    """Return whether file at specified location exists and is readable."""
    try:
        return os.path.exists(path) and os.access(path, os.R_OK)
    except OSError as err:
        raise EasyBuildError("Failed to check whether %s is readable: %s", path, err)


def open_file(path, mode):
    """Open a (usually) text file. If mode is not binary, then utf-8 encoding will be used for Python 3.x"""
    # This is required for text files in Python 3, especially until Python 3.7 which implements PEP 540.
    # This PEP opens files in UTF-8 mode if the C locale is used, see https://www.python.org/dev/peps/pep-0540
    if sys.version_info[0] >= 3 and 'b' not in mode:
        return open(path, mode, encoding='utf-8')
    else:
        return open(path, mode)


def read_file(path, log_error=True, mode='r'):
    """Read contents of file at given path, in a robust way."""
    txt = None
    try:
        with open_file(path, mode) as handle:
            txt = handle.read()
    except IOError as err:
        if log_error:
            raise EasyBuildError("Failed to read %s: %s", path, err)

    return txt


def write_file(path, data, append=False, forced=False, backup=False, always_overwrite=True, verbose=False,
               show_progress=False, size=None):
    """
    Write given contents to file at given path;
    overwrites current file contents without backup by default!

    :param path: location of file
    :param data: contents to write to file. Can be a file-like object of binary data
    :param append: append to existing file rather than overwrite
    :param forced: force actually writing file in (extended) dry run mode
    :param backup: back up existing file before overwriting or modifying it
    :param always_overwrite: don't require --force to overwrite an existing file
    :param verbose: be verbose, i.e. inform where backup file was created
    :param show_progress: show progress bar while writing file
    :param size: size (in bytes) of data to write (used for progress bar)
    """
    # early exit in 'dry run' mode
    if not forced and build_option('extended_dry_run'):
        dry_run_msg("file written: %s" % path, silent=build_option('silent'))
        return

    if os.path.exists(path):
        if not append:
            if always_overwrite or build_option('force'):
                _log.info("Overwriting existing file %s", path)
            else:
                raise EasyBuildError("File exists, not overwriting it without --force: %s", path)

        if backup:
            backed_up_fp = back_up_file(path)
            _log.info("Existing file %s backed up to %s", path, backed_up_fp)
            if verbose:
                print_msg("Backup of %s created at %s" % (path, backed_up_fp), silent=build_option('silent'))

    # figure out mode to use for open file handle
    # cfr. https://docs.python.org/3/library/functions.html#open
    mode = 'a' if append else 'w'

    data_is_file_obj = hasattr(data, 'read')

    # special care must be taken with binary data in Python 3
    if sys.version_info[0] >= 3 and (isinstance(data, bytes) or data_is_file_obj):
        mode += 'b'

    # don't bother showing a progress bar for small files (< 10MB)
    if size and size < 10 * (1024 ** 2):
        _log.info("Not showing progress bar for downloading small file (size %s)", size)
        show_progress = False

    if show_progress:
        start_progress_bar(PROGRESS_BAR_DOWNLOAD_ONE, size, label=os.path.basename(path))

    # note: we can't use try-except-finally, because Python 2.4 doesn't support it as a single block
    try:
        mkdir(os.path.dirname(path), parents=True)
        with open_file(path, mode) as fh:
            if data_is_file_obj:
                # if a file-like object was provided, read file in 1MB chunks
                for chunk in iter(partial(data.read, 1024 ** 2), b''):
                    fh.write(chunk)
                    if show_progress:
                        update_progress_bar(PROGRESS_BAR_DOWNLOAD_ONE, progress_size=len(chunk))
            else:
                fh.write(data)

        if show_progress:
            stop_progress_bar(PROGRESS_BAR_DOWNLOAD_ONE)

    except IOError as err:
        raise EasyBuildError("Failed to write to %s: %s", path, err)


def is_binary(contents):
    """
    Check whether given bytestring represents the contents of a binary file or not.
    """
    return isinstance(contents, bytes) and b'\00' in bytes(contents)


def resolve_path(path):
    """
    Return fully resolved path for given path.

    :param path: path that (maybe) contains symlinks
    """
    try:
        resolved_path = os.path.realpath(path)
    except (AttributeError, OSError, TypeError) as err:
        raise EasyBuildError("Resolving path %s failed: %s", path, err)

    return resolved_path


def symlink(source_path, symlink_path, use_abspath_source=True):
    """
    Create a symlink at the specified path to the given path.

    :param source_path: source file path
    :param symlink_path: symlink file path
    :param use_abspath_source: resolves the absolute path of source_path
    """
    if use_abspath_source:
        source_path = os.path.abspath(source_path)

    if os.path.exists(symlink_path):
        abs_source_path = os.path.abspath(source_path)
        symlink_target_path = os.path.abspath(os.readlink(symlink_path))
        if abs_source_path != symlink_target_path:
            raise EasyBuildError("Trying to symlink %s to %s, but the symlink already exists and points to %s.",
                                 source_path, symlink_path, symlink_target_path)
        _log.info("Skipping symlinking %s to %s, link already exists", source_path, symlink_path)
    else:
        try:
            os.symlink(source_path, symlink_path)
            _log.info("Symlinked %s to %s", source_path, symlink_path)
        except OSError as err:
            raise EasyBuildError("Symlinking %s to %s failed: %s", source_path, symlink_path, err)


def remove_file(path):
    """Remove file at specified path."""

    # early exit in 'dry run' mode
    if build_option('extended_dry_run'):
        dry_run_msg("file %s removed" % path, silent=build_option('silent'))
        return

    try:
        # note: file may also be a broken symlink...
        if os.path.exists(path) or os.path.islink(path):
            os.remove(path)
    except OSError as err:
        raise EasyBuildError("Failed to remove file %s: %s", path, err)


def remove_dir(path):
    """Remove directory at specified path."""
    # early exit in 'dry run' mode
    if build_option('extended_dry_run'):
        dry_run_msg("directory %s removed" % path, silent=build_option('silent'))
        return

    if os.path.exists(path):
        ok = False
        errors = []
        # Try multiple times to cater for temporary failures on e.g. NFS mounted paths
        max_attempts = 3
        for i in range(0, max_attempts):
            try:
                shutil.rmtree(path)
                ok = True
                break
            except OSError as err:
                _log.debug("Failed to remove path %s with shutil.rmtree at attempt %d: %s" % (path, i, err))
                errors.append(err)
                time.sleep(2)
                # make sure write permissions are enabled on entire directory
                adjust_permissions(path, stat.S_IWUSR, add=True, recursive=True)
        if ok:
            _log.info("Path %s successfully removed." % path)
        else:
            raise EasyBuildError("Failed to remove directory %s even after %d attempts.\nReasons: %s",
                                 path, max_attempts, errors)


def remove(paths):
    """
    Remove single file/directory or list of files and directories

    :param paths: path(s) to remove
    """
    if isinstance(paths, str):
        paths = [paths]

    _log.info("Removing %d files & directories", len(paths))

    for path in paths:
        if os.path.isfile(path):
            remove_file(path)
        elif os.path.isdir(path):
            remove_dir(path)
        else:
            raise EasyBuildError("Specified path to remove is not an existing file or directory: %s", path)


def change_dir(path):
    """
    Change to directory at specified location.

    :param path: location to change to
    :return: previous location we were in
    """
    # determining the current working directory can fail if we're in a non-existing directory
    try:
        cwd = os.getcwd()
    except OSError as err:
        _log.debug("Failed to determine current working directory (but proceeding anyway: %s", err)
        cwd = None

    try:
        os.chdir(path)
    except OSError as err:
        raise EasyBuildError("Failed to change from %s to %s: %s", cwd, path, err)

    return cwd


def extract_file(fn, dest, cmd=None, extra_options=None, overwrite=False, forced=False, change_into_dir=False,
                 trace=True):
    """
    Extract file at given path to specified directory
    :param fn: path to file to extract
    :param dest: location to extract to
    :param cmd: extract command to use (derived from filename if not specified)
    :param extra_options: extra options to pass to extract command
    :param overwrite: overwrite existing unpacked file
    :param forced: force extraction in (extended) dry run mode
    :param change_into_dir: change into resulting directorys
    :param trace: produce trace output for extract command being run
    :return: path to directory (in case of success)
    """

    if not os.path.isfile(fn) and not build_option('extended_dry_run'):
        raise EasyBuildError(f"Can't extract file {fn}: no such file")

    mkdir(dest, parents=True)

    # use absolute pathnames from now on
    abs_dest = os.path.abspath(dest)

    # change working directory
    _log.debug(f"Unpacking {fn} in directory {abs_dest}")
    cwd = change_dir(abs_dest)

    if cmd:
        # complete command template with filename
        cmd = cmd % fn
        _log.debug("Using specified command to unpack {fn}: {cmd}")
    else:
        cmd = extract_cmd(fn, overwrite=overwrite)
        _log.debug("Using command derived from file extension to unpack {fn}: {cmd}")

    if not cmd:
        raise EasyBuildError("Can't extract file {fn} with unknown filetype")

    if extra_options:
        cmd = f"{cmd} {extra_options}"

    run_shell_cmd(cmd, in_dry_run=forced, hidden=not trace)

    # note: find_base_dir also changes into the base dir!
    base_dir = find_base_dir()

    # if changing into obtained directory is not desired,
    # change back to where we came from (unless that was a non-existing directory)
    if not change_into_dir:
        if cwd is None:
            raise EasyBuildError(f"Can't change back to non-existing directory after extracting {fn} in {dest}")
        else:
            change_dir(cwd)

    return base_dir


def which(cmd, retain_all=False, check_perms=True, log_ok=True, on_error=WARN):
    """
    Return (first) path in $PATH for specified command, or None if command is not found

    :param retain_all: returns *all* locations to the specified command in $PATH, not just the first one
    :param check_perms: check whether candidate path has read/exec permissions before accepting it as a match
    :param log_ok: Log an info message where the command has been found (if any)
    :param on_error: What to do if the command was not found, default: WARN. Possible values: IGNORE, WARN, ERROR
    """
    if on_error not in (IGNORE, WARN, ERROR):
        raise EasyBuildError("Invalid value for 'on_error': %s", on_error)

    if retain_all:
        res = []
    else:
        res = None

    paths = os.environ.get('PATH', '').split(os.pathsep)
    for path in paths:
        cmd_path = os.path.join(path, cmd)
        # only accept path if command is there
        if os.path.isfile(cmd_path):
            if log_ok:
                _log.info("Command %s found at %s", cmd, cmd_path)
            if check_perms:
                # check if read/executable permissions are available
                if not os.access(cmd_path, os.R_OK | os.X_OK):
                    _log.info("No read/exec permissions for %s, so continuing search...", cmd_path)
                    continue
            if retain_all:
                res.append(cmd_path)
            else:
                res = cmd_path
                break

    if not res and on_error != IGNORE:
        msg = "Could not find command '%s' (with permissions to read/execute it) in $PATH (%s)" % (cmd, paths)
        if on_error == WARN:
            _log.warning(msg)
        else:
            raise EasyBuildError(msg)
    return res


def det_common_path_prefix(paths):
    """Determine common path prefix for a given list of paths."""
    if not isinstance(paths, list):
        raise EasyBuildError("det_common_path_prefix: argument must be of type list (got %s: %s)", type(paths), paths)
    elif not paths:
        return None

    # initial guess for common prefix
    prefix = paths[0]
    found_common = False
    while not found_common and prefix != os.path.dirname(prefix):
        prefix = os.path.dirname(prefix)
        found_common = all(p.startswith(prefix) for p in paths)

    if found_common:
        # prefix may be empty string for relative paths with a non-common prefix
        return prefix.rstrip(os.path.sep) or None
    else:
        return None


def normalize_path(path):
    """Normalize path removing empty and dot components.

    Similar to os.path.normpath but does not resolve '..' which may return a wrong path when symlinks are used
    """
    # In POSIX 3 or more leading slashes are equivalent to 1
    if path.startswith(os.path.sep):
        if path.startswith(os.path.sep * 2) and not path.startswith(os.path.sep * 3):
            start_slashes = os.path.sep * 2
        else:
            start_slashes = os.path.sep
    else:
        start_slashes = ''

    filtered_comps = (comp for comp in path.split(os.path.sep) if comp and comp != '.')
    return start_slashes + os.path.sep.join(filtered_comps)


def is_alt_pypi_url(url):
    """Determine whether specified URL is already an alternate PyPI URL, i.e. whether it contains a hash."""
    # example: .../packages/5b/03/e135b19fadeb9b1ccb45eac9f60ca2dc3afe72d099f6bd84e03cb131f9bf/easybuild-2.7.0.tar.gz
    alt_url_regex = re.compile('/packages/[a-f0-9]{2}/[a-f0-9]{2}/[a-f0-9]{60}/[^/]+$')
    res = bool(alt_url_regex.search(url))
    _log.debug("Checking whether '%s' is an alternate PyPI URL using pattern '%s'...: %s",
               url, alt_url_regex.pattern, res)
    return res


def pypi_source_urls(pkg_name):
    """
    Fetch list of source URLs (incl. source filename) for specified Python package from PyPI, using 'simple' PyPI API.
    """
    # example: https://pypi.python.org/simple/easybuild
    # see also:
    # - https://www.python.org/dev/peps/pep-0503/
    # - https://wiki.python.org/moin/PyPISimple
    simple_url = 'https://pypi.python.org/simple/%s' % re.sub(r'[-_.]+', '-', pkg_name.lower())

    tmpdir = tempfile.mkdtemp()
    urls_html = os.path.join(tmpdir, '%s_urls.html' % pkg_name)
    if download_file(os.path.basename(urls_html), simple_url, urls_html) is None:
        _log.debug("Failed to download %s to determine available PyPI URLs for %s", simple_url, pkg_name)
        res = []
    else:
        urls_txt = read_file(urls_html)

        res = []

        # note: don't use xml.etree.ElementTree to parse HTML page served by PyPI's simple API
        # cfr. https://github.com/pypa/warehouse/issues/7886
        class HrefHTMLParser(HTMLParser):
            """HTML parser to extract 'href' attribute values from anchor tags (<a href='...'>)."""

            def handle_starttag(self, tag, attrs):
                if tag == 'a':
                    attrs = dict(attrs)
                    if 'href' in attrs:
                        res.append(attrs['href'])

        parser = HrefHTMLParser()
        parser.feed(urls_txt)

    # links are relative, transform them into full URLs; for example:
    # from: ../../packages/<dir1>/<dir2>/<hash>/easybuild-<version>.tar.gz#md5=<md5>
    # to: https://pypi.python.org/packages/<dir1>/<dir2>/<hash>/easybuild-<version>.tar.gz#md5=<md5>
    res = [re.sub('.*/packages/', 'https://pypi.python.org/packages/', x) for x in res]

    return res


def derive_alt_pypi_url(url):
    """Derive alternate PyPI URL for given URL."""
    alt_pypi_url = None

    # example input URL: https://pypi.python.org/packages/source/e/easybuild/easybuild-2.7.0.tar.gz
    pkg_name, pkg_source = url.strip().split('/')[-2:]

    cand_urls = pypi_source_urls(pkg_name)

    # md5 for old PyPI, sha256 for new PyPi (Warehouse)
    regex = re.compile('.*/%s(?:#md5=[a-f0-9]{32}|#sha256=[a-f0-9]{64})$' % pkg_source.replace('.', '\\.'), re.M)
    for cand_url in cand_urls:
        res = regex.match(cand_url)
        if res:
            # e.g.: https://pypi.python.org/packages/<dir1>/<dir2>/<hash>/easybuild-<version>.tar.gz#md5=<md5>
            alt_pypi_url = res.group(0).split('#sha256')[0].split('#md5')[0]
            break

    if not alt_pypi_url:
        _log.debug("Failed to extract hash using pattern '%s' from list of URLs: %s", regex.pattern, cand_urls)

    return alt_pypi_url


def parse_http_header_fields_urlpat(arg, urlpat=None, header=None, urlpat_headers_collection=None, maxdepth=3):
    """
    Recurse into multi-line string "[URLPAT::][HEADER:]FILE|FIELD" where FILE may be another such string or file
    containing lines matching the same format, such as "^https://www.example.com::/path/to/headers.txt", and flatten
    the result to dict e.g. {'^https://www.example.com': ['Authorization: Basic token', 'User-Agent: Special Agent']}
    """
    if urlpat_headers_collection is None:
        # this function call is not a recursive call
        urlpat_headers = {}
    else:
        # copy existing header data to avoid modifying it
        urlpat_headers = urlpat_headers_collection.copy()

    # stop infinite recursion that might happen if a file.txt refers to itself
    if maxdepth < 0:
        raise EasyBuildError("Failed to parse_http_header_fields_urlpat (recursion limit)")

    if not isinstance(arg, str):
        raise EasyBuildError("Failed to parse_http_header_fields_urlpat (argument not a string)")

    # HTTP header fields are separated by CRLF but splitting on LF is more convenient
    for argline in arg.split('\n'):
        argline = argline.strip()  # remove optional whitespace (e.g. remaining CR)
        if argline == '' or '#' in argline[0]:
            continue  # permit comment lines: ignore them

        if os.path.isfile(os.path.join(os.getcwd(), argline)):
            # expand existing relative path to absolute
            argline = os.path.join(os.path.join(os.getcwd(), argline))
        if os.path.isfile(argline):
            # argline is a file path, so read that instead
            _log.debug('File included in parse_http_header_fields_urlpat: %s' % argline)
            argline = read_file(argline)
            urlpat_headers = parse_http_header_fields_urlpat(argline, urlpat, header, urlpat_headers, maxdepth - 1)
            continue

        # URL pattern is separated by '::' from a HTTP header field
        if '::' in argline:
            [urlpat, argline] = argline.split('::', 1)  # get the urlpat
            # the remainder may be another parseable argument, recurse with same depth
            urlpat_headers = parse_http_header_fields_urlpat(argline, urlpat, header, urlpat_headers, maxdepth)
            continue

        # Header field has format HEADER: FIELD, and FIELD may be another parseable argument
        # except if FIELD contains colons, then argline is the final HEADER: FIELD to be returned
        if ':' in argline and argline.count(':') == 1:
            [argheader, argline] = argline.split(':', 1)  # get the header and the remainder
            # the remainder may be another parseable argument, recurse with same depth
            # note that argheader would be forgotten in favor of the urlpat_headers returned by recursion,
            # so pass on the header for reconstruction just in case there was nothing to recurse in
            urlpat_headers = parse_http_header_fields_urlpat(argline, urlpat, argheader, urlpat_headers, maxdepth)
            continue

        if header is not None:
            # parent caller didn't want to forget about the header, reconstruct as recursion stops here.
            argline = header.strip() + ':' + argline

        if urlpat is not None:
            if urlpat in urlpat_headers.keys():
                urlpat_headers[urlpat].append(argline)  # add headers to the list
            else:
                urlpat_headers[urlpat] = list([argline])  # new list headers for this urlpat
        else:
            _log.warning("Non-empty argument to http-header-fields-urlpat ignored (missing URL pattern)")

    # return a dict full of {urlpat: [list, of, headers]}
    return urlpat_headers


def det_file_size(http_header):
    """
    Determine size of file from provided HTTP header info (without downloading it).
    """
    res = None
    len_key = 'Content-Length'
    if len_key in http_header:
        size = http_header[len_key]
        try:
            res = int(size)
        except (ValueError, TypeError) as err:
            _log.warning("Failed to interpret size '%s' as integer value: %s", size, err)

    return res


def download_file(filename, url, path, forced=False, trace=True):
    """Download a file from the given URL, to the specified path."""

    insecure = build_option('insecure_download')

    _log.debug("Trying to download %s from %s to %s", filename, url, path)

    timeout = build_option('download_timeout')
    _log.debug("Using timeout of %s seconds for initiating download" % timeout)

    # parse option HTTP header fields for URLs containing a pattern
    http_header_fields_urlpat = build_option('http_header_fields_urlpat')
    # compile a dict full of {urlpat: [header, list]}
    urlpat_headers = dict()
    if http_header_fields_urlpat is not None:
        # there may be multiple options given, parse them all, while updating urlpat_headers
        for arg in http_header_fields_urlpat:
            urlpat_headers.update(parse_http_header_fields_urlpat(arg))

    # make sure directory exists
    basedir = os.path.dirname(path)
    mkdir(basedir, parents=True)

    # try downloading, three times max.
    downloaded = False
    max_attempts = 3
    attempt_cnt = 0

    # use custom HTTP header
    headers = {'User-Agent': 'EasyBuild', 'Accept': '*/*'}

    # permit additional or override headers via http_headers_fields_urlpat option
    # only append/override HTTP header fields that match current url
    if urlpat_headers is not None:
        for urlpatkey, http_header_fields in urlpat_headers.items():
            if re.search(urlpatkey, url):
                extraheaders = dict(hf.split(':', 1) for hf in http_header_fields)
                for key, val in extraheaders.items():
                    headers[key] = val
                    _log.debug("Custom HTTP header field set: %s (value omitted from log)", key)

    # for backward compatibility, and to avoid relying on 3rd party Python library 'requests'
    url_req = std_urllib.Request(url, headers=headers)
    used_urllib = std_urllib
    switch_to_requests = False

    while not downloaded and attempt_cnt < max_attempts:
        attempt_cnt += 1
        try:
            if insecure:
                print_warning("Not checking server certificates while downloading %s from %s." % (filename, url))
            if used_urllib is std_urllib:
                # urllib2 (Python 2) / urllib.request (Python 3) does the right thing for http proxy setups,
                # urllib does not!
                if insecure:
                    url_fd = std_urllib.urlopen(url_req, timeout=timeout, context=ssl._create_unverified_context())
                else:
                    url_fd = std_urllib.urlopen(url_req, timeout=timeout)
                status_code = url_fd.getcode()
                size = det_file_size(url_fd.info())
            else:
                response = requests.get(url, headers=headers, stream=True, timeout=timeout, verify=(not insecure))
                status_code = response.status_code
                response.raise_for_status()
                size = det_file_size(response.headers)
                url_fd = response.raw
                url_fd.decode_content = True

            _log.debug("HTTP response code for given url %s: %s", url, status_code)
            _log.info("File size for %s: %s", url, size)

            # note: we pass the file object to write_file rather than reading the file first,
            # to ensure the data is read in chunks (which prevents problems in Python 3.9+);
            # cfr. https://github.com/easybuilders/easybuild-framework/issues/3455
            # and https://bugs.python.org/issue42853
            write_file(path, url_fd, forced=forced, backup=True, show_progress=True, size=size)
            _log.info("Downloaded file %s from url %s to %s", filename, url, path)
            downloaded = True
            url_fd.close()
        except used_urllib.HTTPError as err:
            if used_urllib is std_urllib:
                status_code = err.code
            if status_code == 403 and attempt_cnt == 1:
                switch_to_requests = True
            elif 400 <= status_code <= 499:
                _log.warning("URL %s was not found (HTTP response code %s), not trying again" % (url, status_code))
                break
            else:
                _log.warning("HTTPError occurred while trying to download %s to %s: %s" % (url, path, err))
        except IOError as err:
            _log.warning("IOError occurred while trying to download %s to %s: %s" % (url, path, err))
            error_re = re.compile(r"<urlopen error \[Errno 1\] _ssl.c:.*: error:.*:"
                                  "SSL routines:SSL23_GET_SERVER_HELLO:sslv3 alert handshake failure>")
            if error_re.match(str(err)):
                switch_to_requests = True
        except Exception as err:
            raise EasyBuildError("Unexpected error occurred when trying to download %s to %s: %s", url, path, err)

        if not downloaded and attempt_cnt < max_attempts:
            _log.info("Attempt %d of downloading %s to %s failed, trying again..." % (attempt_cnt, url, path))
            if used_urllib is std_urllib and switch_to_requests:
                if not HAVE_REQUESTS:
                    raise EasyBuildError("SSL issues with urllib2. If you are using RHEL/CentOS 6.x please "
                                         "install the python-requests and pyOpenSSL RPM packages and try again.")
                _log.info("Downloading using requests package instead of urllib2")
                used_urllib = requests

    if downloaded:
        _log.info("Successful download of file %s from url %s to path %s" % (filename, url, path))
        if trace:
            trace_msg("download succeeded: %s" % url)
        return path
    else:
        _log.warning("Download of %s to %s failed, done trying" % (url, path))
        if trace:
            trace_msg("download failed: %s" % url)
        return None


def create_index(path, ignore_dirs=None):
    """
    Create index for files in specified path.
    """
    if ignore_dirs is None:
        ignore_dirs = []

    index = set()

    if not os.path.exists(path):
        raise EasyBuildError("Specified path does not exist: %s", path)
    elif not os.path.isdir(path):
        raise EasyBuildError("Specified path is not a directory: %s", path)

    for (dirpath, dirnames, filenames) in os.walk(path, topdown=True, followlinks=True):
        for filename in filenames:
            # use relative paths in index
            rel_dirpath = os.path.relpath(dirpath, path)
            # avoid that relative paths start with './'
            if rel_dirpath == '.':
                rel_dirpath = ''
            index.add(os.path.join(rel_dirpath, filename))

        # do not consider (certain) hidden directories
        # note: we still need to consider e.g., .local !
        # replace list elements using [:], so os.walk doesn't process deleted directories
        # see https://stackoverflow.com/questions/13454164/os-walk-without-hidden-folders
        dirnames[:] = [d for d in dirnames if d not in ignore_dirs]

    return index


def dump_index(path, max_age_sec=None):
    """
    Create index for files in specified path, and dump it to file (alphabetically sorted).
    """
    if max_age_sec is None:
        max_age_sec = build_option('index_max_age')

    index_fp = os.path.join(path, PATH_INDEX_FILENAME)
    index_contents = create_index(path)

    curr_ts = datetime.datetime.now()
    if max_age_sec == 0:
        end_ts = datetime.datetime.max
    else:
        end_ts = curr_ts + datetime.timedelta(0, max_age_sec)

    lines = [
        "# created at: %s" % str(curr_ts),
        "# valid until: %s" % str(end_ts),
    ]
    lines.extend(sorted(index_contents))

    write_file(index_fp, '\n'.join(lines), always_overwrite=False)

    return index_fp


def load_index(path, ignore_dirs=None):
    """
    Load index for specified path, and return contents (or None if no index exists).
    """
    if ignore_dirs is None:
        ignore_dirs = []

    index_fp = os.path.join(path, PATH_INDEX_FILENAME)
    index = set()

    if build_option('ignore_index'):
        _log.info("Ignoring index for %s...", path)

    elif os.path.exists(index_fp):
        lines = read_file(index_fp).splitlines()

        valid_ts_regex = re.compile("^# valid until: (.*)", re.M)
        valid_ts = None

        for line in lines:

            # extract "valid until" timestamp, so we can check whether index is still valid
            if valid_ts is None:
                res = valid_ts_regex.match(line)
            else:
                res = None

            if res:
                valid_ts = res.group(1)
                try:
                    valid_ts = datetime.datetime.strptime(valid_ts, '%Y-%m-%d %H:%M:%S.%f')
                except ValueError as err:
                    raise EasyBuildError("Failed to parse timestamp '%s' for index at %s: %s", valid_ts, path, err)

            elif line.startswith('#'):
                _log.info("Ignoring unknown header line '%s' in index for %s", line, path)

            else:
                # filter out files that are in an ignored directory
                path_dirs = line.split(os.path.sep)[:-1]
                if not any(d in path_dirs for d in ignore_dirs):
                    index.add(line)

        # check whether index is still valid
        if valid_ts:
            curr_ts = datetime.datetime.now()
            if curr_ts > valid_ts:
                print_warning("Index for %s is no longer valid (too old), so ignoring it...", path)
                index = None
            else:
                print_msg("found valid index for %s, so using it...", path)

    return index or None


def find_easyconfigs(path, ignore_dirs=None):
    """
    Find .eb easyconfig files in path
    """
    if os.path.isfile(path):
        return [path]

    if ignore_dirs is None:
        ignore_dirs = []

    # walk through the start directory, retain all files that end in .eb
    files = []
    path = os.path.abspath(path)
    for dirpath, dirnames, filenames in os.walk(path, topdown=True):
        for f in filenames:
            if not f.endswith('.eb') or f == 'TEMPLATE.eb':
                continue

            spec = os.path.join(dirpath, f)
            _log.debug("Found easyconfig %s" % spec)
            files.append(spec)

        # ignore subdirs specified to be ignored by replacing items in dirnames list used by os.walk
        dirnames[:] = [d for d in dirnames if d not in ignore_dirs]

    return files


def locate_files(files, paths, ignore_subdirs=None):
    """
    Determine full path for list of files, in given list of paths (directories).
    """
    # determine which files need to be found, if any
    files_to_find = []
    for idx, filepath in enumerate(files):
        if filepath == os.path.basename(filepath) and not os.path.exists(filepath):
            files_to_find.append((idx, filepath))
    _log.debug("List of files to find: %s", files_to_find)

    # find missing easyconfigs by walking paths in robot search path
    for path in paths:

        # skip non-existing paths
        if not os.path.exists(path):
            _log.debug("%s does not exist, skipping it...", path)
            continue

        _log.debug("Looking for missing files (%d left) in %s...", len(files_to_find), path)

        # try to load index for current path, or create one
        path_index = load_index(path, ignore_dirs=ignore_subdirs)
        if path_index is None or build_option('ignore_index'):
            _log.info("No index found for %s, creating one (in memory)...", path)
            path_index = create_index(path, ignore_dirs=ignore_subdirs)
        else:
            _log.info("Index found for %s, so using it...", path)

        for filepath in path_index:
            for idx, file_to_find in files_to_find[:]:
                if os.path.basename(filepath) == file_to_find:
                    full_path = os.path.join(path, filepath)
                    _log.info("Found %s in %s: %s", file_to_find, path, full_path)
                    files[idx] = full_path
                    # if file was found, stop looking for it (first hit wins)
                    files_to_find.remove((idx, file_to_find))

            # stop as soon as we have all we need (path index loop)
            if not files_to_find:
                break

        # stop as soon as we have all we need (paths loop)
        if not files_to_find:
            break

    if files_to_find:
        filenames = ', '.join([f for (_, f) in files_to_find])
        paths = ', '.join(paths)
        raise EasyBuildError("One or more files not found: %s (search paths: %s)", filenames, paths)

    return [os.path.abspath(f) for f in files]


def find_glob_pattern(glob_pattern, fail_on_no_match=True):
    """Find unique file/dir matching glob_pattern (raises error if more than one match is found)"""
    if build_option('extended_dry_run'):
        return glob_pattern
    res = glob.glob(glob_pattern)
    if len(res) == 0 and not fail_on_no_match:
        return None
    if len(res) != 1:
        raise EasyBuildError("Was expecting exactly one match for '%s', found %d: %s", glob_pattern, len(res), res)
    return res[0]


def search_file(paths, query, short=False, ignore_dirs=None, silent=False, filename_only=False, terse=False,
                case_sensitive=False):
    """
    Search for files using in specified paths using specified search query (regular expression)

    :param paths: list of paths to search in
    :param query: search query to use (regular expression); will be used case-insensitive
    :param short: figure out common prefix of hits, use variable to factor it out
    :param ignore_dirs: list of directories to ignore (default: ['.git', '.svn'])
    :param silent: whether or not to remain silent (don't print anything)
    :param filename_only: only return filenames, not file paths
    :param terse: stick to terse (machine-readable) output, as opposed to pretty-printing
    """
    if ignore_dirs is None:
        ignore_dirs = ['.git', '.svn']
    if not isinstance(ignore_dirs, list):
        raise EasyBuildError("search_file: ignore_dirs (%s) should be of type list, not %s",
                             ignore_dirs, type(ignore_dirs))

    # escape some special characters in query that may also occur in actual software names: +
    # do not use re.escape, since that breaks queries with genuine regex characters like ^ or .*
    query = re.sub('([+])', r'\\\1', query)

    # compile regex, case-insensitive
    try:
        if case_sensitive:
            query = re.compile(query)
        else:
            # compile regex, case-insensitive
            query = re.compile(query, re.I)
    except re.error as err:
        raise EasyBuildError("Invalid search query: %s", err)

    var_defs = []
    hits = []
    var_index = 1
    var = None
    for path in paths:
        path_hits = []
        if not terse:
            print_msg("Searching (case-insensitive) for '%s' in %s " % (query.pattern, path), log=_log, silent=silent)

        if build_option('ignore_index'):
            path_index = None
        else:
            path_index = load_index(path, ignore_dirs=ignore_dirs)
        if path_index is None:
            if os.path.exists(path):
                _log.info("No index found for %s, creating one...", path)
                path_index = create_index(path, ignore_dirs=ignore_dirs)
            else:
                path_index = []
        else:
            _log.info("Index found for %s, so using it...", path)

        for filepath in path_index:
            filename = os.path.basename(filepath)
            if query.search(filename):
                if not path_hits:
                    var = "CFGS%d" % var_index
                    var_index += 1
                if filename_only:
                    path_hits.append(filename)
                else:
                    path_hits.append(os.path.join(path, filepath))

        path_hits = sorted(path_hits, key=natural_keys)

        if path_hits:
            if not terse and short:
                common_prefix = det_common_path_prefix(path_hits)
                if common_prefix is not None and len(common_prefix) > len(var) * 2:
                    var_defs.append((var, common_prefix))
                    var_spec = '$' + var
                    # Replace the common prefix by var_spec
                    path_hits = (var_spec + fn[len(common_prefix):] for fn in path_hits)
            hits.extend(path_hits)

    return var_defs, hits


def dir_contains_files(path, recursive=True):
    """
    Return True if the given directory does contain any file

    :recursive If False only the path itself is considered, else all subdirectories are also searched
    """
    if recursive:
        return any(files for _root, _dirs, files in os.walk(path))
    else:
        return any(os.path.isfile(os.path.join(path, x)) for x in os.listdir(path))


def find_eb_script(script_name):
    """Find EasyBuild script with given name (in easybuild/scripts subdirectory)."""
    filetools, eb_dir = __file__, None
    if os.path.isabs(filetools):
        eb_dir = os.path.dirname(os.path.dirname(filetools))
    else:
        # go hunting for absolute path to filetools module via sys.path;
        # we can't rely on os.path.abspath or os.path.realpath, since they leverage os.getcwd()...
        for path in sys.path:
            path = os.path.abspath(path)
            if os.path.exists(os.path.join(path, filetools)):
                eb_dir = os.path.dirname(os.path.dirname(os.path.join(path, filetools)))
                break

    if eb_dir is None:
        raise EasyBuildError("Failed to find parent directory for 'easybuild/scripts' subdirectory")

    script_loc = os.path.join(eb_dir, 'scripts', script_name)
    if not os.path.exists(script_loc):
        prev_script_loc = script_loc

        # fallback mechanism: check in location relative to location of 'eb'
        eb_path = os.getenv('EB_SCRIPT_PATH') or which('eb')
        if eb_path is None:
            _log.warning("'eb' not found in $PATH, failed to determine installation prefix")
        else:
            install_prefix = os.path.dirname(os.path.dirname(resolve_path(eb_path)))
            script_loc = os.path.join(install_prefix, 'easybuild', 'scripts', script_name)

        if not os.path.exists(script_loc):
            raise EasyBuildError("Script '%s' not found at expected location: %s or %s",
                                 script_name, prev_script_loc, script_loc)

    return script_loc


def compute_checksum(path, checksum_type=DEFAULT_CHECKSUM):
    """
    Compute checksum of specified file.

    :param path: Path of file to compute checksum for
    :param checksum_type: type(s) of checksum ('adler32', 'crc32', 'md5' (default), 'sha1', 'sha256', 'sha512', 'size')
    """
    if checksum_type not in CHECKSUM_FUNCTIONS:
        raise EasyBuildError("Unknown checksum type (%s), supported types are: %s",
                             checksum_type, CHECKSUM_FUNCTIONS.keys())

    try:
        checksum = CHECKSUM_FUNCTIONS[checksum_type](path)
    except IOError as err:
        raise EasyBuildError("Failed to read %s: %s", path, err)
    except MemoryError as err:
        _log.warning("A memory error occurred when computing the checksum for %s: %s" % (path, err))
        checksum = 'dummy_checksum_due_to_memory_error'

    return checksum


def calc_block_checksum(path, algorithm):
    """Calculate a checksum of a file by reading it into blocks"""
    # We pick a blocksize of 16 MB: it's a multiple of the internal
    # blocksize of md5/sha1 (64) and gave the best speed results
    try:
        # in hashlib, blocksize is a class parameter
        blocksize = algorithm.blocksize * 262144  # 2^18
    except AttributeError:
        blocksize = 16777216  # 2^24
    _log.debug("Using blocksize %s for calculating the checksum" % blocksize)

    try:
        with open(path, 'rb') as fh:
            for block in iter(lambda: fh.read(blocksize), b''):
                algorithm.update(block)
    except IOError as err:
        raise EasyBuildError("Failed to read %s: %s", path, err)

    return algorithm.hexdigest()


def verify_checksum(path, checksums):
    """
    Verify checksum of specified file.

    :param path: path of file to verify checksum of
    :param checksums: checksum values (and type, optionally, default is MD5), e.g., 'af314', ('sha', '5ec1b')
    """

    filename = os.path.basename(path)

    # if no checksum is provided, pretend checksum to be valid, unless presence of checksums to verify is enforced
    if checksums is None:
        if build_option('enforce_checksums'):
            raise EasyBuildError("Missing checksum for %s", filename)
        else:
            return True

    # make sure we have a list of checksums
    if not isinstance(checksums, list):
        checksums = [checksums]

    for checksum in checksums:
        if isinstance(checksum, dict):
            try:
                # Set this to a string-type checksum
                checksum = checksum[filename]
            except KeyError:
                raise EasyBuildError("Missing checksum for %s in %s", filename, checksum)

        if isinstance(checksum, str):
            # if no checksum type is specified, it is assumed to be MD5 (32 characters) or SHA256 (64 characters)
            if len(checksum) == 64:
                typ = CHECKSUM_TYPE_SHA256
            elif len(checksum) == 32:
                typ = CHECKSUM_TYPE_MD5
            else:
                raise EasyBuildError("Length of checksum '%s' (%d) does not match with either MD5 (32) or SHA256 (64)",
                                     checksum, len(checksum))

        elif isinstance(checksum, tuple):
            # if checksum is specified as a tuple, it could either be specifying:
            # * the type of checksum + the checksum value
            # * a set of alternative valid checksums to consider => recursive call
            if len(checksum) == 2 and checksum[0] in CHECKSUM_FUNCTIONS:
                typ, checksum = checksum
            else:
                _log.info("Found %d alternative checksums for %s, considering them one-by-one...", len(checksum), path)
                for cand_checksum in checksum:
                    if verify_checksum(path, cand_checksum):
                        _log.info("Found matching checksum for %s: %s", path, cand_checksum)
                        return True
                    else:
                        _log.info("Ignoring non-matching checksum for %s (%s)...", path, cand_checksum)

                # no matching checksums
                return False
        else:
            raise EasyBuildError("Invalid checksum spec '%s': should be a string (MD5 or SHA256), "
                                 "2-tuple (type, value), or tuple of alternative checksum specs.",
                                 checksum)

        actual_checksum = compute_checksum(path, typ)
        _log.debug("Computed %s checksum for %s: %s (correct checksum: %s)" % (typ, path, actual_checksum, checksum))

        if actual_checksum != checksum:
            return False

    # if we land here, all checksums have been verified to be correct
    return True


def is_sha256_checksum(value):
    """Check whether provided string is a SHA256 checksum."""
    res = False
    if isinstance(value, str):
        if re.match('^[0-9a-f]{64}$', value):
            res = True
            _log.debug("String value '%s' has the correct format to be a SHA256 checksum", value)
        else:
            _log.debug("String value '%s' does NOT have the correct format to be a SHA256 checksum", value)
    else:
        _log.debug("Non-string value %s is not a SHA256 checksum", value)

    return res


def find_base_dir():
    """
    Try to locate a possible new base directory
    - this is typically a single subdir, e.g. from untarring a tarball
    - when extracting multiple tarballs in the same directory,
      expect only the first one to give the correct path
    """
    def get_local_dirs_purged():
        # e.g. always purge the log directory
        # and hidden directories
        ignoredirs = ["easybuild"]

        lst = os.listdir(os.getcwd())
        lst = [d for d in lst if not d.startswith('.') and d not in ignoredirs]
        return lst

    lst = get_local_dirs_purged()
    new_dir = os.getcwd()
    while len(lst) == 1:
        new_dir = os.path.join(os.getcwd(), lst[0])
        if not os.path.isdir(new_dir):
            break

        change_dir(new_dir)
        lst = get_local_dirs_purged()

    # make sure it's a directory, and not a (single) file that was in a tarball for example
    while not os.path.isdir(new_dir):
        new_dir = os.path.dirname(new_dir)

    _log.debug("Last dir list %s" % lst)
    _log.debug("Possible new dir %s found" % new_dir)
    return new_dir


def find_extension(filename):
    """Find best match for filename extension."""
    # sort by length, so longest file extensions get preference
    suffixes = sorted(EXTRACT_CMDS.keys(), key=len, reverse=True)
    pat = r'(?P<ext>%s)$' % '|'.join([s.replace('.', '\\.') for s in suffixes])
    res = re.search(pat, filename, flags=re.IGNORECASE)
    if res:
        ext = res.group('ext')
    else:
        raise EasyBuildError("%s has unknown file extension", filename)

    return ext


def extract_cmd(filepath, overwrite=False):
    """
    Determines the file type of file at filepath, returns extract cmd based on file suffix
    """
    filename = os.path.basename(filepath)
    ext = find_extension(filename)
    target = filename[:-len(ext)]

    # find_extension will either return an extension listed in EXTRACT_CMDS, or raise an error
    cmd_tmpl = EXTRACT_CMDS[ext.lower()]

    if overwrite:
        if 'unzip -qq' in cmd_tmpl:
            cmd_tmpl = cmd_tmpl.replace('unzip -qq', 'unzip -qq -o')

    return cmd_tmpl % {'filepath': filepath, 'target': target}


def is_patch_file(path):
    """Determine whether file at specified path is a patch file (based on +++ and --- lines being present)."""
    txt = read_file(path)
    return bool(re.search(r'^\+{3}\s', txt, re.M) and re.search(r'^-{3}\s', txt, re.M))


def det_patched_files(path=None, txt=None, omit_ab_prefix=False, github=False, filter_deleted=False):
    """
    Determine list of patched files from a patch.
    It searches for "+++ path/to/patched/file" lines to determine the patched files.
    Note: does not correctly handle filepaths with spaces.

    :param path: the path to the diff
    :param txt: the contents of the diff (either path or txt should be give)
    :param omit_ab_prefix: ignore the a/ or b/ prefix of the files
    :param github: only consider lines that start with 'diff --git' to determine list of patched files
    :param filter_deleted: filter out all files that were deleted by the patch
    """
    if github:
        patched_regex = r"^diff --git (?:a/)?\S+\s*(?P<ab_prefix>b/)?(?P<file>\S+)"
    else:
        patched_regex = r"^\s*\+{3}\s+(?P<ab_prefix>[ab]/)?(?P<file>\S+)"
    patched_regex = re.compile(patched_regex, re.M)

    if path is not None:
        # take into account that file may contain non-UTF-8 characters;
        # so, read a byte string, and decode to UTF-8 string (ignoring any non-UTF-8 characters);
        txt = read_file(path, mode='rb').decode('utf-8', 'replace')
    elif txt is None:
        raise EasyBuildError("Either a file path or a string representing a patch should be supplied")

    patched_files = []
    for match in patched_regex.finditer(txt):
        patched_file = match.group('file')
        if not omit_ab_prefix and match.group('ab_prefix') is not None:
            patched_file = match.group('ab_prefix') + patched_file

        delete_regex = re.compile(r"%s\ndeleted file" % re.escape(os.path.basename(patched_file)), re.M)
        if patched_file in ['/dev/null']:
            _log.debug("Ignoring patched file %s", patched_file)

        elif filter_deleted and delete_regex.search(txt):
            _log.debug("Filtering out deleted file %s", patched_file)
        else:
            patched_files.append(patched_file)

    return patched_files


def guess_patch_level(patched_files, parent_dir):
    """Guess patch level based on list of patched files and specified directory."""
    patch_level = None
    for patched_file in patched_files:
        # locate file by stripping of directories
        tf2 = patched_file.split(os.path.sep)
        n_paths = len(tf2)
        path_found = False
        level = None
        for level in range(n_paths):
            if os.path.isfile(os.path.join(parent_dir, *tf2[level:])):
                path_found = True
                break
        if path_found:
            patch_level = level
            break
        else:
            _log.debug('No match found for %s, trying next patched file...' % patched_file)

    return patch_level


def create_patch_info(patch_spec):
    """
    Create info dictionary from specified patch spec.
    """
    # Valid keys that can be used in a patch spec dict
    valid_keys = ['name', 'copy', 'level', 'sourcepath', 'alt_location']

    if isinstance(patch_spec, (list, tuple)):
        if not len(patch_spec) == 2:
            error_msg = "Unknown patch specification '%s', only 2-element lists/tuples are supported!"
            raise EasyBuildError(error_msg, str(patch_spec))

        patch_info = {'name': patch_spec[0]}

        patch_arg = patch_spec[1]
        # patch level *must* be of type int, nothing else (not True/False!)
        # note that 'isinstance(..., int)' returns True for True/False values...
        if isinstance(patch_arg, int) and not isinstance(patch_arg, bool):
            patch_info['level'] = patch_arg

        # string value as patch argument can be either path where patch should be applied,
        # or path to where a non-patch file should be copied
        elif isinstance(patch_arg, str):
            if patch_spec[0].endswith('.patch'):
                patch_info['sourcepath'] = patch_arg
            # non-patch files are assumed to be files to copy
            else:
                patch_info['copy'] = patch_arg
        else:
            raise EasyBuildError("Wrong patch spec '%s', only int/string are supported as 2nd element",
                                 str(patch_spec))

    elif isinstance(patch_spec, str):
        validate_patch_spec(patch_spec)
        patch_info = {'name': patch_spec}
    elif isinstance(patch_spec, dict):
        patch_info = {}
        for key in patch_spec.keys():
            if key in valid_keys:
                patch_info[key] = patch_spec[key]
            else:
                raise EasyBuildError("Wrong patch spec '%s', use of unknown key %s in dict (valid keys are %s)",
                                     str(patch_spec), key, valid_keys)

        # Dict must contain at least the patchfile name
        if 'name' not in patch_info.keys():
            raise EasyBuildError("Wrong patch spec '%s', when using a dict 'name' entry must be supplied",
                                 str(patch_spec))
        if 'copy' not in patch_info.keys():
            validate_patch_spec(patch_info['name'])
        else:
            if 'sourcepath' in patch_info.keys() or 'level' in patch_info.keys():
                raise EasyBuildError("Wrong patch spec '%s', you can't use 'sourcepath' or 'level' with 'copy' (since "
                                     "this implies you want to copy a file to the 'copy' location)",
                                     str(patch_spec))
    else:
        error_msg = "Wrong patch spec, should be string, 2-tuple with patch name + argument, or a dict " \
                    "(with possible keys %s): %s" % (valid_keys, patch_spec)
        raise EasyBuildError(error_msg)

    return patch_info


def validate_patch_spec(patch_spec):
    allowed_patch_exts = ['.patch' + x for x in ('',) + ZIPPED_PATCH_EXTS]
    if not any(patch_spec.endswith(x) for x in allowed_patch_exts):
        raise EasyBuildError("Wrong patch spec (%s), extension type should be any of %s." %
                             (patch_spec, ', '.join(allowed_patch_exts)))


def apply_patch(patch_file, dest, fn=None, copy=False, level=None, use_git=False):
    """
    Apply a patch to source code in directory dest
    - assume unified diff created with "diff -ru old new"

    Raises EasyBuildError on any error and returns True on success
    """

    if build_option('extended_dry_run'):
        # skip checking of files in dry run mode
        patch_filename = os.path.basename(patch_file)
        dry_run_msg(f"* applying patch file {patch_filename}", silent=build_option('silent'))

    elif not os.path.isfile(patch_file):
        raise EasyBuildError(f"Can't find patch {patch_file}: no such file")

    elif fn and not os.path.isfile(fn):
        raise EasyBuildError(f"Can't patch file {fn}: no such file")

    # copy missing files
    if copy:
        if build_option('extended_dry_run'):
            dry_run_msg(f"  {patch_file} copied to {dest}", silent=build_option('silent'))
        else:
            copy_file(patch_file, dest)
            _log.debug(f"Copied patch {patch_file} to dir {dest}")

        # early exit, work is done after copying
        return True

    elif not os.path.isdir(dest):
        raise EasyBuildError(f"Can't patch directory {dest}: no such directory")

    # use absolute paths
    abs_patch_file = os.path.abspath(patch_file)
    abs_dest = os.path.abspath(dest)

    # Attempt extracting the patch if it ends in .patch.gz, .patch.bz2, .patch.xz
    # split in stem (filename w/o extension) + extension
    patch_stem, patch_extension = os.path.splitext(os.path.split(abs_patch_file)[1])
    # Supports only bz2, gz and xz. zip can be archives which are not supported.
    if patch_extension in ZIPPED_PATCH_EXTS:
        # split again to get the second extension
        patch_subextension = os.path.splitext(patch_stem)[1]
        if patch_subextension == ".patch":
            workdir = tempfile.mkdtemp(prefix='eb-patch-')
            _log.debug(f"Extracting the patch to: {workdir}")
            # extracting the patch
            extracted_dir = extract_file(abs_patch_file, workdir, change_into_dir=False)
            abs_patch_file = os.path.join(extracted_dir, patch_stem)

    if use_git:
        verbose = '--verbose ' if build_option('debug') else ''
        patch_cmd = f"git apply {verbose}{abs_patch_file}"
    else:
        if level is None and build_option('extended_dry_run'):
            level = '<derived>'

        elif level is None:
            # guess value for -p (patch level)
            # - based on +++ lines
            # - first +++ line that matches an existing file determines guessed level
            # - we will try to match that level from current directory
            patched_files = det_patched_files(path=abs_patch_file)

            if not patched_files:
                msg = f"Can't guess patchlevel from patch {abs_patch_file}: no testfile line found in patch"
                raise EasyBuildError(msg)

            level = guess_patch_level(patched_files, abs_dest)

            if level is None:  # level can also be 0 (zero), so don't use "not level"
                # no match
                raise EasyBuildError(f"Can't determine patch level for patch {patch_file} from directory {abs_dest}")
            else:
                _log.debug(f"Guessed patch level {level} for patch {patch_file}")

        else:
            _log.debug(f"Using specified patch level {level} for patch {patch_file}")

        backup_option = '-b ' if build_option('backup_patched_files') else ''
        patch_cmd = f"patch {backup_option} -p{level} -i {abs_patch_file}"

    res = run_shell_cmd(patch_cmd, fail_on_error=False, hidden=True, work_dir=abs_dest)

    if res.exit_code:
        msg = f"Couldn't apply patch file {patch_file}. "
        msg += f"Process exited with code {res.exit_code}: {res.output}"
        raise EasyBuildError(msg)

    return True


def apply_regex_substitutions(paths, regex_subs, backup='.orig.eb', on_missing_match=None):
    """
    Apply specified list of regex substitutions.

    :param paths: list of paths to files to patch (or just a single filepath)
    :param regex_subs: list of substitutions to apply, specified as (<regexp pattern>, <replacement string>)
    :param backup: create backup of original file with specified suffix (no backup if value evaluates to False)
    :param on_missing_match: Define what to do when no match was found in the file.
                             Can be 'error' to raise an error, 'warn' to print a warning or 'ignore' to do nothing
                             Defaults to the value of --strict
    """
    if on_missing_match is None:
        on_missing_match = build_option('strict')
    allowed_values = (ERROR, IGNORE, WARN)
    if on_missing_match not in allowed_values:
        raise EasyBuildError('Invalid value passed to on_missing_match: %s (allowed: %s)',
                             on_missing_match, ', '.join(allowed_values))

    if isinstance(paths, str):
        paths = [paths]

    # only report when in 'dry run' mode
    if build_option('extended_dry_run'):
        paths_str = ', '.join(paths)
        dry_run_msg("applying regex substitutions to file(s): %s" % paths_str, silent=build_option('silent'))
        for regex, subtxt in regex_subs:
            dry_run_msg("  * regex pattern '%s', replacement string '%s'" % (regex, subtxt))

    else:
        _log.info("Applying following regex substitutions to %s: %s", paths, regex_subs)

        compiled_regex_subs = [(re.compile(regex), subtxt) for (regex, subtxt) in regex_subs]

        for path in paths:
            try:
                # make sure that file can be opened in text mode;
                # it's possible this fails with UnicodeDecodeError when running EasyBuild with Python 3
                try:
                    with open_file(path, 'r') as fp:
                        txt_utf8 = fp.read()
                except UnicodeDecodeError as err:
                    _log.info("Encountered UnicodeDecodeError when opening %s in text mode: %s", path, err)
                    path_backup = back_up_file(path)
                    _log.info("Editing %s to strip out non-UTF-8 characters (backup at %s)", path, path_backup)
                    txt = read_file(path, mode='rb')
                    txt_utf8 = txt.decode(encoding='utf-8', errors='replace')
                    del txt
                    write_file(path, txt_utf8)

                if backup:
                    copy_file(path, path + backup)
                replacement_msgs = []
                with open_file(path, 'w') as out_file:
                    lines = txt_utf8.split('\n')
                    del txt_utf8
                    for line_id, line in enumerate(lines):
                        for regex, subtxt in compiled_regex_subs:
                            match = regex.search(line)
                            if match:
                                origtxt = match.group(0)
                                replacement_msgs.append("Replaced in line %d: '%s' -> '%s'" %
                                                        (line_id + 1, origtxt, subtxt))
                                line = regex.sub(subtxt, line)
                                lines[line_id] = line
                    out_file.write('\n'.join(lines))
                if replacement_msgs:
                    _log.info('Applied the following substitutions to %s:\n%s', path, '\n'.join(replacement_msgs))
                else:
                    msg = 'Nothing found to replace in %s' % path
                    if on_missing_match == ERROR:
                        raise EasyBuildError(msg)
                    elif on_missing_match == WARN:
                        _log.warning(msg)
                    else:
                        _log.info(msg)

            except (IOError, OSError) as err:
                raise EasyBuildError("Failed to patch %s: %s", path, err)


def modify_env(old, new):
    """NO LONGER SUPPORTED: use modify_env from easybuild.tools.environment instead"""
    _log.nosupport("moved modify_env to easybuild.tools.environment", "2.0")


def convert_name(name, upper=False):
    """
    Converts name so it can be used as variable name
    """
    # no regexps
    charmap = {
        '+': 'plus',
        '-': 'min',
        '.': '',
    }
    for ch, new in charmap.items():
        name = name.replace(ch, new)

    if upper:
        return name.upper()
    else:
        return name


def adjust_permissions(provided_path, permission_bits, add=True, onlyfiles=False, onlydirs=False, recursive=True,
                       group_id=None, relative=True, ignore_errors=False):
    """
    Change permissions for specified path, using specified permission bits

    :param add: add permissions relative to current permissions (only relevant if 'relative' is set to True)
    :param onlyfiles: only change permissions on files (not directories)
    :param onlydirs: only change permissions on directories (not files)
    :param recursive: change permissions recursively (only makes sense if path is a directory)
    :param group_id: also change group ownership to group with this group ID
    :param relative: add/remove permissions relative to current permissions (if False, hard set specified permissions)
    :param ignore_errors: ignore errors that occur when changing permissions
                          (up to a maximum ratio specified by --max-fail-ratio-adjust-permissions configuration option)

    Add or remove (if add is False) permission_bits from all files (if onlydirs is False)
    and directories (if onlyfiles is False) in path
    """

    provided_path = os.path.abspath(provided_path)

    if recursive:
        _log.info("Adjusting permissions recursively for %s", provided_path)
        allpaths = [provided_path]
        for root, dirs, files in os.walk(provided_path):
            paths = []
            if not onlydirs:
                paths.extend(files)
            if not onlyfiles:
                # os.walk skips symlinked dirs by default, i.e., no special handling needed here
                paths.extend(dirs)

            for path in paths:
                allpaths.append(os.path.join(root, path))

    else:
        _log.info("Adjusting permissions for %s (no recursion)", provided_path)
        allpaths = [provided_path]

    failed_paths = []
    fail_cnt = 0
    err_msg = None
    for path in allpaths:
        try:
            # don't change permissions if path is a symlink, since we're not checking where the symlink points to
            # this is done because of security concerns (symlink may point out of installation directory)
            # (note: os.lchmod is not supported on Linux)
            if os.path.islink(path):
                _log.debug("Not changing permissions for %s, since it's a symlink", path)
            else:
                # determine current permissions
                current_perms = os.lstat(path)[stat.ST_MODE]
                _log.debug("Current permissions for %s: %s", path, oct(current_perms))

                if relative:
                    # relative permissions (add or remove)
                    if add:
                        _log.debug("Adding permissions for %s: %s", path, oct(permission_bits))
                        new_perms = current_perms | permission_bits
                    else:
                        _log.debug("Removing permissions for %s: %s", path, oct(permission_bits))
                        new_perms = current_perms & ~permission_bits
                else:
                    # hard permissions bits (not relative)
                    new_perms = permission_bits
                    _log.debug("Hard setting permissions for %s: %s", path, oct(new_perms))

                # only actually do chmod if current permissions are not correct already
                # (this is important because chmod requires that files are owned by current user)
                if new_perms == current_perms:
                    _log.debug("Current permissions for %s are already OK: %s", path, oct(current_perms))
                else:
                    _log.debug("Changing permissions for %s to %s", path, oct(new_perms))
                    os.chmod(path, new_perms)

            if group_id:
                # only change the group id if it the current gid is different from what we want
                cur_gid = os.lstat(path).st_gid
                if cur_gid == group_id:
                    _log.debug("Group id of %s is already OK (%s)", path, group_id)
                else:
                    _log.debug("Changing group id of %s to %s", path, group_id)
                    os.lchown(path, -1, group_id)

        except OSError as err:
            if ignore_errors:
                # ignore errors while adjusting permissions (for example caused by bad links)
                _log.info("Failed to chmod/chown %s (but ignoring it): %s", path, err)
                fail_cnt += 1
            else:
                failed_paths.append(path)
                err_msg = err

    if failed_paths:
        raise EasyBuildError("Failed to chmod/chown several paths: %s (last error: %s)", failed_paths, err_msg)

    # we ignore some errors, but if there are to many, something is definitely wrong
    fail_ratio = fail_cnt / float(len(allpaths))
    max_fail_ratio = float(build_option('max_fail_ratio_adjust_permissions'))
    if fail_ratio > max_fail_ratio:
        raise EasyBuildError("%.2f%% of permissions/owner operations failed (more than %.2f%%), "
                             "something must be wrong...", 100 * fail_ratio, 100 * max_fail_ratio)
    elif fail_cnt > 0:
        _log.debug("%.2f%% of permissions/owner operations failed, ignoring that...", 100 * fail_ratio)


def patch_perl_script_autoflush(path):
    # patch Perl script to enable autoflush,
    # so that e.g. run_cmd_qa receives all output to answer questions

    # only report when in 'dry run' mode
    if build_option('extended_dry_run'):
        dry_run_msg("Perl script patched: %s" % path, silent=build_option('silent'))

    else:
        txt = read_file(path)
        origpath = "%s.eb.orig" % path
        write_file(origpath, txt)
        _log.debug("Patching Perl script %s for autoflush, original script copied to %s" % (path, origpath))

        # force autoflush for Perl print buffer
        lines = txt.split('\n')
        newtxt = '\n'.join([
            lines[0],  # shebang line
            "\nuse IO::Handle qw();",
            "STDOUT->autoflush(1);\n",  # extra newline to separate from actual script
        ] + lines[1:])

        write_file(path, newtxt)


def set_gid_sticky_bits(path, set_gid=None, sticky=None, recursive=False):
    """Set GID/sticky bits on specified path."""
    if set_gid is None:
        set_gid = build_option('set_gid_bit')
    if sticky is None:
        sticky = build_option('sticky_bit')

    bits = 0
    if set_gid:
        bits |= stat.S_ISGID
    if sticky:
        bits |= stat.S_ISVTX
    if bits:
        try:
            adjust_permissions(path, bits, add=True, relative=True, recursive=recursive, onlydirs=True)
        except OSError as err:
            raise EasyBuildError("Failed to set groud ID/sticky bit: %s", err)


def mkdir(path, parents=False, set_gid=None, sticky=None):
    """
    Create a directory
    Directory is the path to create

    :param parents: create parent directories if needed (mkdir -p)
    :param set_gid: set group ID bit, to make subdirectories and files inherit group
    :param sticky: set the sticky bit on this directory (a.k.a. the restricted deletion flag),
                   to avoid users can removing/renaming files in this directory
    """
    if not os.path.isabs(path):
        path = os.path.abspath(path)

    # exit early if path already exists
    if not os.path.exists(path):
        if set_gid is None:
            set_gid = build_option('set_gid_bit')
        if sticky is None:
            sticky = build_option('sticky_bit')

        _log.info("Creating directory %s (parents: %s, set_gid: %s, sticky: %s)", path, parents, set_gid, sticky)
        # set_gid and sticky bits are only set on new directories, so we need to determine the existing parent path
        existing_parent_path = os.path.dirname(path)
        try:
            if parents:
                # climb up until we hit an existing path or the empty string (for relative paths)
                while existing_parent_path and not os.path.exists(existing_parent_path):
                    existing_parent_path = os.path.dirname(existing_parent_path)
                os.makedirs(path, exist_ok=True)
            else:
                os.mkdir(path)
        except FileExistsError as err:
            if os.path.exists(path):
                # This may happen if a parallel build creates the directory after we checked for its existence
                _log.debug("Directory creation aborted as it seems it was already created: %s", err)
            else:
                raise EasyBuildError("Failed to create directory %s: %s", path, err)
        except OSError as err:
            raise EasyBuildError("Failed to create directory %s: %s", path, err)

        # set group ID and sticky bits, if desired
        new_subdir = path[len(existing_parent_path):].lstrip(os.path.sep)
        new_path = os.path.join(existing_parent_path, new_subdir.split(os.path.sep)[0])
        set_gid_sticky_bits(new_path, set_gid, sticky, recursive=True)
    else:
        _log.debug("Not creating existing path %s" % path)


def det_lock_path(lock_name):
    """
    Determine full path for lock with specifed name.
    """
    locks_dir = build_option('locks_dir') or os.path.join(install_path('software'), '.locks')
    return os.path.join(locks_dir, lock_name + '.lock')


def create_lock(lock_name):
    """Create lock with specified name."""

    lock_path = det_lock_path(lock_name)
    _log.info("Creating lock at %s...", lock_path)
    try:
        # we use a directory as a lock, since that's atomically created
        mkdir(lock_path, parents=True)
        global_lock_names.add(lock_name)
    except EasyBuildError as err:
        # clean up the error message a bit, get rid of the "Failed to create directory" part + quotes
        stripped_err = str(err).split(':', 1)[1].strip().replace("'", '').replace('"', '')
        raise EasyBuildError("Failed to create lock %s: %s", lock_path, stripped_err)
    _log.info("Lock created: %s", lock_path)


def check_lock(lock_name):
    """
    Check whether a lock with specified name already exists.

    If it exists, either wait until it's released, or raise an error
    (depending on --wait-on-lock-* configuration option).
    """
    lock_path = det_lock_path(lock_name)
    if os.path.exists(lock_path):
        _log.info("Lock %s exists!", lock_path)

        wait_interval = build_option('wait_on_lock_interval')
        wait_limit = build_option('wait_on_lock_limit')

        # wait limit could be zero (no waiting), -1 (no waiting limit) or non-zero value (waiting limit in seconds)
        if wait_limit != 0:
            wait_time = 0
            while os.path.exists(lock_path) and (wait_limit == -1 or wait_time < wait_limit):
                print_msg("lock %s exists, waiting %d seconds..." % (lock_path, wait_interval),
                          silent=build_option('silent'))
                time.sleep(wait_interval)
                wait_time += wait_interval

            if os.path.exists(lock_path) and wait_limit != -1 and wait_time >= wait_limit:
                error_msg = "Maximum wait time for lock %s to be released reached: %s sec >= %s sec"
                raise EasyBuildError(error_msg, lock_path, wait_time, wait_limit)
            else:
                _log.info("Lock %s was released!", lock_path)
        else:
            raise EasyBuildError("Lock %s already exists, aborting!", lock_path)
    else:
        _log.info("Lock %s does not exist", lock_path)


def remove_lock(lock_name):
    """
    Remove lock with specified name.
    """
    lock_path = det_lock_path(lock_name)
    _log.info("Removing lock %s...", lock_path)
    remove_dir(lock_path)
    if lock_name in global_lock_names:
        global_lock_names.remove(lock_name)
    _log.info("Lock removed: %s", lock_path)


def clean_up_locks():
    """
    Clean up all still existing locks that were created in this session.
    """
    for lock_name in list(global_lock_names):
        remove_lock(lock_name)


def clean_up_locks_signal_handler(signum, frame):
    """
    Signal handler, cleans up locks & exits with received signal number.
    """

    if not build_option('silent'):
        print_warning("signal received (%s), cleaning up locks (%s)..." % (signum, ', '.join(global_lock_names)))
    clean_up_locks()

    # by default, a KeyboardInterrupt is raised with SIGINT, so keep doing so
    if signum == signal.SIGINT:
        raise KeyboardInterrupt("keyboard interrupt")
    else:
        sys.exit(signum)


def register_lock_cleanup_signal_handlers():
    """
    Register signal handler for signals that cancel the current EasyBuild session,
    so we can clean up the locks that were created first.
    """
    signums = [
        signal.SIGABRT,
        signal.SIGINT,  # Ctrl-C
        signal.SIGTERM,  # signal 15, soft kill (like when Slurm job is cancelled or received timeout)
        signal.SIGQUIT,  # kinda like Ctrl-C
    ]
    for signum in signums:
        signal.signal(signum, clean_up_locks_signal_handler)


def expand_glob_paths(glob_paths):
    """Expand specified glob paths to a list of unique non-glob paths to only files."""
    paths = []
    for glob_path in glob_paths:
        add_paths = [f for f in glob.glob(os.path.expanduser(glob_path)) if os.path.isfile(f)]
        if add_paths:
            paths.extend(add_paths)
        else:
            raise EasyBuildError("No files found using glob pattern '%s'", glob_path)

    return nub(paths)


def weld_paths(path1, path2):
    """Weld two paths together, taking into account overlap between tail of 1st path with head of 2nd path."""
    # strip path1 for use in comparisons
    path1s = path1.rstrip(os.path.sep)

    # init part2 head/tail/parts
    path2_head = path2.rstrip(os.path.sep)
    path2_tail = ''
    path2_parts = path2.split(os.path.sep)
    # if path2 is an absolute path, make sure it stays that way
    if path2_parts[0] == '':
        path2_parts[0] = os.path.sep

    while path2_parts and not path1s.endswith(path2_head):
        path2_tail = os.path.join(path2_parts.pop(), path2_tail)
        if path2_parts:
            # os.path.join requires non-empty list
            path2_head = os.path.join(*path2_parts)
        else:
            path2_head = None

    return os.path.join(path1, path2_tail)


def path_matches(path, paths):
    """Check whether given path matches any of the provided paths."""
    if not os.path.exists(path):
        return False
    for somepath in paths:
        if os.path.exists(somepath) and os.path.samefile(path, somepath):
            return True
    return False


def find_backup_name_candidate(src_file):
    """Returns a non-existing file to be used as destination for backup files"""

    # e.g. 20170817234510 on Aug 17th 2017 at 23:45:10
    timestamp = datetime.datetime.now()
    dst_file = '%s_%s_%s' % (src_file, timestamp.strftime('%Y%m%d%H%M%S'), os.getpid())
    while os.path.exists(dst_file):
        _log.debug("Backup of %s at %s already found at %s, trying again in a second...", src_file, dst_file, timestamp)
        time.sleep(1)
        timestamp = datetime.datetime.now()
        dst_file = '%s_%s_%s' % (src_file, timestamp.strftime('%Y%m%d%H%M%S'), os.getpid())

    return dst_file


def back_up_file(src_file, backup_extension='bak', hidden=False, strip_fn=None):
    """
    Backs up a file appending a backup extension and timestamp to it (if there is already an existing backup).

    :param src_file: file to be back up
    :param backup_extension: extension to use for the backup file (can be empty or None)
    :param hidden: make backup hidden (leading dot in filename)
    :param strip_fn: strip specified trailing substring from filename of backup
    :return: location of backed up file
    """
    fn_prefix, fn_suffix = '', ''
    if hidden:
        fn_prefix = '.'
    if backup_extension:
        fn_suffix = '.%s' % backup_extension

    src_dir, src_fn = os.path.split(src_file)
    if strip_fn and src_fn.endswith(strip_fn):
        src_fn = src_fn[:-len(strip_fn)]

    backup_fp = find_backup_name_candidate(os.path.join(src_dir, fn_prefix + src_fn + fn_suffix))

    copy_file(src_file, backup_fp)
    _log.info("File %s backed up in %s", src_file, backup_fp)

    return backup_fp


def move_logs(src_logfile, target_logfile):
    """Move log file(s)."""

    zip_log_cmd = build_option('zip_logs')

    mkdir(os.path.dirname(target_logfile), parents=True)
    src_logfile_len = len(src_logfile)
    try:

        # there may be multiple log files, due to log rotation
        app_logs = glob.glob(f'{src_logfile}*')
        for app_log in app_logs:
            # retain possible suffix
            new_log_path = target_logfile + app_log[src_logfile_len:]

            # retain old logs
            if os.path.exists(new_log_path):
                back_up_file(new_log_path)

            # move log to target path
            move_file(app_log, new_log_path)
            _log.info(f"Moved log file {src_logfile} to {new_log_path}")

            if zip_log_cmd:
                run_shell_cmd(f"{zip_log_cmd} {new_log_path}")
                _log.info(f"Zipped log {new_log_path} using '{zip_log_cmd}'")

    except (IOError, OSError) as err:
        raise EasyBuildError("Failed to move log file(s) %s* to new log file %s*: %s",
                             src_logfile, target_logfile, err)


def cleanup(logfile, tempdir, testing, silent=False):
    """
    Cleanup the specified log file and the tmp directory, if desired.

    :param logfile: path to log file to clean up
    :param tempdir: path to temporary directory to clean up
    :param testing: are we in testing mode? if so, don't actually clean up anything
    :param silent: be silent (don't print anything to stdout)
    """

    if build_option('cleanup_tmpdir') and not testing:
        if logfile is not None:
            try:
                for log in [logfile] + glob.glob('%s.[0-9]*' % logfile):
                    os.remove(log)
            except OSError as err:
                raise EasyBuildError("Failed to remove log file(s) %s*: %s", logfile, err)
            print_msg("Temporary log file(s) %s* have been removed." % (logfile), log=None, silent=testing or silent)

        if tempdir is not None:
            try:
                shutil.rmtree(tempdir, ignore_errors=True)
            except OSError as err:
                raise EasyBuildError("Failed to remove temporary directory %s: %s", tempdir, err)
            print_msg("Temporary directory %s has been removed." % tempdir, log=None, silent=testing or silent)

    else:
        msg = "Keeping temporary log file(s) %s* and directory %s." % (logfile, tempdir)
        print_msg(msg, log=None, silent=testing or silent)


def encode_string(name):
    """
    This encoding function handles funky software names ad infinitum, like:
      example: '0_foo+0x0x#-$__'
      becomes: '0_underscore_foo_plus_0x0x_hash__minus__dollar__underscore__underscore_'
    The intention is to have a robust escaping mechanism for names like c++, C# et al

    It has been inspired by the concepts seen at, but in lowercase style:
    * http://fossies.org/dox/netcdf-4.2.1.1/escapes_8c_source.html
    * http://celldesigner.org/help/CDH_Species_01.html
    * http://research.cs.berkeley.edu/project/sbp/darcsrepo-no-longer-updated/src/edu/berkeley/sbp/misc/ReflectiveWalker.java  # noqa
    and can be extended freely as per ISO/IEC 10646:2012 / Unicode 6.1 names:
    * http://www.unicode.org/versions/Unicode6.1.0/
    For readability of >2 words, it is suggested to use _CamelCase_ style.
    So, yes, '_GreekSmallLetterEtaWithPsiliAndOxia_' *could* indeed be a fully
    valid software name; software "electron" in the original spelling anyone? ;-)

    """

    # do the character remapping, return same char by default
    result = ''.join(map(lambda x: STRING_ENCODING_CHARMAP.get(x, x), name))
    return result


def decode_string(name):
    """Decoding function to revert result of encode_string."""
    result = name
    for (char, escaped_char) in STRING_ENCODING_CHARMAP.items():
        result = re.sub(escaped_char, char, result)
    return result


def encode_class_name(name):
    """return encoded version of class name"""
    return EASYBLOCK_CLASS_PREFIX + encode_string(name)


def decode_class_name(name):
    """Return decoded version of class name."""
    if not name.startswith(EASYBLOCK_CLASS_PREFIX):
        # name is not encoded, apparently
        return name
    else:
        name = name[len(EASYBLOCK_CLASS_PREFIX):]
        return decode_string(name)


def det_size(path):
    """
    Determine total size of given filepath (in bytes).
    """
    installsize = 0
    try:

        # walk install dir to determine total size
        for (dirpath, _, filenames) in os.walk(path):
            for filename in filenames:
                fullpath = os.path.join(dirpath, filename)
                if os.path.exists(fullpath):
                    installsize += os.path.getsize(fullpath)
    except OSError as err:
        _log.warn("Could not determine install size: %s" % err)

    return installsize


def find_flexlm_license(custom_env_vars=None, lic_specs=None):
    """
    Find FlexLM license.

    Considered specified list of environment variables;
    checks for path to existing license file or valid license server specification;
    duplicate paths are not retained in the returned list of license specs.

    If no license is found through environment variables, also consider 'lic_specs'.

    :param custom_env_vars: list of environment variables to considered (if None, only consider $LM_LICENSE_FILE)
    :param lic_specs: list of license specifications
    :return: tuple with list of valid license specs found and name of first valid environment variable
    """
    valid_lic_specs = []
    lic_env_var = None

    # regex for license server spec; format: <port>@<server>
    server_port_regex = re.compile(r'^[0-9]+@\S+$')

    # always consider $LM_LICENSE_FILE
    lic_env_vars = ['LM_LICENSE_FILE']
    if isinstance(custom_env_vars, str):
        lic_env_vars.insert(0, custom_env_vars)
    elif custom_env_vars is not None:
        lic_env_vars = custom_env_vars + lic_env_vars

    # grab values for defined environment variables
    cand_lic_specs = {}
    for env_var in lic_env_vars:
        if env_var in os.environ:
            cand_lic_specs[env_var] = nub(os.environ[env_var].split(os.pathsep))

    # also consider provided license spec (last)
    # use None as key to indicate that these license specs do not have an environment variable associated with them
    if lic_specs:
        cand_lic_specs[None] = lic_specs

    _log.debug("Candidate license specs: %s", cand_lic_specs)

    # check for valid license specs
    # order matters, so loop over original list of environment variables to consider
    valid_lic_specs = []
    for env_var in lic_env_vars + [None]:
        # obtain list of values to consider
        # take into account that some keys may be missing, and that individual values may be None
        values = [val for val in cand_lic_specs.get(env_var, None) or [] if val]
        _log.info("Considering %s to find FlexLM license specs: %s", env_var, values)

        for value in values:

            # license files to consider
            lic_files = None
            if os.path.isfile(value):
                lic_files = [value]
            elif os.path.isdir(value):
                # consider all *.dat and *.lic files in specified directory
                lic_files = sorted(glob.glob(os.path.join(value, '*.dat')) + glob.glob(os.path.join(value, '*.lic')))

            # valid license server spec
            elif server_port_regex.match(value):
                valid_lic_specs.append(value)

            # check whether license files are readable before retaining them
            if lic_files:
                for lic_file in lic_files:
                    try:
                        # just try to open file for reading, no need to actually read it
                        open(lic_file, 'rb').close()
                        valid_lic_specs.append(lic_file)
                    except IOError as err:
                        _log.warning("License file %s found, but failed to open it for reading: %s", lic_file, err)

        # stop after finding valid license specs, filter out duplicates
        if valid_lic_specs:
            valid_lic_specs = nub(valid_lic_specs)
            lic_env_var = env_var
            break

    if lic_env_var:
        via_msg = '$%s' % lic_env_var
    else:
        via_msg = "provided license spec"

    _log.info("Found valid license specs via %s: %s", via_msg, valid_lic_specs)

    return (valid_lic_specs, lic_env_var)


def copy_file(path, target_path, force_in_dry_run=False):
    """
    Copy a file from specified location to specified location

    :param path: the original filepath
    :param target_path: path to copy the file to
    :param force_in_dry_run: force copying of file during dry run
    """
    if not force_in_dry_run and build_option('extended_dry_run'):
        # If in dry run mode, do not copy any files, just lie about it
        dry_run_msg("copied file %s to %s" % (path, target_path))
    elif not os.path.exists(path) and not os.path.islink(path):
        # NOTE: 'exists' will return False if 'path' is a broken symlink
        raise EasyBuildError("Could not copy '%s' it does not exist!", path)
    else:
        try:
            # check whether path to copy exists (we could be copying a broken symlink, which is supported)
            path_exists = os.path.exists(path)
            target_exists = os.path.exists(target_path)
            if target_exists and path_exists and os.path.samefile(path, target_path):
                _log.debug("Not copying %s to %s since files are identical", path, target_path)
            # if target file exists and is owned by someone else than the current user,
            # try using shutil.copyfile to just copy the file contents
            # since shutil.copy2 will fail when trying to copy over file metadata (since chown requires file ownership)
            elif target_exists and os.stat(target_path).st_uid != os.getuid():
                shutil.copyfile(path, target_path)
                _log.info("Copied contents of file %s to %s", path, target_path)
            else:
                mkdir(os.path.dirname(target_path), parents=True)
                if path_exists:
                    shutil.copy2(path, target_path)
                    _log.info("%s copied to %s", path, target_path)
                elif os.path.islink(path):
                    if os.path.isdir(target_path):
                        target_path = os.path.join(target_path, os.path.basename(path))
                        _log.info("target_path changed to %s", target_path)
                    # special care for copying broken symlinks
                    link_target = os.readlink(path)
                    symlink(link_target, target_path, use_abspath_source=False)
                    _log.info("created symlink %s to %s", link_target, target_path)
                else:
                    raise EasyBuildError("Specified path %s is not an existing file or a symbolic link!", path)
        except (IOError, OSError, shutil.Error) as err:
            raise EasyBuildError("Failed to copy file %s to %s: %s", path, target_path, err)


def copy_files(paths, target_path, force_in_dry_run=False, target_single_file=False, allow_empty=True, verbose=False):
    """
    Copy list of files to specified target path.
    Target directory is created if it doesn't exist yet.

    :param paths: list of filepaths to copy
    :param target_path: path to copy files to
    :param force_in_dry_run: force copying of files during dry run
    :param target_single_file: if there's only a single file to copy, copy to a file at target path (not a directory)
    :param allow_empty: allow empty list of paths to copy as input (if False: raise error on empty input list)
    :param verbose: print a message to report copying of files
    """
    # dry run: just report copying, don't actually copy
    if not force_in_dry_run and build_option('extended_dry_run'):
        if len(paths) == 1:
            dry_run_msg("copied %s to %s" % (paths[0], target_path))
        else:
            dry_run_msg("copied %d files to %s" % (len(paths), target_path))

    # special case: single file to copy and target_single_file is True => copy to file
    elif len(paths) == 1 and target_single_file:
        copy_file(paths[0], target_path)
        if verbose:
            print_msg("%s copied to %s" % (paths[0], target_path), prefix=False)

    elif paths:
        # check target path: if it exists it should be a directory; if it doesn't exist, we create it
        if os.path.exists(target_path):
            if os.path.isdir(target_path):
                _log.info("Copying easyconfigs into existing directory %s...", target_path)
            else:
                raise EasyBuildError("%s exists but is not a directory", target_path)
        else:
            mkdir(target_path, parents=True)

        for path in paths:
            copy_file(path, target_path)

        if verbose:
            print_msg("%d file(s) copied to %s" % (len(paths), target_path), prefix=False)

    elif not allow_empty:
        raise EasyBuildError("One or more files to copy should be specified!")


def has_recursive_symlinks(path):
    """
    Check the given directory for recursive symlinks.

    That means symlinks to folders inside the path which would cause infinite loops when traversed regularily.

    :param path: Path to directory to check
    """
    for dirpath, dirnames, filenames in os.walk(path, followlinks=True):
        for name in itertools.chain(dirnames, filenames):
            fullpath = os.path.join(dirpath, name)
            if os.path.islink(fullpath):
                linkpath = os.path.realpath(fullpath)
                fullpath += os.sep  # To catch the case where both are equal
                if fullpath.startswith(linkpath + os.sep):
                    _log.info("Recursive symlink detected at %s", fullpath)
                    return True
    return False


def copy_dir(path, target_path, force_in_dry_run=False, dirs_exist_ok=False, check_for_recursive_symlinks=True,
             **kwargs):
    """
    Copy a directory from specified location to specified location

    :param path: the original directory path
    :param target_path: path to copy the directory to
    :param force_in_dry_run: force running the command during dry run
    :param dirs_exist_ok: boolean indicating whether it's OK if the target directory already exists
    :param check_for_recursive_symlinks: If symlink arg is not given or False check for recursive symlinks first

    shutil.copytree is used if the target path does not exist yet;
    if the target path already exists, the 'copy' function will be used to copy the contents of
    the source path to the target path

    Additional specified named arguments are passed down to shutil.copytree/copy if used.
    """
    if not force_in_dry_run and build_option('extended_dry_run'):
        dry_run_msg("copied directory %s to %s" % (path, target_path))
    else:
        try:
            if check_for_recursive_symlinks and not kwargs.get('symlinks'):
                if has_recursive_symlinks(path):
                    raise EasyBuildError("Recursive symlinks detected in %s. "
                                         "Will not try copying this unless `symlinks=True` is passed",
                                         path)
                else:
                    _log.debug("No recursive symlinks in %s", path)
            if not dirs_exist_ok and os.path.exists(target_path):
                raise EasyBuildError("Target location %s to copy %s to already exists", target_path, path)

            # note: in Python >= 3.8 shutil.copytree works just fine thanks to the 'dirs_exist_ok' argument,
            # but since we need to be more careful in earlier Python versions we use our own implementation
            # in case the target directory exists and 'dirs_exist_ok' is enabled
            if dirs_exist_ok and os.path.exists(target_path):
                # if target directory already exists (and that's allowed via dirs_exist_ok),
                # we need to be more careful, since shutil.copytree will fail (in Python < 3.8)
                # if target directory already exists;
                # so, recurse via 'copy' function to copy files/dirs in source path to target path
                # (NOTE: don't use distutils.dir_util.copy_tree here, see
                # https://github.com/easybuilders/easybuild-framework/issues/3306)

                entries = os.listdir(path)

                # take into account 'ignore' function that is supported by shutil.copytree
                # (but not by 'copy_file' function used by 'copy')
                ignore = kwargs.get('ignore')
                if ignore:
                    ignored_entries = ignore(path, entries)
                    entries = [x for x in entries if x not in ignored_entries]

                # determine list of paths to copy
                paths_to_copy = [os.path.join(path, x) for x in entries]

                copy(paths_to_copy, target_path,
                     force_in_dry_run=force_in_dry_run, dirs_exist_ok=dirs_exist_ok,
                     check_for_recursive_symlinks=False,  # Don't check again
                     **kwargs)

            else:
                # if dirs_exist_ok is not enabled or target directory doesn't exist, just use shutil.copytree
                shutil.copytree(path, target_path, **kwargs)

            _log.info("%s copied to %s", path, target_path)
        except (IOError, OSError, shutil.Error) as err:
            raise EasyBuildError("Failed to copy directory %s to %s: %s", path, target_path, err)


def copy(paths, target_path, force_in_dry_run=False, **kwargs):
    """
    Copy single file/directory or list of files and directories to specified location

    :param paths: path(s) to copy
    :param target_path: target location
    :param force_in_dry_run: force running the command during dry run
    :param kwargs: additional named arguments to pass down to copy_dir
    """
    if isinstance(paths, str):
        paths = [paths]

    _log.info("Copying %d files & directories to %s", len(paths), target_path)

    for path in paths:
        full_target_path = os.path.join(target_path, os.path.basename(path))
        mkdir(os.path.dirname(full_target_path), parents=True)

        # copy broken symlinks only if 'symlinks=True' is used
        if os.path.isfile(path) or (os.path.islink(path) and kwargs.get('symlinks')):
            copy_file(path, full_target_path, force_in_dry_run=force_in_dry_run)
        elif os.path.isdir(path):
            copy_dir(path, full_target_path, force_in_dry_run=force_in_dry_run, **kwargs)
        else:
            raise EasyBuildError("Specified path to copy is not an existing file or directory: %s", path)


def get_source_tarball_from_git(filename, targetdir, git_config):
    """
    Downloads a git repository, at a specific tag or commit, recursively or not, and make an archive with it

    :param filename: name of the archive to save the code to (must be .tar.gz)
    :param targetdir: target directory where to save the archive to
    :param git_config: dictionary containing url, repo_name, recursive, and one of tag or commit
    """
    # sanity check on git_config value being passed
    if not isinstance(git_config, dict):
        raise EasyBuildError("Found unexpected type of value for 'git_config' argument: {type(git_config)}")

    # Making a copy to avoid modifying the object with pops
    git_config = git_config.copy()
    tag = git_config.pop('tag', None)
    url = git_config.pop('url', None)
    repo_name = git_config.pop('repo_name', None)
    commit = git_config.pop('commit', None)
    recursive = git_config.pop('recursive', False)
    clone_into = git_config.pop('clone_into', False)
    keep_git_dir = git_config.pop('keep_git_dir', False)
    extra_config_params = git_config.pop('extra_config_params', None)
    recurse_submodules = git_config.pop('recurse_submodules', None)

    # input validation of git_config dict
    if git_config:
        raise EasyBuildError("Found one or more unexpected keys in 'git_config' specification: {git_config}")

    if not repo_name:
        raise EasyBuildError("repo_name not specified in git_config parameter")

    if not tag and not commit:
        raise EasyBuildError("Neither tag nor commit found in git_config parameter")

    if tag and commit:
        raise EasyBuildError("Tag and commit are mutually exclusive in git_config parameter")

    if not url:
        raise EasyBuildError("url not specified in git_config parameter")

    if not filename.endswith('.tar.gz'):
        raise EasyBuildError("git_config currently only supports filename ending in .tar.gz")

    # prepare target directory and clone repository
    mkdir(targetdir, parents=True)
    targetpath = os.path.join(targetdir, filename)

    # compose 'git clone' command, and run it
    if extra_config_params:
        git_cmd = 'git ' + ' '.join(['-c %s' % param for param in extra_config_params])
    else:
        git_cmd = 'git'
    clone_cmd = [git_cmd, 'clone']

    if not keep_git_dir and not commit:
        # Speed up cloning by only fetching the most recent commit, not the whole history
        # When we don't want to keep the .git folder there won't be a difference in the result
        clone_cmd.extend(['--depth', '1'])

    if tag:
        clone_cmd.extend(['--branch', tag])
        if recursive:
            clone_cmd.append('--recursive')
        if recurse_submodules:
            clone_cmd.extend(["--recurse-submodules='%s'" % pat for pat in recurse_submodules])
    else:
        # checkout is done separately below for specific commits
        clone_cmd.append('--no-checkout')

    clone_cmd.append(f'{url}/{repo_name}.git')

    if clone_into:
        clone_cmd.append(clone_into)

    tmpdir = tempfile.mkdtemp()

    run_shell_cmd(' '.join(clone_cmd), hidden=True, verbose_dry_run=True, work_dir=tmpdir)

    # If the clone is done into a specified name, change repo_name
    if clone_into:
        repo_name = clone_into

    # if a specific commit is asked for, check it out
    if commit:
        checkout_cmd = [git_cmd, 'checkout', commit]

        if recursive or recurse_submodules:
            checkout_cmd.extend(['&&', git_cmd, 'submodule', 'update', '--init'])
            if recursive:
                checkout_cmd.append('--recursive')
            if recurse_submodules:
                checkout_cmd.extend(["--recurse-submodules='%s'" % pat for pat in recurse_submodules])

        work_dir = os.path.join(tmpdir, repo_name) if repo_name else tmpdir
        run_shell_cmd(' '.join(checkout_cmd), work_dir=work_dir, hidden=True, verbose_dry_run=True)

    elif not build_option('extended_dry_run'):
        # If we wanted to get a tag make sure we actually got a tag and not a branch with the same name
        # This doesn't make sense in dry-run mode as we don't have anything to check
        cmd = f"{git_cmd} describe --exact-match --tags HEAD"
        work_dir = os.path.join(tmpdir, repo_name) if repo_name else tmpdir
        res = run_shell_cmd(cmd, fail_on_error=False, work_dir=work_dir, hidden=True, verbose_dry_run=True)

        if res.exit_code != 0 or tag not in res.output.splitlines():
            msg = f"Tag {tag} was not downloaded in the first try due to {url}/{repo_name} containing a branch"
            msg += f" with the same name. You might want to alert the maintainers of {repo_name} about that issue."
            print_warning(msg)

            cmds = []

            if not keep_git_dir:
                # make the repo unshallow first;
                # this is equivalent with 'git fetch -unshallow' in Git 1.8.3+
                # (first fetch seems to do nothing, unclear why)
                cmds.append(f"{git_cmd} fetch --depth=2147483647 && git fetch --depth=2147483647")

            cmds.append(f"{git_cmd} checkout refs/tags/{tag}")
            # Clean all untracked files, e.g. from left-over submodules
            cmds.append(f"{git_cmd} clean --force -d -x")
            if recursive:
                cmds.append(f"{git_cmd} submodule update --init --recursive")
            elif recurse_submodules:
                cmds.append(f"{git_cmd} submodule update --init ")
                cmds[-1] += ' '.join(["--recurse-submodules='%s'" % pat for pat in recurse_submodules])

            for cmd in cmds:
                run_shell_cmd(cmd, work_dir=work_dir, hidden=True, verbose_dry_run=True)

<<<<<<< HEAD
    # When CentOS 7 is phased out and tar>1.28 is everywhere, replace find-sort-pipe with tar-flag
    # '--sort=name' and place LC_ALL in front of tar. Also remove flags --null, --no-recursion, and
    # --files-from - from the flags to tar. See https://reproducible-builds.org/docs/archives/
    tar_cmd = ['find', repo_name, '-print0', '-path \'*/.git\' -prune' if not keep_git_dir else '', '|',
               'LC_ALL=C', 'sort', '--zero-terminated', '|',
               'GZIP=--no-name', 'tar', '--create', '--file', targetpath, '--no-recursion',
               '--gzip', '--mtime="1970-01-01 00:00Z"', '--owner=0', '--group=0',
               '--numeric-owner', '--format=gnu', '--null',
               '--no-recursion', '--files-from -']
    run.run_cmd(' '.join(tar_cmd), log_all=True, simple=True, regexp=False, trace=False)
=======
    # create an archive and delete the git repo directory
    if keep_git_dir:
        tar_cmd = ['tar', 'cfvz', targetpath, repo_name]
    else:
        tar_cmd = ['tar', 'cfvz', targetpath, '--exclude', '.git', repo_name]
    run_shell_cmd(' '.join(tar_cmd), work_dir=tmpdir, hidden=True, verbose_dry_run=True)
>>>>>>> ae320db2

    # cleanup (repo_name dir does not exist in dry run mode)
    remove(tmpdir)

    return targetpath


def move_file(path, target_path, force_in_dry_run=False):
    """
    Move a file from path to target_path

    :param path: the original filepath
    :param target_path: path to move the file to
    :param force_in_dry_run: force running the command during dry run
    """
    if not force_in_dry_run and build_option('extended_dry_run'):
        dry_run_msg("moved file %s to %s" % (path, target_path))
    else:
        # remove first to ensure portability (shutil.move might fail when overwriting files in some systems)
        remove_file(target_path)
        try:
            mkdir(os.path.dirname(target_path), parents=True)
            shutil.move(path, target_path)
            _log.info("%s moved to %s", path, target_path)
        except (IOError, OSError) as err:
            raise EasyBuildError("Failed to move %s to %s: %s", path, target_path, err)


def diff_files(path1, path2):
    """
    Return unified diff between two files
    """
    file1_lines = ['%s\n' % line for line in read_file(path1).split('\n')]
    file2_lines = ['%s\n' % line for line in read_file(path2).split('\n')]
    return ''.join(difflib.unified_diff(file1_lines, file2_lines, fromfile=path1, tofile=path2))


def install_fake_vsc():
    """
    Put fake 'vsc' Python package in place, to catch easyblocks/scripts that still import from vsc.* namespace
    (vsc-base & vsc-install were ingested into the EasyBuild framework for EasyBuild 4.0,
     see https://github.com/easybuilders/easybuild-framework/pull/2708)
    """
    # note: install_fake_vsc is called before parsing configuration, so avoid using functions that use build_option,
    # like mkdir, write_file, ...
    fake_vsc_path = os.path.join(tempfile.mkdtemp(prefix='fake_vsc_'))

    fake_vsc_init = '\n'.join([
        'import os',
        'import sys',
        'import inspect',
        '',
        'stack = inspect.stack()',
        'filename, lineno = "UNKNOWN", "UNKNOWN"',
        '',
        'for frame in stack[1:]:',
        '    _, cand_filename, cand_lineno, _, code_context, _ = frame',
        '    if code_context:',
        '        filename, lineno = cand_filename, cand_lineno',
        '        break',
        '',
        '# ignore imports from pkgutil.py (part of Python standard library)',
        '# or from pkg_resources/__init__.py (setuptools),',
        '# which may happen due to a system-wide installation of vsc-base',
        '# even if it is not actually actively used...',
        'if os.path.basename(filename) != "pkgutil.py" and not filename.endswith("pkg_resources/__init__.py"):',
        '    error_msg = "\\nERROR: Detected import from \'vsc\' namespace in %s (line %s)\\n" % (filename, lineno)',
        '    error_msg += "vsc-base & vsc-install were ingested into the EasyBuild framework in EasyBuild v4.0\\n"',
        '    error_msg += "The functionality you need may be available in the \'easybuild.base.*\' namespace.\\n"',
        '    sys.stderr.write(error_msg)',
        '    sys.exit(1)',
    ])

    fake_vsc_init_path = os.path.join(fake_vsc_path, 'vsc', '__init__.py')
    if not os.path.exists(os.path.dirname(fake_vsc_init_path)):
        os.makedirs(os.path.dirname(fake_vsc_init_path))
    with open_file(fake_vsc_init_path, 'w') as fp:
        fp.write(fake_vsc_init)

    sys.path.insert(0, fake_vsc_path)

    return fake_vsc_path


def get_easyblock_class_name(path):
    """Make sure file is an easyblock and get easyblock class name"""
    fn = os.path.basename(path).split('.')[0]
    mod = load_source(fn, path)
    clsmembers = inspect.getmembers(mod, inspect.isclass)
    for cn, co in clsmembers:
        if co.__module__ == mod.__name__:
            ancestors = inspect.getmro(co)
            if any(a.__name__ == 'EasyBlock' for a in ancestors):
                return cn
    return None


def is_generic_easyblock(easyblock):
    """Return whether specified easyblock name is a generic easyblock or not."""

    return easyblock and not easyblock.startswith(EASYBLOCK_CLASS_PREFIX)


def copy_easyblocks(paths, target_dir):
    """ Find right location for easyblock file and copy it there"""
    file_info = {
        'eb_names': [],
        'paths_in_repo': [],
        'new': [],
    }

    subdir = os.path.join('easybuild', 'easyblocks')
    if os.path.exists(os.path.join(target_dir, subdir)):
        for path in paths:
            cn = get_easyblock_class_name(path)
            if not cn:
                raise EasyBuildError("Could not determine easyblock class from file %s" % path)

            eb_name = remove_unwanted_chars(decode_class_name(cn).replace('-', '_')).lower()

            if is_generic_easyblock(cn):
                pkgdir = GENERIC_EASYBLOCK_PKG
            else:
                pkgdir = eb_name[0]

            target_path = os.path.join(subdir, pkgdir, eb_name + '.py')

            full_target_path = os.path.join(target_dir, target_path)
            file_info['eb_names'].append(eb_name)
            file_info['paths_in_repo'].append(full_target_path)
            file_info['new'].append(not os.path.exists(full_target_path))
            copy_file(path, full_target_path, force_in_dry_run=True)

    else:
        raise EasyBuildError("Could not find %s subdir in %s", subdir, target_dir)

    return file_info


def copy_framework_files(paths, target_dir):
    """ Find right location for framework file and copy it there"""
    file_info = {
        'paths_in_repo': [],
        'new': [],
    }

    paths = [os.path.abspath(path) for path in paths]

    framework_topdir = 'easybuild-framework'

    for path in paths:
        target_path = None
        dirnames = os.path.dirname(path).split(os.path.sep)

        if framework_topdir in dirnames:
            # construct subdirectory by grabbing last entry in dirnames until we hit 'easybuild-framework' dir
            subdirs = []
            while dirnames[-1] != framework_topdir:
                subdirs.insert(0, dirnames.pop())

            parent_dir = os.path.join(*subdirs) if subdirs else ''
            target_path = os.path.join(target_dir, parent_dir, os.path.basename(path))
        else:
            raise EasyBuildError("Specified path '%s' does not include a '%s' directory!", path, framework_topdir)

        if target_path:
            file_info['paths_in_repo'].append(target_path)
            file_info['new'].append(not os.path.exists(target_path))
            copy_file(path, target_path)
        else:
            raise EasyBuildError("Couldn't find parent folder of updated file: %s", path)

    return file_info


def create_unused_dir(parent_folder, name):
    """
    Create a new folder in parent_folder using name as the name.
    When a folder of that name already exists, '_0' is appended which is retried for increasing numbers until
    an unused name was found
    """
    if not os.path.isabs(parent_folder):
        parent_folder = os.path.abspath(parent_folder)

    start_path = os.path.join(parent_folder, name)
    for number in range(-1, 10000):  # Start with no suffix and limit the number of attempts
        if number < 0:
            path = start_path
        else:
            path = start_path + '_' + str(number)
        try:
            os.mkdir(path)
            break
        except OSError as err:
            # Distinguish between error due to existing folder and anything else
            if not os.path.exists(path):
                raise EasyBuildError("Failed to create directory %s: %s", path, err)

    # set group ID and sticky bits, if desired
    set_gid_sticky_bits(path, recursive=True)

    return path<|MERGE_RESOLUTION|>--- conflicted
+++ resolved
@@ -2668,7 +2668,6 @@
             for cmd in cmds:
                 run_shell_cmd(cmd, work_dir=work_dir, hidden=True, verbose_dry_run=True)
 
-<<<<<<< HEAD
     # When CentOS 7 is phased out and tar>1.28 is everywhere, replace find-sort-pipe with tar-flag
     # '--sort=name' and place LC_ALL in front of tar. Also remove flags --null, --no-recursion, and
     # --files-from - from the flags to tar. See https://reproducible-builds.org/docs/archives/
@@ -2678,15 +2677,7 @@
                '--gzip', '--mtime="1970-01-01 00:00Z"', '--owner=0', '--group=0',
                '--numeric-owner', '--format=gnu', '--null',
                '--no-recursion', '--files-from -']
-    run.run_cmd(' '.join(tar_cmd), log_all=True, simple=True, regexp=False, trace=False)
-=======
-    # create an archive and delete the git repo directory
-    if keep_git_dir:
-        tar_cmd = ['tar', 'cfvz', targetpath, repo_name]
-    else:
-        tar_cmd = ['tar', 'cfvz', targetpath, '--exclude', '.git', repo_name]
     run_shell_cmd(' '.join(tar_cmd), work_dir=tmpdir, hidden=True, verbose_dry_run=True)
->>>>>>> ae320db2
 
     # cleanup (repo_name dir does not exist in dry run mode)
     remove(tmpdir)
