# #
# Copyright 2009-2013 Ghent University
#
# This file is part of EasyBuild,
# originally created by the HPC team of Ghent University (http://ugent.be/hpc/en),
# with support of Ghent University (http://ugent.be/hpc),
# the Flemish Supercomputer Centre (VSC) (https://vscentrum.be/nl/en),
# the Hercules foundation (http://www.herculesstichting.be/in_English)
# and the Department of Economy, Science and Innovation (EWI) (http://www.ewi-vlaanderen.be/en).
#
# http://github.com/hpcugent/easybuild
#
# EasyBuild is free software: you can redistribute it and/or modify
# it under the terms of the GNU General Public License as published by
# the Free Software Foundation v2.
#
# EasyBuild is distributed in the hope that it will be useful,
# but WITHOUT ANY WARRANTY; without even the implied warranty of
# MERCHANTABILITY or FITNESS FOR A PARTICULAR PURPOSE.  See the
# GNU General Public License for more details.
#
# You should have received a copy of the GNU General Public License
# along with EasyBuild.  If not, see <http://www.gnu.org/licenses/>.
# #
"""
EasyBuild configuration (paths, preferences, etc.)

@author: Stijn De Weirdt (Ghent University)
@author: Dries Verdegem (Ghent University)
@author: Kenneth Hoste (Ghent University)
@author: Pieter De Baets (Ghent University)
@author: Jens Timmerman (Ghent University)
@author: Toon Willems (Ghent University)
"""

import os
import tempfile
import time
from vsc import fancylogger
from vsc.utils.missing import nub

from easybuild.tools.repository import Repository, get_repositories


_log = fancylogger.getLogger('config', fname=False)


# class constant to prepare migration to generaloption as only way of configuration (maybe for v2.X)
SUPPORT_OLDSTYLE = True


DEFAULT_LOGFILE_FORMAT = ("easybuild", "easybuild-%(name)s-%(version)s-%(date)s.%(time)s.log")


DEFAULT_PATH_SUBDIRS = {
    'buildpath': 'build',
    'installpath': '',
    'repositorypath': 'ebfiles_repo',
    'sourcepath': 'sources',
    'subdir_modules': 'modules',
    'subdir_software': 'software',
}


# based on
# https://wickie.hlrs.de/platforms/index.php/Module_Overview
# https://wickie.hlrs.de/platforms/index.php/Application_software_packages
DEFAULT_MODULECLASSES = [
    ('base', "Default module class"),
    ('bio', "Bioinformatics, biology and biomedical"),
    ('cae', "Computer Aided Engineering (incl. CFD)"),
    ('chem', "Chemistry, Computational Chemistry and Quantum Chemistry"),
    ('compiler', "Compilers"),
    ('data', "Data management & processing tools"),
    ('debugger', "Debuggers"),
    ('devel', "Development tools"),
    ('geo', "Earth Sciences"),
    ('ide', "Integrated Development Environments (e.g. editors)"),
    ('lang', "Languages and programming aids"),
    ('lib', "General purpose libraries"),
    ('math', "High-level mathematical software"),
    ('mpi', "MPI stacks"),
    ('numlib', "Numerical Libraries"),
    ('perf', "Performance tools"),
    ('phys', "Physics and physical systems simulations"),
    ('system', "System utilities (e.g. highly depending on system OS and hardware)"),
    ('toolchain', "EasyBuild toolchains"),
    ('tools', "General purpose tools"),
    ('vis', "Visualization, plotting, documentation and typesetting"),
]


oldstyle_environment_variables = {
    'build_path': 'EASYBUILDBUILDPATH',
    'config_file': 'EASYBUILDCONFIG',
    'install_path': 'EASYBUILDINSTALLPATH',
    'log_format': 'EASYBUILDLOGFORMAT',
    'log_dir': 'EASYBUILDLOGDIR',
    'source_path': 'EASYBUILDSOURCEPATH',
    'test_output_path': 'EASYBUILDTESTOUTPUT',
}


class ConfigurationVariables(dict):
    """This is a dict that supports legacy config names transparently."""
    REQUIRED = [
        'buildpath',
        'installpath',
        'sourcepath',
        'logfile_format',
        'repository',
    ]
    OLDSTYLE_NEWSTYLEMAP = {
        'build_path': 'buildpath',
        'install_path': 'installpath',
        'log_dir': 'tmp_logdir',
        'config_file': 'config',
        'source_path': 'sourcepath',
        'log_format': 'logfile_format',
        'test_output_path': 'testoutput',
        'module_classes': 'moduleclasses',
        'repository_path': 'repositorypath',
        'modules_install_suffix': 'subdir_modules',
        'software_install_suffix': 'subdir_software',
    }

    def get_items_check_required(self, no_missing=True):
        """
        For all REQUIRED, check if exists and return all key,value pairs.
            no_missing: boolean, when True, will throw error message for missing values
        """
        missing = [x for x in self.REQUIRED if not x in self]
        if len(missing) > 0:
            msg = 'Cannot determine value for configuration variables %s. Please specify it.' % missing
            if no_missing:
                _log.error(msg)
            else:
                _log.debug(msg)

        return self.items()

    def _check_oldstyle(self, key):
        """Check for oldstyle key usage, return newstyle key."""
        if key in self.OLDSTYLE_NEWSTYLEMAP:
            newkey = self.OLDSTYLE_NEWSTYLEMAP.get(key)
            _log.deprecated("oldstyle key %s usage found, replacing with newkey %s" % (key, newkey), "2.0")
            key = newkey
        return key

    def __getitem__(self, key):
        """__getitem___ to deal with oldstyle key"""
        return super(ConfigurationVariables, self).__getitem__(self._check_oldstyle(key))

    def __setitem__(self, key, value):
        """__setitem___ to deal with oldstyle key"""
        return super(ConfigurationVariables, self).__setitem__(self._check_oldstyle(key), value)

    def __delitem__(self, key):
        """__delitem___ to deal with oldstyle key"""
        super(ConfigurationVariables, self).__delitem__(self._check_oldstyle(key))

    def __contains__(self, key):
        """__contains___ to deal with oldstyle key"""
        return super(ConfigurationVariables, self).__contains__(self._check_oldstyle(key))

    def update(self, *args, **kwargs):
        """
        It seems that dict.update doesn't use __setitem__.
        This function now does what the dict.update doctstring describes i.e.

        D.update([E, ]**F) -> None.  Update D from dict/iterable E and F.
            If E present and has a .keys() method, does:     for k in E: D[k] = E[k]
            If E present and lacks .keys() method, does:     for (k, v) in E: D[k] = v
            In either case, this is followed by: for k in F: D[k] = F[k]
        """
        if args:
            if len(args) > 1:
                _log.error('Only one argument supported')
            arg = args[0]
            if hasattr(arg, 'keys'):
                for k in arg.keys():
                    self[k] = arg[k]
            else:
                for (k, v) in arg:
                    self[k] = v
        for k in kwargs.keys():
            self[k] = kwargs[k]


def get_user_easybuild_dir():
    """Return the per-user easybuild dir (e.g. to store config files)"""
    return os.path.join(os.path.expanduser('~'), ".easybuild")


def get_default_oldstyle_configfile():
    """Get the default location of the oldstyle config file to be set as default in the options"""
    # TODO these _log.debug here can't be controlled/set with the generaloption
    # - check environment variable EASYBUILDCONFIG
    # - next, check for an EasyBuild config in $HOME/.easybuild/config.py
    # - last, use default config file easybuild_config.py in main.py directory
    config_env_var = oldstyle_environment_variables['config_file']
    home_config_file = os.path.join(get_user_easybuild_dir(), "config.py")
    if os.getenv(config_env_var):
        _log.debug("Environment variable %s, so using that as config file." % config_env_var)
        config_file = os.getenv(config_env_var)
    elif os.path.exists(home_config_file):
        config_file = home_config_file
        _log.debug("Found EasyBuild configuration file at %s." % config_file)
    else:
        # this should be easybuild.tools.config, the default config file is
        # part of framework in easybuild (ie in tool/..)
        appPath = os.path.dirname(os.path.dirname(os.path.realpath(__file__)))
        config_file = os.path.join(appPath, "easybuild_config.py")
        _log.debug("Falling back to default config: %s" % config_file)

    _log.deprecated("get_default_oldstyle_configfile oldstyle configfile %s used" % config_file, "2.0")

    return config_file


def get_default_oldstyle_configfile_defaults(prefix=None):
    """
    Return a dict with the defaults from the shipped legacy easybuild_config.py and/or environment variables
        prefix: string, when provided, it used as prefix for the other defaults (where applicable)
    """
    if prefix is None:
        prefix = os.path.join(os.path.expanduser('~'), ".local", "easybuild")
<<<<<<< HEAD
=======

    def mk_full_path(name):
        """Create full path, avoid '/' at the end."""
        args = [prefix]
        path = DEFAULT_PATH_SUBDIRS[name]
        if path:
            args.append(path)
        return os.path.join(*args)
>>>>>>> e46b0f47

    # keys are the options dest
    defaults = {
        'config': get_default_oldstyle_configfile(),
        'prefix': prefix,
        'buildpath': mk_full_path('buildpath'),
        'installpath': mk_full_path('installpath'),
        'sourcepath': mk_full_path('sourcepath'),
        'repository': 'FileRepository',
        'repositorypath': {'FileRepository': [mk_full_path('repositorypath')]},
        'logfile_format': DEFAULT_LOGFILE_FORMAT[:],  # make a copy
        'tmp_logdir': tempfile.gettempdir(),
        'moduleclasses': [x[0] for x in DEFAULT_MODULECLASSES],
        'subdir_modules': DEFAULT_PATH_SUBDIRS['subdir_modules'],
        'subdir_software': DEFAULT_PATH_SUBDIRS['subdir_software'],
    }

    # sanity check
    if not defaults['repository'] in defaults['repositorypath']:
        _log.error('Failed to get repository path default for default %s' % (defaults['repository']))

    _log.deprecated("get_default_oldstyle_configfile_defaults", "2.0")

    return defaults


def get_default_configfiles():
    """Return a list of default configfiles for tools.options/generaloption"""
    return [os.path.join(get_user_easybuild_dir(), "config.cfg")]


def get_pretend_installpath():
    """Get the installpath when --pretend option is used"""
    return os.path.join(os.path.expanduser('~'), 'easybuildinstall')


def init(options, config_options_dict):
    """
    Gather all variables and check if they're valid
    Variables are read in this order of preference: generaloption > legacy environment > legacy config file
    """
    if SUPPORT_OLDSTYLE:
        _log.deprecated('oldstyle init with modifications to support oldstyle options', '2.0')
        oldstyle_init(options.config)

        # add the DEFAULT_MODULECLASSES as default (behavior is now that this extends the defautl list)
        variables['moduleclasses'] = nub(list(variables.get('moduleclasses', [])) +
                                         [x[0] for x in DEFAULT_MODULECLASSES])

        # all defaults are now set in generaloption
        # distinguish between default generaloption values and values actually passed by generaloption
        for dest in config_options_dict.keys():
            if not options._action_taken.get(dest, False):
                if dest == 'installpath' and options.pretend:
                    # the installpath has been set by pretend option in postprocess
                    continue
                # remove the default options if they are set in variables
                # this way, all defaults are set
                if dest in variables:
                    _log.debug("Oldstyle support: no action for dest %s." % dest)
                    del config_options_dict[dest]

    # update the variables with the generaloption values
    _log.debug("Updating config variables with generaloption dict %s" % config_options_dict)
    variables.update(config_options_dict)

    _log.debug("Config variables: %s" % variables)

    # Create an instance of the repository class
    if 'repository' in variables and not isinstance(variables['repository'], Repository):
        repo = get_repositories().get(options.repository)
        repoargs = options.repositorypath

        try:
            repository = repo(*repoargs)
        except Exception, err:
            _log.error('Failed to create a repository instance for %s (class %s) with args %s (msg: %s)' %
                       (options.repository, repo.__name__, repoargs, err))

        variables['repository'] = repository

    def create_dir(dirtype, dirname):
        _log.debug('Will try to create the %s directory %s.' % (dirtype, dirname))
        try:
            os.makedirs(dirname)
        except OSError, err:
            _log.error("Failed to create directory %s: %s" % (dirname, err))
        _log.debug("%s directory %s created" % (dirtype, dirname))

    for key, value in variables.get_items_check_required():
        # verify directories, try and create them if they don't exist
        if key in ['buildpath', 'installpath', 'sourcepath']:
            if not isinstance(value, (list, tuple,)):
                value = [value]
            for directory in value:
                if not os.path.isdir(directory):
                    _log.warn('The %s directory %s does not exist or does not have proper permissions' % (key, directory))
                    create_dir(key, directory)

    # update MODULEPATH if required
    ebmodpath = os.path.join(install_path(typ='modules'), 'all')
    # modulepath without ebmodpath
    # ebmodpath is then always inserted in 1st place
    modulepath = [x for x in os.environ.get('MODULEPATH', '').split(':') if len(x) > 0 and not x == ebmodpath]
    _log.info("Prepend MODULEPATH %s with module install path used by EasyBuild %s" % (modulepath, ebmodpath))
    modulepath.insert(0, ebmodpath)

    os.environ['MODULEPATH'] = ':'.join(modulepath)


def build_path():
    """
    Return the build path
    """
    return variables['buildpath']


def source_path():
    """
    Return the source path
    """
    return variables['sourcepath']


def install_path(typ=None):
    """
    Returns the install path
    - subdir 'software' for actual installation (default)
    - subdir 'modules' for environment modules (typ='mod')
    """
    if typ is None:
        typ = 'software'
    if typ == 'mod':
        typ = 'modules'

    key = "subdir_%s" % typ
    if key in variables:
        suffix = variables[key]
    else:
        # TODO remove default setting. it should have been set through options
        _log.deprecated('%s not set in config, returning default' % key, "2.0")
        defaults = get_default_oldstyle_configfile_defaults()
        try:
            suffix = defaults[key]
        except:
            _log.error('install_path trying to get unknown suffix %s' % key)

    return os.path.join(variables['installpath'], suffix)


def get_repository():
    """
    Return the repository (git, svn or file)
    """
    return variables['repository']


def log_file_format(return_directory=False):
    """Return the format for the logfile or the directory"""
    idx = int(not return_directory)

    if 'logfile_format' in variables:
        res = variables['logfile_format'][idx]
    else:
        # TODO remove default setting. it should have been set through options
        _log.deprecated('logfile_format not set in config, returning default', "2.0")
        defaults = get_default_oldstyle_configfile_defaults()
        res = defaults['logfile_format'][idx]
    return res


def log_format():
    """
    Return the logfilename format
    """
    # TODO needs renaming, is actually a formatter for the logfilename
    return log_file_format(return_directory=False)


def log_path():
    """
    Return the log path
    """
    return log_file_format(return_directory=True)


def get_build_log_path():
    """
    return temporary log directory
    """
    if 'tmp_logdir' in variables:
        return variables['tmp_logdir']
    else:
        # TODO remove default setting. it should have been set through options
        _log.deprecated('tmp_logdir not set in config, returning default', "2.0")
        defaults = get_default_oldstyle_configfile_defaults()
        return defaults['tmp_logdir']


def get_log_filename(name, version):
    """
    Generate a filename to be used for logging
    """
    # this can't be imported at the top, otherwise we'd have a cyclic dependency
    date = time.strftime("%Y%m%d")
    timeStamp = time.strftime("%H%M%S")

    filename = os.path.join(get_build_log_path(), log_file_format() % {
                                                                       'name': name,
                                                                       'version': version,
                                                                       'date': date,
                                                                       'time': timeStamp
                                                                       })

    # Append numbers if the log file already exist
    counter = 1
    while os.path.isfile(filename):
        counter += 1
        filename = "%s.%d" % (filename, counter)

    return filename


def read_only_installdir():
    """
    Return whether installation dir should be fully read-only after installation.
    """
    # FIXME (see issue #123): add a config option to set this, should be True by default (?)
    # this also needs to be checked when --force is used;
    # install dir will have to (temporarily) be made writeable again for owner in that case
    return False


def module_classes():
    """
    Return list of module classes specified in config file.
    """
    if 'moduleclasses' in variables:
        return variables['moduleclasses']
    else:
        # TODO remove default setting. it should have been set through options
        _log.deprecated('moduleclasses not set in config, returning default', "2.0")
        defaults = get_default_oldstyle_configfile_defaults()
        return defaults['moduleclasses']


def oldstyle_init(filename, **kwargs):
    """
    Gather all variables and check if they're valid
    Variables are read in this order of preference: CLI option > environment > config file
    """
    _log.deprecated("oldstyle_init filename %s kwargs %s" % (filename, kwargs), "2.0")

    _log.debug('variables before oldstyle_init %s' % variables)
    variables.update(oldstyle_read_configuration(filename))  # config file
    _log.debug('variables after oldstyle_init read_configuration (%s) %s' % (filename, variables))
    variables.update(oldstyle_read_environment())  # environment
    _log.debug('variables after oldstyle_init read_environment %s' % variables)
    if kwargs:
        variables.update(kwargs)  # CLI options
        _log.debug('variables after oldstyle_init kwargs (passed %s) %s' % (kwargs, variables))


def oldstyle_read_configuration(filename):
    """
    Read variables from the config file
    """
    _log.deprecated("oldstyle_read_configuration filename %s" % filename, "2.0")

    file_variables = get_repositories(check_usable=False)
    try:
        execfile(filename, {}, file_variables)
    except (IOError, SyntaxError), err:
        _log.exception("Failed to read config file %s %s" % (filename, err))

    return file_variables


def oldstyle_read_environment(env_vars=None, strict=False):
    """
    Read variables from the environment
        - strict=True enforces that all possible environment variables are found
    """
    if env_vars is None:
        env_vars = oldstyle_environment_variables
    result = {}
    for key in env_vars.keys():
        env_var = env_vars[key]
        if env_var in os.environ:
            result[key] = os.environ[env_var]
            _log.deprecated("Found oldstyle environment variable %s for %s: %s" % (env_var, key, result[key]), "2.0")
        elif strict:
            _log.error("Can't determine value for %s. Environment variable %s is missing" % (key, env_var))
        else:
            _log.debug("Old style env var %s not defined." % env_var)

    return result


# config variables constant
variables = ConfigurationVariables()

<|MERGE_RESOLUTION|>--- conflicted
+++ resolved
@@ -225,8 +225,6 @@
     """
     if prefix is None:
         prefix = os.path.join(os.path.expanduser('~'), ".local", "easybuild")
-<<<<<<< HEAD
-=======
 
     def mk_full_path(name):
         """Create full path, avoid '/' at the end."""
@@ -235,7 +233,6 @@
         if path:
             args.append(path)
         return os.path.join(*args)
->>>>>>> e46b0f47
 
     # keys are the options dest
     defaults = {
