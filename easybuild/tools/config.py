# #
# Copyright 2009-2020 Ghent University
#
# This file is part of EasyBuild,
# originally created by the HPC team of Ghent University (http://ugent.be/hpc/en),
# with support of Ghent University (http://ugent.be/hpc),
# the Flemish Supercomputer Centre (VSC) (https://www.vscentrum.be),
# Flemish Research Foundation (FWO) (http://www.fwo.be/en)
# and the Department of Economy, Science and Innovation (EWI) (http://www.ewi-vlaanderen.be/en).
#
# https://github.com/easybuilders/easybuild
#
# EasyBuild is free software: you can redistribute it and/or modify
# it under the terms of the GNU General Public License as published by
# the Free Software Foundation v2.
#
# EasyBuild is distributed in the hope that it will be useful,
# but WITHOUT ANY WARRANTY; without even the implied warranty of
# MERCHANTABILITY or FITNESS FOR A PARTICULAR PURPOSE.  See the
# GNU General Public License for more details.
#
# You should have received a copy of the GNU General Public License
# along with EasyBuild.  If not, see <http://www.gnu.org/licenses/>.
# #
"""
EasyBuild configuration (paths, preferences, etc.)

:author: Stijn De Weirdt (Ghent University)
:author: Dries Verdegem (Ghent University)
:author: Kenneth Hoste (Ghent University)
:author: Pieter De Baets (Ghent University)
:author: Jens Timmerman (Ghent University)
:author: Toon Willems (Ghent University)
:author: Ward Poelmans (Ghent University)
:author: Damian Alvarez (Forschungszentrum Juelich GmbH)
:author: Andy Georges (Ghent University)
"""
import copy
import glob
import os
import random
import tempfile
import time
from abc import ABCMeta

from easybuild.base import fancylogger
from easybuild.base.frozendict import FrozenDictKnownKeys
from easybuild.tools.build_log import EasyBuildError
from easybuild.tools.py2vs3 import ascii_letters, create_base_metaclass, string_type


_log = fancylogger.getLogger('config', fname=False)


ERROR = 'error'
IGNORE = 'ignore'
PURGE = 'purge'
UNLOAD = 'unload'
UNSET = 'unset'
WARN = 'warn'

PKG_TOOL_FPM = 'fpm'
PKG_TYPE_RPM = 'rpm'

CONT_IMAGE_FORMAT_EXT3 = 'ext3'
CONT_IMAGE_FORMAT_SANDBOX = 'sandbox'
CONT_IMAGE_FORMAT_SIF = 'sif'
CONT_IMAGE_FORMAT_SQUASHFS = 'squashfs'
CONT_IMAGE_FORMATS = [
    CONT_IMAGE_FORMAT_EXT3,
    CONT_IMAGE_FORMAT_SANDBOX,
    CONT_IMAGE_FORMAT_SIF,
    CONT_IMAGE_FORMAT_SQUASHFS,
]

CONT_TYPE_DOCKER = 'docker'
CONT_TYPE_SINGULARITY = 'singularity'
CONT_TYPES = [CONT_TYPE_DOCKER, CONT_TYPE_SINGULARITY]
DEFAULT_CONT_TYPE = CONT_TYPE_SINGULARITY

<<<<<<< HEAD
DEFAULT_INDEX_MAX_AGE = 7 * 24 * 60 * 60  # 1 week (in seconds)
=======
DEFAULT_BRANCH = 'develop'
>>>>>>> b9558328
DEFAULT_JOB_BACKEND = 'GC3Pie'
DEFAULT_LOGFILE_FORMAT = ("easybuild", "easybuild-%(name)s-%(version)s-%(date)s.%(time)s.log")
DEFAULT_MAX_FAIL_RATIO_PERMS = 0.5
DEFAULT_MNS = 'EasyBuildMNS'
DEFAULT_MODULE_SYNTAX = 'Lua'
DEFAULT_MODULES_TOOL = 'Lmod'
DEFAULT_PATH_SUBDIRS = {
    'buildpath': 'build',
    'containerpath': 'containers',
    'installpath': '',
    'packagepath': 'packages',
    'repositorypath': 'ebfiles_repo',
    'sourcepath': 'sources',
    'subdir_modules': 'modules',
    'subdir_software': 'software',
}
DEFAULT_PKG_RELEASE = '1'
DEFAULT_PKG_TOOL = PKG_TOOL_FPM
DEFAULT_PKG_TYPE = PKG_TYPE_RPM
DEFAULT_PNS = 'EasyBuildPNS'
DEFAULT_PREFIX = os.path.join(os.path.expanduser('~'), ".local", "easybuild")
DEFAULT_REPOSITORY = 'FileRepository'

EBROOT_ENV_VAR_ACTIONS = [ERROR, IGNORE, UNSET, WARN]
LOADED_MODULES_ACTIONS = [ERROR, IGNORE, PURGE, UNLOAD, WARN]
DEFAULT_ALLOW_LOADED_MODULES = ('EasyBuild',)

FORCE_DOWNLOAD_ALL = 'all'
FORCE_DOWNLOAD_PATCHES = 'patches'
FORCE_DOWNLOAD_SOURCES = 'sources'
FORCE_DOWNLOAD_CHOICES = [FORCE_DOWNLOAD_ALL, FORCE_DOWNLOAD_PATCHES, FORCE_DOWNLOAD_SOURCES]
DEFAULT_FORCE_DOWNLOAD = FORCE_DOWNLOAD_SOURCES

# general module class
GENERAL_CLASS = 'all'

JOB_DEPS_TYPE_ABORT_ON_ERROR = 'abort_on_error'
JOB_DEPS_TYPE_ALWAYS_RUN = 'always_run'

DOCKER_BASE_IMAGE_UBUNTU = 'ubuntu:16.04'
DOCKER_BASE_IMAGE_CENTOS = 'centos:7'

LOCAL_VAR_NAMING_CHECK_ERROR = 'error'
LOCAL_VAR_NAMING_CHECK_LOG = 'log'
LOCAL_VAR_NAMING_CHECK_WARN = WARN
LOCAL_VAR_NAMING_CHECKS = [LOCAL_VAR_NAMING_CHECK_ERROR, LOCAL_VAR_NAMING_CHECK_LOG, LOCAL_VAR_NAMING_CHECK_WARN]


class Singleton(ABCMeta):
    """Serves as metaclass for classes that should implement the Singleton pattern.

    See http://stackoverflow.com/questions/6760685/creating-a-singleton-in-python
    """
    _instances = {}

    def __call__(cls, *args, **kwargs):
        if cls not in cls._instances:
            cls._instances[cls] = super(Singleton, cls).__call__(*args, **kwargs)
        return cls._instances[cls]


# utility function for obtaining default paths
def mk_full_default_path(name, prefix=DEFAULT_PREFIX):
    """Create full path, avoid '/' at the end."""
    args = [prefix]
    path = DEFAULT_PATH_SUBDIRS[name]
    if path:
        args.append(path)
    return os.path.join(*args)


# build options that have a perfectly matching command line option, listed by default value
BUILD_OPTIONS_CMDLINE = {
    None: [
        'aggregate_regtest',
        'backup_modules',
        'container_config',
        'container_image_format',
        'container_image_name',
        'container_template_recipe',
        'container_tmpdir',
        'cuda_compute_capabilities',
        'download_timeout',
        'dump_test_report',
        'easyblock',
        'extra_modules',
        'filter_deps',
        'filter_env_vars',
        'hide_deps',
        'hide_toolchains',
        'force_download',
        'from_pr',
        'git_working_dirs_path',
        'github_user',
        'github_org',
        'group',
        'hooks',
        'ignore_dirs',
        'job_backend_config',
        'job_cores',
        'job_deps_type',
        'job_max_jobs',
        'job_max_walltime',
        'job_output_dir',
        'job_polling_interval',
        'job_target_resource',
        'modules_footer',
        'modules_header',
        'mpi_cmd_template',
        'only_blocks',
        'optarch',
        'package_tool_options',
        'parallel',
        'pr_branch_name',
        'pr_commit_msg',
        'pr_descr',
        'pr_target_account',
        'pr_target_repo',
        'pr_title',
        'rpath_filter',
        'regtest_output_dir',
        'silence_deprecation_warnings',
        'skip',
        'stop',
        'subdir_user_modules',
        'test_report_env_filter',
        'testoutput',
        'umask',
        'zip_logs',
    ],
    False: [
        'add_dummy_to_minimal_toolchains',
        'add_system_to_minimal_toolchains',
        'allow_modules_tool_mismatch',
        'consider_archived_easyconfigs',
        'container_build_image',
        'debug',
        'debug_lmod',
        'dump_autopep8',
        'enforce_checksums',
        'extended_dry_run',
        'experimental',
        'force',
        'group_writable_installdir',
        'hidden',
        'ignore_checksums',
        'ignore_index',
        'install_latest_eb_release',
        'lib64_fallback_sanity_check',
        'logtostdout',
        'minimal_toolchains',
        'module_extensions',
        'module_only',
        'package',
        'read_only_installdir',
        'remove_ghost_install_dirs',
        'rebuild',
        'robot',
        'rpath',
        'search_paths',
        'sequential',
        'set_gid_bit',
        'skip_test_cases',
        'sticky_bit',
        'trace',
        'upload_test_report',
        'update_modules_tool_cache',
        'use_ccache',
        'use_f90cache',
        'use_existing_modules',
        'set_default_module',
    ],
    True: [
        'cleanup_builddir',
        'cleanup_easyconfigs',
        'cleanup_tmpdir',
        'extended_dry_run_ignore_errors',
        'fixed_installdir_naming_scheme',
        'mpi_tests',
        'map_toolchains',
        'modules_tool_version_check',
        'pre_create_installdir',
    ],
    WARN: [
        'check_ebroot_env_vars',
        'local_var_naming_check',
        'detect_loaded_modules',
        'strict',
    ],
    DEFAULT_CONT_TYPE: [
        'container_type',
    ],
<<<<<<< HEAD
    DEFAULT_INDEX_MAX_AGE: [
        'index_max_age',
=======
    DEFAULT_BRANCH: [
        'pr_target_branch',
>>>>>>> b9558328
    ],
    DEFAULT_MAX_FAIL_RATIO_PERMS: [
        'max_fail_ratio_adjust_permissions',
    ],
    DEFAULT_PKG_RELEASE: [
        'package_release',
    ],
    DEFAULT_PKG_TOOL: [
        'package_tool',
    ],
    DEFAULT_PKG_TYPE: [
        'package_type',
    ],
    GENERAL_CLASS: [
        'suffix_modules_path',
    ],
    'defaultopt': [
        'default_opt_level',
    ],
    DEFAULT_ALLOW_LOADED_MODULES: [
        'allow_loaded_modules',
    ],
}
# build option that do not have a perfectly matching command line option
BUILD_OPTIONS_OTHER = {
    None: [
        'build_specs',
        'command_line',
        'external_modules_metadata',
        'pr_path',
        'robot_path',
        'valid_module_classes',
        'valid_stops',
    ],
    False: [
        'dry_run',
        'recursive_mod_unload',
        'mod_depends_on',
        'retain_all_deps',
        'silent',
        'try_to_generate',
    ],
    True: [
        'check_osdeps',
        'validate',
    ],
}


# loosely based on
# https://wickie.hlrs.de/platforms/index.php/Module_Overview
# https://wickie.hlrs.de/platforms/index.php/Application_software_packages
MODULECLASS_BASE = 'base'
DEFAULT_MODULECLASSES = [
    (MODULECLASS_BASE, "Default module class"),
    ('astro', "Astronomy, Astrophysics and Cosmology"),
    ('bio', "Bioinformatics, biology and biomedical"),
    ('cae', "Computer Aided Engineering (incl. CFD)"),
    ('chem', "Chemistry, Computational Chemistry and Quantum Chemistry"),
    ('compiler', "Compilers"),
    ('data', "Data management & processing tools"),
    ('debugger', "Debuggers"),
    ('devel', "Development tools"),
    ('geo', "Earth Sciences"),
    ('ide', "Integrated Development Environments (e.g. editors)"),
    ('lang', "Languages and programming aids"),
    ('lib', "General purpose libraries"),
    ('math', "High-level mathematical software"),
    ('mpi', "MPI stacks"),
    ('numlib', "Numerical Libraries"),
    ('perf', "Performance tools"),
    ('quantum', "Quantum Computing"),
    ('phys', "Physics and physical systems simulations"),
    ('system', "System utilities (e.g. highly depending on system OS and hardware)"),
    ('toolchain', "EasyBuild toolchains"),
    ('tools', "General purpose tools"),
    ('vis', "Visualization, plotting, documentation and typesetting"),
]


# singleton metaclass: only one instance is created
BaseConfigurationVariables = create_base_metaclass('BaseConfigurationVariables', Singleton, FrozenDictKnownKeys)


class ConfigurationVariables(BaseConfigurationVariables):
    """This is a dict that supports legacy config names transparently."""

    # list of known/required keys
    REQUIRED = [
        'buildpath',
        'config',
        'containerpath',
        'installpath',
        'installpath_modules',
        'installpath_software',
        'job_backend',
        'logfile_format',
        'moduleclasses',
        'module_naming_scheme',
        'module_syntax',
        'modules_tool',
        'packagepath',
        'package_naming_scheme',
        'prefix',
        'repository',
        'repositorypath',
        'sourcepath',
        'subdir_modules',
        'subdir_software',
        'tmp_logdir',
    ]
    KNOWN_KEYS = REQUIRED  # KNOWN_KEYS must be defined for FrozenDictKnownKeys functionality

    def get_items_check_required(self):
        """
        For all known/required keys, check if exists and return all key/value pairs.
            no_missing: boolean, when True, will throw error message for missing values
        """
        missing = [x for x in self.KNOWN_KEYS if x not in self]
        if len(missing) > 0:
            raise EasyBuildError("Cannot determine value for configuration variables %s. Please specify it.", missing)

        return self.items()


# singleton metaclass: only one instance is created
BaseBuildOptions = create_base_metaclass('BaseBuildOptions', Singleton, FrozenDictKnownKeys)


class BuildOptions(BaseBuildOptions):
    """Representation of a set of build options, acts like a dictionary."""

    KNOWN_KEYS = [k for kss in [BUILD_OPTIONS_CMDLINE, BUILD_OPTIONS_OTHER] for ks in kss.values() for k in ks]


def get_pretend_installpath():
    """Get the installpath when --pretend option is used"""
    return os.path.join(os.path.expanduser('~'), 'easybuildinstall')


def init(options, config_options_dict):
    """
    Gather all variables and check if they're valid
    Variables are read in this order of preference: generaloption > legacy environment > legacy config file
    """
    tmpdict = copy.deepcopy(config_options_dict)

    # make sure source path is a list
    sourcepath = tmpdict['sourcepath']
    if isinstance(sourcepath, string_type):
        tmpdict['sourcepath'] = sourcepath.split(':')
        _log.debug("Converted source path ('%s') to a list of paths: %s" % (sourcepath, tmpdict['sourcepath']))
    elif not isinstance(sourcepath, (tuple, list)):
        raise EasyBuildError("Value for sourcepath has invalid type (%s): %s", type(sourcepath), sourcepath)

    # initialize configuration variables (any future calls to ConfigurationVariables() will yield the same instance
    variables = ConfigurationVariables(tmpdict, ignore_unknown_keys=True)

    _log.debug("Config variables: %s" % variables)


def init_build_options(build_options=None, cmdline_options=None):
    """Initialize build options."""

    active_build_options = {}

    if cmdline_options is not None:
        # building a dependency graph implies force, so that all dependencies are retained
        # and also skips validation of easyconfigs (e.g. checking os dependencies)
        retain_all_deps = False
        if cmdline_options.dep_graph or cmdline_options.check_conflicts:
            _log.info("Enabling force to generate dependency graph.")
            cmdline_options.force = True
            retain_all_deps = True

        new_update_opt = cmdline_options.new_branch_github or cmdline_options.new_pr
        new_update_opt = new_update_opt or cmdline_options.update_branch_github or cmdline_options.update_pr

        if new_update_opt:
            _log.info("Retaining all dependencies of specified easyconfigs to create/update branch or pull request")
            retain_all_deps = True

        auto_ignore_osdeps_options = [cmdline_options.check_conflicts, cmdline_options.check_contrib,
                                      cmdline_options.check_style, cmdline_options.containerize,
                                      cmdline_options.dep_graph, cmdline_options.dry_run,
                                      cmdline_options.dry_run_short, cmdline_options.dump_env_script,
                                      cmdline_options.extended_dry_run, cmdline_options.fix_deprecated_easyconfigs,
                                      cmdline_options.missing_modules, cmdline_options.new_branch_github,
                                      cmdline_options.new_pr, cmdline_options.preview_pr,
                                      cmdline_options.update_branch_github, cmdline_options.update_pr]
        if any(auto_ignore_osdeps_options):
            _log.info("Auto-enabling ignoring of OS dependencies")
            cmdline_options.ignore_osdeps = True

        cmdline_build_option_names = [k for ks in BUILD_OPTIONS_CMDLINE.values() for k in ks]
        active_build_options.update(dict([(key, getattr(cmdline_options, key)) for key in cmdline_build_option_names]))
        # other options which can be derived but have no perfectly matching cmdline option
        active_build_options.update({
            'check_osdeps': not cmdline_options.ignore_osdeps,
            'dry_run': cmdline_options.dry_run or cmdline_options.dry_run_short,
            'recursive_mod_unload': cmdline_options.recursive_module_unload,
            'mod_depends_on': cmdline_options.module_depends_on,
            'retain_all_deps': retain_all_deps,
            'validate': not cmdline_options.force,
            'valid_module_classes': module_classes(),
        })

    if build_options is not None:
        active_build_options.update(build_options)

    # seed in defaults to make sure all build options are defined, and that build_option() doesn't fail on valid keys
    bo = {}
    for build_options_by_default in [BUILD_OPTIONS_CMDLINE, BUILD_OPTIONS_OTHER]:
        for default in build_options_by_default:
            bo.update(dict([(opt, default) for opt in build_options_by_default[default]]))
    bo.update(active_build_options)

    # BuildOptions is a singleton, so any future calls to BuildOptions will yield the same instance
    return BuildOptions(bo)


def build_option(key, **kwargs):
    """Obtain value specified build option."""

    build_options = BuildOptions()
    if key in build_options:
        return build_options[key]
    elif 'default' in kwargs:
        return kwargs['default']
    else:
        error_msg = "Undefined build option: '%s'. " % key
        error_msg += "Make sure you have set up the EasyBuild configuration using set_up_configuration() "
        error_msg += "(from easybuild.tools.options) in case you're not using EasyBuild via the 'eb' CLI."
        raise EasyBuildError(error_msg)


def build_path():
    """
    Return the build path
    """
    return ConfigurationVariables()['buildpath']


def source_paths():
    """
    Return the list of source paths
    """
    return ConfigurationVariables()['sourcepath']


def source_path():
    """NO LONGER SUPPORTED: use source_paths instead"""
    _log.nosupport("source_path() is replaced by source_paths()", '2.0')


def install_path(typ=None):
    """
    Returns the install path
    - subdir 'software' for actual installation (default)
    - subdir 'modules' for environment modules (typ='mod')
    """
    if typ is None:
        typ = 'software'
    elif typ == 'mod':
        typ = 'modules'

    known_types = ['modules', 'software']
    if typ not in known_types:
        raise EasyBuildError("Unknown type specified in install_path(): %s (known: %s)", typ, ', '.join(known_types))

    variables = ConfigurationVariables()

    key = 'installpath_%s' % typ
    res = variables[key]
    if res is None:
        key = 'subdir_%s' % typ
        res = os.path.join(variables['installpath'], variables[key])
        _log.debug("%s install path as specified by 'installpath' and '%s': %s", typ, key, res)
    else:
        _log.debug("%s install path as specified by '%s': %s", typ, key, res)

    return res


def get_repository():
    """
    Return the repository (git, svn or file)
    """
    return ConfigurationVariables()['repository']


def get_repositorypath():
    """
    Return the repository path
    """
    return ConfigurationVariables()['repositorypath']


def get_package_naming_scheme():
    """
    Return the package naming scheme
    """
    return ConfigurationVariables()['package_naming_scheme']


def package_path():
    """
    Return the path where built packages are copied to
    """
    return ConfigurationVariables()['packagepath']


def container_path():
    """
    Return the path for container recipes & images
    """
    return ConfigurationVariables()['containerpath']


def get_modules_tool():
    """
    Return modules tool (EnvironmentModulesC, Lmod, ...)
    """
    # 'modules_tool' key will only be present if EasyBuild config is initialized
    return ConfigurationVariables().get('modules_tool', None)


def get_module_naming_scheme():
    """
    Return module naming scheme (EasyBuildMNS, HierarchicalMNS, ...)
    """
    return ConfigurationVariables()['module_naming_scheme']


def get_job_backend():
    """
    Return job execution backend (PBS, GC3Pie, ...)
    """
    # 'job_backend' key will only be present after EasyBuild config is initialized
    return ConfigurationVariables().get('job_backend', None)


def get_module_syntax():
    """
    Return module syntax (Lua, Tcl)
    """
    return ConfigurationVariables()['module_syntax']


def log_file_format(return_directory=False, ec=None, date=None, timestamp=None):
    """
    Return the format for the logfile or the directory

    :param ec: dict-like value that provides values for %(name)s and %(version)s template values
    :param date: string representation of date to use ('%(date)s')
    :param timestamp: timestamp to use ('%(time)s')
    """
    if ec is None:
        ec = {}

    name, version = ec.get('name', '%(name)s'), ec.get('version', '%(version)s')

    if date is None:
        date = '%(date)s'
    if timestamp is None:
        timestamp = '%(time)s'

    logfile_format = ConfigurationVariables()['logfile_format']
    if not isinstance(logfile_format, tuple) or len(logfile_format) != 2:
        raise EasyBuildError("Incorrect log file format specification, should be 2-tuple (<dir>, <filename>): %s",
                             logfile_format)

    idx = int(not return_directory)
    res = ConfigurationVariables()['logfile_format'][idx] % {
        'date': date,
        'name': name,
        'time': timestamp,
        'version': version,
    }

    return res


def log_format(ec=None):
    """
    Return the logfilename format
    """
    # TODO needs renaming, is actually a formatter for the logfilename
    return log_file_format(return_directory=False, ec=ec)


def log_path(ec=None):
    """
    Return the log path
    """
    date = time.strftime("%Y%m%d")
    timestamp = time.strftime("%H%M%S")
    return log_file_format(return_directory=True, ec=ec, date=date, timestamp=timestamp)


def get_build_log_path():
    """
    Return (temporary) directory for build log
    """
    variables = ConfigurationVariables()
    if variables['tmp_logdir'] is not None:
        res = variables['tmp_logdir']
    else:
        res = tempfile.gettempdir()
    return res


def get_log_filename(name, version, add_salt=False, date=None, timestamp=None):
    """
    Generate a filename to be used for logging

    :param name: software name ('%(name)s')
    :param version: software version ('%(version)s')
    :param add_salt: add salt (5 random characters)
    :param date: string representation of date to use ('%(date)s')
    :param timestamp: timestamp to use ('%(time)s')
    """

    if date is None:
        date = time.strftime("%Y%m%d")
    if timestamp is None:
        timestamp = time.strftime("%H%M%S")

    filename = log_file_format(ec={'name': name, 'version': version}, date=date, timestamp=timestamp)

    if add_salt:
        salt = ''.join(random.choice(ascii_letters) for i in range(5))
        filename_parts = filename.split('.')
        filename = '.'.join(filename_parts[:-1] + [salt, filename_parts[-1]])

    filepath = os.path.join(get_build_log_path(), filename)

    # Append numbers if the log file already exist
    counter = 0
    while os.path.exists(filepath):
        counter += 1
        filepath = "%s.%d" % (filepath, counter)

    return filepath


def find_last_log(curlog):
    """
    Find location to last log file that is still available.

    :param curlog: location to log file of current session
    :return: path to last log file (or None if no log files were found)
    """
    variables = ConfigurationVariables()
    log_dir = get_build_log_path()
    if variables['tmp_logdir'] is None:
        # take info account that last part of default temporary logdir is random, if --tmp-logdir is not specified
        log_dir = os.path.join(os.path.dirname(log_dir), '*')

    glob_pattern = os.path.join(log_dir, 'easybuild*.log')  # see init_logging
    _log.info("Looking for log files that match filename pattern '%s'...", glob_pattern)

    try:
        my_uid = os.getuid()
        paths = []
        for path in glob.glob(glob_pattern):
            path_info = os.stat(path)
            # only retain logs owned by current user
            if path_info.st_uid == my_uid:
                paths.append((path_info.st_mtime, path))
            else:
                _log.debug("Skipping %s, not owned by current user", path)

        # sorted retained paths by modification time, most recent last
        sorted_paths = [p for (_, p) in sorted(paths)]

    except OSError as err:
        raise EasyBuildError("Failed to locate/select/order log files matching '%s': %s", glob_pattern, err)

    try:
        # log of current session is typically listed last, should be taken into account
        res = sorted_paths[-1]
        if os.path.exists(curlog) and os.path.samefile(res, curlog):
            res = sorted_paths[-2]

    except IndexError:
        _log.debug("No last log file found (sorted retained paths: %s)", sorted_paths)
        res = None

    _log.debug("Picked %s as last log file (current: %s) from %s", res, curlog, sorted_paths)
    return res


def module_classes():
    """
    Return list of module classes specified in config file.
    """
    return ConfigurationVariables()['moduleclasses']


def read_environment(env_vars, strict=False):
    """NO LONGER SUPPORTED: use read_environment from easybuild.tools.environment instead"""
    _log.nosupport("read_environment has moved to easybuild.tools.environment", '2.0')<|MERGE_RESOLUTION|>--- conflicted
+++ resolved
@@ -78,11 +78,8 @@
 CONT_TYPES = [CONT_TYPE_DOCKER, CONT_TYPE_SINGULARITY]
 DEFAULT_CONT_TYPE = CONT_TYPE_SINGULARITY
 
-<<<<<<< HEAD
+DEFAULT_BRANCH = 'develop'
 DEFAULT_INDEX_MAX_AGE = 7 * 24 * 60 * 60  # 1 week (in seconds)
-=======
-DEFAULT_BRANCH = 'develop'
->>>>>>> b9558328
 DEFAULT_JOB_BACKEND = 'GC3Pie'
 DEFAULT_LOGFILE_FORMAT = ("easybuild", "easybuild-%(name)s-%(version)s-%(date)s.%(time)s.log")
 DEFAULT_MAX_FAIL_RATIO_PERMS = 0.5
@@ -275,13 +272,11 @@
     DEFAULT_CONT_TYPE: [
         'container_type',
     ],
-<<<<<<< HEAD
+    DEFAULT_BRANCH: [
+        'pr_target_branch',
+    ],
     DEFAULT_INDEX_MAX_AGE: [
         'index_max_age',
-=======
-    DEFAULT_BRANCH: [
-        'pr_target_branch',
->>>>>>> b9558328
     ],
     DEFAULT_MAX_FAIL_RATIO_PERMS: [
         'max_fail_ratio_adjust_permissions',
