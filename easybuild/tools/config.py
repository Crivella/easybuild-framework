--- conflicted
+++ resolved
@@ -309,11 +309,7 @@
         'skip_test_cases',
         'skip_test_step',
         'sticky_bit',
-<<<<<<< HEAD
-=======
         'terse',
-        'trace',
->>>>>>> 65591dd3
         'unit_testing_mode',
         'upload_test_report',
         'update_modules_tool_cache',
