# #
# Copyright 2009-2022 Ghent University
#
# This file is part of EasyBuild,
# originally created by the HPC team of Ghent University (http://ugent.be/hpc/en),
# with support of Ghent University (http://ugent.be/hpc),
# the Flemish Supercomputer Centre (VSC) (https://www.vscentrum.be),
# Flemish Research Foundation (FWO) (http://www.fwo.be/en)
# and the Department of Economy, Science and Innovation (EWI) (http://www.ewi-vlaanderen.be/en).
#
# https://github.com/easybuilders/easybuild
#
# EasyBuild is free software: you can redistribute it and/or modify
# it under the terms of the GNU General Public License as published by
# the Free Software Foundation v2.
#
# EasyBuild is distributed in the hope that it will be useful,
# but WITHOUT ANY WARRANTY; without even the implied warranty of
# MERCHANTABILITY or FITNESS FOR A PARTICULAR PURPOSE.  See the
# GNU General Public License for more details.
#
# You should have received a copy of the GNU General Public License
# along with EasyBuild.  If not, see <http://www.gnu.org/licenses/>.
# #
"""
EasyBuild configuration (paths, preferences, etc.)

:author: Stijn De Weirdt (Ghent University)
:author: Dries Verdegem (Ghent University)
:author: Kenneth Hoste (Ghent University)
:author: Pieter De Baets (Ghent University)
:author: Jens Timmerman (Ghent University)
:author: Toon Willems (Ghent University)
:author: Ward Poelmans (Ghent University)
:author: Damian Alvarez (Forschungszentrum Juelich GmbH)
:author: Andy Georges (Ghent University)
:author: Maxime Boissonneault (Compute Canada)
"""
import copy
import glob
import os
import random
import tempfile
import time
from abc import ABCMeta

from easybuild.base import fancylogger
from easybuild.base.frozendict import FrozenDictKnownKeys
from easybuild.tools.build_log import EasyBuildError
from easybuild.tools.py2vs3 import ascii_letters, create_base_metaclass, string_type

try:
    import rich  # noqa
    HAVE_RICH = True
except ImportError:
    HAVE_RICH = False


_log = fancylogger.getLogger('config', fname=False)


ERROR = 'error'
IGNORE = 'ignore'
PURGE = 'purge'
UNLOAD = 'unload'
UNSET = 'unset'
WARN = 'warn'

EMPTY_LIST = 'empty_list'

PKG_TOOL_FPM = 'fpm'
PKG_TYPE_RPM = 'rpm'

CONT_IMAGE_FORMAT_EXT3 = 'ext3'
CONT_IMAGE_FORMAT_SANDBOX = 'sandbox'
CONT_IMAGE_FORMAT_SIF = 'sif'
CONT_IMAGE_FORMAT_SQUASHFS = 'squashfs'
CONT_IMAGE_FORMATS = [
    CONT_IMAGE_FORMAT_EXT3,
    CONT_IMAGE_FORMAT_SANDBOX,
    CONT_IMAGE_FORMAT_SIF,
    CONT_IMAGE_FORMAT_SQUASHFS,
]

CONT_TYPE_DOCKER = 'docker'
CONT_TYPE_SINGULARITY = 'singularity'
CONT_TYPES = [CONT_TYPE_DOCKER, CONT_TYPE_SINGULARITY]
DEFAULT_CONT_TYPE = CONT_TYPE_SINGULARITY

DEFAULT_BRANCH = 'develop'
DEFAULT_ENV_FOR_SHEBANG = '/usr/bin/env'
DEFAULT_ENVVAR_USERS_MODULES = 'HOME'
DEFAULT_INDEX_MAX_AGE = 7 * 24 * 60 * 60  # 1 week (in seconds)
DEFAULT_JOB_BACKEND = 'GC3Pie'
DEFAULT_JOB_EB_CMD = 'eb'
DEFAULT_LOGFILE_FORMAT = ("easybuild", "easybuild-%(name)s-%(version)s-%(date)s.%(time)s.log")
DEFAULT_MAX_FAIL_RATIO_PERMS = 0.5
DEFAULT_MINIMAL_BUILD_ENV = 'CC:gcc,CXX:g++'
DEFAULT_MNS = 'EasyBuildMNS'
DEFAULT_MODULE_SYNTAX = 'Lua'
DEFAULT_MODULES_TOOL = 'Lmod'
DEFAULT_PATH_SUBDIRS = {
    'buildpath': 'build',
    'containerpath': 'containers',
    'installpath': '',
    'packagepath': 'packages',
    'repositorypath': 'ebfiles_repo',
    'sourcepath': 'sources',
    'subdir_modules': 'modules',
    'subdir_software': 'software',
}
DEFAULT_PKG_RELEASE = '1'
DEFAULT_PKG_TOOL = PKG_TOOL_FPM
DEFAULT_PKG_TYPE = PKG_TYPE_RPM
DEFAULT_PNS = 'EasyBuildPNS'
DEFAULT_PR_TARGET_ACCOUNT = 'easybuilders'
DEFAULT_PREFIX = os.path.join(os.path.expanduser('~'), ".local", "easybuild")
DEFAULT_REPOSITORY = 'FileRepository'
DEFAULT_WAIT_ON_LOCK_INTERVAL = 60
DEFAULT_WAIT_ON_LOCK_LIMIT = 0

EBROOT_ENV_VAR_ACTIONS = [ERROR, IGNORE, UNSET, WARN]
LOADED_MODULES_ACTIONS = [ERROR, IGNORE, PURGE, UNLOAD, WARN]
DEFAULT_ALLOW_LOADED_MODULES = ('EasyBuild',)

FORCE_DOWNLOAD_ALL = 'all'
FORCE_DOWNLOAD_PATCHES = 'patches'
FORCE_DOWNLOAD_SOURCES = 'sources'
FORCE_DOWNLOAD_CHOICES = [FORCE_DOWNLOAD_ALL, FORCE_DOWNLOAD_PATCHES, FORCE_DOWNLOAD_SOURCES]
DEFAULT_FORCE_DOWNLOAD = FORCE_DOWNLOAD_SOURCES

CHECKSUM_PRIORITY_JSON = "json"
CHECKSUM_PRIORITY_EASYCONFIG = "easyconfig"
CHECKSUM_PRIORITY_CHOICES = [CHECKSUM_PRIORITY_JSON, CHECKSUM_PRIORITY_EASYCONFIG]
DEFAULT_CHECKSUM_PRIORITY = CHECKSUM_PRIORITY_EASYCONFIG

# package name for generic easyblocks
GENERIC_EASYBLOCK_PKG = 'generic'

# general module class
GENERAL_CLASS = 'all'

JOB_DEPS_TYPE_ABORT_ON_ERROR = 'abort_on_error'
JOB_DEPS_TYPE_ALWAYS_RUN = 'always_run'

DOCKER_BASE_IMAGE_UBUNTU = 'ubuntu:20.04'
DOCKER_BASE_IMAGE_CENTOS = 'centos:7'

LOCAL_VAR_NAMING_CHECK_ERROR = 'error'
LOCAL_VAR_NAMING_CHECK_LOG = 'log'
LOCAL_VAR_NAMING_CHECK_WARN = WARN
LOCAL_VAR_NAMING_CHECKS = [LOCAL_VAR_NAMING_CHECK_ERROR, LOCAL_VAR_NAMING_CHECK_LOG, LOCAL_VAR_NAMING_CHECK_WARN]


OUTPUT_STYLE_AUTO = 'auto'
OUTPUT_STYLE_BASIC = 'basic'
OUTPUT_STYLE_NO_COLOR = 'no_color'
OUTPUT_STYLE_RICH = 'rich'
OUTPUT_STYLES = (OUTPUT_STYLE_AUTO, OUTPUT_STYLE_BASIC, OUTPUT_STYLE_NO_COLOR, OUTPUT_STYLE_RICH)


class Singleton(ABCMeta):
    """Serves as metaclass for classes that should implement the Singleton pattern.

    See http://stackoverflow.com/questions/6760685/creating-a-singleton-in-python
    """
    _instances = {}

    def __call__(cls, *args, **kwargs):
        if cls not in cls._instances:
            cls._instances[cls] = super(Singleton, cls).__call__(*args, **kwargs)
        return cls._instances[cls]


# utility function for obtaining default paths
def mk_full_default_path(name, prefix=DEFAULT_PREFIX):
    """Create full path, avoid '/' at the end."""
    args = [prefix]
    path = DEFAULT_PATH_SUBDIRS[name]
    if path:
        args.append(path)
    return os.path.join(*args)


# build options that have a perfectly matching command line option, listed by default value
BUILD_OPTIONS_CMDLINE = {
    None: [
        'aggregate_regtest',
        'backup_modules',
<<<<<<< HEAD
        'banned_linked_shared_libs',
=======
        'checksum_priority',
>>>>>>> 398bafd3
        'container_config',
        'container_image_format',
        'container_image_name',
        'container_template_recipe',
        'container_tmpdir',
        'cuda_cache_dir',
        'cuda_cache_maxsize',
        'cuda_compute_capabilities',
        'download_timeout',
        'dump_test_report',
        'easyblock',
        'envvars_user_modules',
        'extra_modules',
        'filter_deps',
        'filter_ecs',
        'filter_env_vars',
        'force_download',
        'git_working_dirs_path',
        'github_user',
        'github_org',
        'group',
        'hide_deps',
        'hide_toolchains',
        'http_header_fields_urlpat',
        'hooks',
        'ignore_dirs',
        'insecure_download',
        'job_backend_config',
        'job_cores',
        'job_deps_type',
        'job_max_jobs',
        'job_max_walltime',
        'job_output_dir',
        'job_polling_interval',
        'job_target_resource',
        'locks_dir',
        'modules_footer',
        'modules_header',
        'mpi_cmd_template',
        'only_blocks',
        'optarch',
        'package_tool_options',
        'parallel',
        'pr_branch_name',
        'pr_commit_msg',
        'pr_descr',
        'pr_target_repo',
        'pr_title',
        'regtest_output_dir',
        'rpath_filter',
        'rpath_override_dirs',
        'required_linked_shared_libs',
        'silence_deprecation_warnings',
        'skip',
        'stop',
        'subdir_user_modules',
        'sysroot',
        'test_report_env_filter',
        'testoutput',
        'umask',
        'wait_on_lock',
        'zip_logs',
    ],
    False: [
        'add_dummy_to_minimal_toolchains',
        'add_system_to_minimal_toolchains',
        'allow_modules_tool_mismatch',
        'backup_patched_files',
        'consider_archived_easyconfigs',
        'container_build_image',
        'debug',
        'debug_lmod',
        'dump_autopep8',
        'enforce_checksums',
        'experimental',
        'extended_dry_run',
        'force',
        'generate_devel_module',
        'group_writable_installdir',
        'hidden',
        'ignore_checksums',
        'ignore_index',
        'ignore_locks',
        'ignore_test_failure',
        'install_latest_eb_release',
        'logtostdout',
        'minimal_toolchains',
        'module_extensions',
        'module_only',
        'package',
        'parallel_extensions_install',
        'read_only_installdir',
        'rebuild',
        'remove_ghost_install_dirs',
        'rpath',
        'sanity_check_only',
        'sequential',
        'set_default_module',
        'set_gid_bit',
        'skip_extensions',
        'skip_test_cases',
        'skip_test_step',
        'sticky_bit',
        'trace',
        'unit_testing_mode',
        'upload_test_report',
        'update_modules_tool_cache',
        'use_ccache',
        'use_existing_modules',
        'use_f90cache',
        'wait_on_lock_limit',
    ],
    True: [
        'cleanup_builddir',
        'cleanup_easyconfigs',
        'cleanup_tmpdir',
        'extended_dry_run_ignore_errors',
        'fixed_installdir_naming_scheme',
        'lib_lib64_symlink',
        'lib64_fallback_sanity_check',
        'lib64_lib_symlink',
        'map_toolchains',
        'modules_tool_version_check',
        'mpi_tests',
        'pre_create_installdir',
        'show_progress_bar',
    ],
    EMPTY_LIST: [
        'accept_eula_for',
        'from_pr',
        'include_easyblocks_from_pr',
        'robot',
        'search_paths',
    ],
    WARN: [
        'check_ebroot_env_vars',
        'detect_loaded_modules',
        'local_var_naming_check',
        'strict',
    ],
    DEFAULT_CONT_TYPE: [
        'container_type',
    ],
    DEFAULT_BRANCH: [
        'pr_target_branch',
    ],
    DEFAULT_ENV_FOR_SHEBANG: [
        'env_for_shebang',
    ],
    DEFAULT_INDEX_MAX_AGE: [
        'index_max_age',
    ],
    DEFAULT_JOB_EB_CMD: [
        'job_eb_cmd',
    ],
    DEFAULT_MAX_FAIL_RATIO_PERMS: [
        'max_fail_ratio_adjust_permissions',
    ],
    DEFAULT_MINIMAL_BUILD_ENV: [
        'minimal_build_env',
    ],
    DEFAULT_PKG_RELEASE: [
        'package_release',
    ],
    DEFAULT_PKG_TOOL: [
        'package_tool',
    ],
    DEFAULT_PKG_TYPE: [
        'package_type',
    ],
    DEFAULT_PR_TARGET_ACCOUNT: [
        'pr_target_account',
    ],
    GENERAL_CLASS: [
        'suffix_modules_path',
    ],
    'defaultopt': [
        'default_opt_level',
    ],
    DEFAULT_ALLOW_LOADED_MODULES: [
        'allow_loaded_modules',
    ],
    DEFAULT_WAIT_ON_LOCK_INTERVAL: [
        'wait_on_lock_interval',
    ],
    OUTPUT_STYLE_AUTO: [
        'output_style',
    ],
}
# build option that do not have a perfectly matching command line option
BUILD_OPTIONS_OTHER = {
    None: [
        'build_specs',
        'command_line',
        'external_modules_metadata',
        'pr_paths',
        'robot_path',
        'valid_module_classes',
        'valid_stops',
    ],
    False: [
        'dry_run',
        'mod_depends_on',
        'recursive_mod_unload',
        'retain_all_deps',
        'silent',
        'try_to_generate',
    ],
    True: [
        'check_osdeps',
        'validate',
    ],
}


# loosely based on
# https://wickie.hlrs.de/platforms/index.php/Module_Overview
# https://wickie.hlrs.de/platforms/index.php/Application_software_packages
MODULECLASS_BASE = 'base'
DEFAULT_MODULECLASSES = [
    (MODULECLASS_BASE, "Default module class"),
    ('ai', "Artificial Intelligence (incl. Machine Learning)"),
    ('astro', "Astronomy, Astrophysics and Cosmology"),
    ('bio', "Bioinformatics, biology and biomedical"),
    ('cae', "Computer Aided Engineering (incl. CFD)"),
    ('chem', "Chemistry, Computational Chemistry and Quantum Chemistry"),
    ('compiler', "Compilers"),
    ('data', "Data management & processing tools"),
    ('debugger', "Debuggers"),
    ('devel', "Development tools"),
    ('geo', "Earth Sciences"),
    ('ide', "Integrated Development Environments (e.g. editors)"),
    ('lang', "Languages and programming aids"),
    ('lib', "General purpose libraries"),
    ('math', "High-level mathematical software"),
    ('mpi', "MPI stacks"),
    ('numlib', "Numerical Libraries"),
    ('perf', "Performance tools"),
    ('quantum', "Quantum Computing"),
    ('phys', "Physics and physical systems simulations"),
    ('system', "System utilities (e.g. highly depending on system OS and hardware)"),
    ('toolchain', "EasyBuild toolchains"),
    ('tools', "General purpose tools"),
    ('vis', "Visualization, plotting, documentation and typesetting"),
]


# singleton metaclass: only one instance is created
BaseConfigurationVariables = create_base_metaclass('BaseConfigurationVariables', Singleton, FrozenDictKnownKeys)


class ConfigurationVariables(BaseConfigurationVariables):
    """This is a dict that supports legacy config names transparently."""

    # list of known/required keys
    REQUIRED = [
        'buildpath',
        'config',
        'containerpath',
        'installpath',
        'installpath_modules',
        'installpath_software',
        'job_backend',
        'logfile_format',
        'moduleclasses',
        'module_naming_scheme',
        'module_syntax',
        'modules_tool',
        'packagepath',
        'package_naming_scheme',
        'prefix',
        'repository',
        'repositorypath',
        'sourcepath',
        'subdir_modules',
        'subdir_software',
        'tmp_logdir',
    ]
    KNOWN_KEYS = REQUIRED  # KNOWN_KEYS must be defined for FrozenDictKnownKeys functionality

    def get_items_check_required(self):
        """
        For all known/required keys, check if exists and return all key/value pairs.
            no_missing: boolean, when True, will throw error message for missing values
        """
        missing = [x for x in self.KNOWN_KEYS if x not in self]
        if len(missing) > 0:
            raise EasyBuildError("Cannot determine value for configuration variables %s. Please specify it.", missing)

        return self.items()


# singleton metaclass: only one instance is created
BaseBuildOptions = create_base_metaclass('BaseBuildOptions', Singleton, FrozenDictKnownKeys)


class BuildOptions(BaseBuildOptions):
    """Representation of a set of build options, acts like a dictionary."""

    KNOWN_KEYS = [k for kss in [BUILD_OPTIONS_CMDLINE, BUILD_OPTIONS_OTHER] for ks in kss.values() for k in ks]


def get_pretend_installpath():
    """Get the installpath when --pretend option is used"""
    return os.path.join(os.path.expanduser('~'), 'easybuildinstall')


def init(options, config_options_dict):
    """
    Gather all variables and check if they're valid
    Variables are read in this order of preference: generaloption > legacy environment > legacy config file
    """
    tmpdict = copy.deepcopy(config_options_dict)

    # make sure source path is a list
    sourcepath = tmpdict['sourcepath']
    if isinstance(sourcepath, string_type):
        tmpdict['sourcepath'] = sourcepath.split(':')
        _log.debug("Converted source path ('%s') to a list of paths: %s" % (sourcepath, tmpdict['sourcepath']))
    elif not isinstance(sourcepath, (tuple, list)):
        raise EasyBuildError("Value for sourcepath has invalid type (%s): %s", type(sourcepath), sourcepath)

    # initialize configuration variables (any future calls to ConfigurationVariables() will yield the same instance
    variables = ConfigurationVariables(tmpdict, ignore_unknown_keys=True)

    _log.debug("Config variables: %s" % variables)


def init_build_options(build_options=None, cmdline_options=None):
    """Initialize build options."""

    active_build_options = {}

    if cmdline_options is not None:
        # building a dependency graph implies force, so that all dependencies are retained
        # and also skips validation of easyconfigs (e.g. checking os dependencies)
        retain_all_deps = False
        if cmdline_options.dep_graph or cmdline_options.check_conflicts:
            _log.info("Enabling force to generate dependency graph.")
            cmdline_options.force = True
            retain_all_deps = True

        new_update_opt = cmdline_options.new_branch_github or cmdline_options.new_pr
        new_update_opt = new_update_opt or cmdline_options.update_branch_github or cmdline_options.update_pr

        if new_update_opt:
            _log.info("Retaining all dependencies of specified easyconfigs to create/update branch or pull request")
            retain_all_deps = True

        auto_ignore_osdeps_options = [cmdline_options.check_conflicts, cmdline_options.check_contrib,
                                      cmdline_options.check_style, cmdline_options.containerize,
                                      cmdline_options.dep_graph, cmdline_options.dry_run,
                                      cmdline_options.dry_run_short, cmdline_options.dump_env_script,
                                      cmdline_options.extended_dry_run, cmdline_options.fix_deprecated_easyconfigs,
                                      cmdline_options.missing_modules, cmdline_options.new_branch_github,
                                      cmdline_options.new_pr, cmdline_options.preview_pr,
                                      cmdline_options.update_branch_github, cmdline_options.update_pr]
        if any(auto_ignore_osdeps_options):
            _log.info("Auto-enabling ignoring of OS dependencies")
            cmdline_options.ignore_osdeps = True

        if not cmdline_options.accept_eula_for and cmdline_options.accept_eula:
            _log.deprecated("Use accept-eula-for configuration setting rather than accept-eula.", '5.0')
            cmdline_options.accept_eula_for = cmdline_options.accept_eula

        cmdline_build_option_names = [k for ks in BUILD_OPTIONS_CMDLINE.values() for k in ks]
        active_build_options.update(dict([(key, getattr(cmdline_options, key)) for key in cmdline_build_option_names]))
        # other options which can be derived but have no perfectly matching cmdline option
        active_build_options.update({
            'check_osdeps': not cmdline_options.ignore_osdeps,
            'dry_run': cmdline_options.dry_run or cmdline_options.dry_run_short,
            'recursive_mod_unload': cmdline_options.recursive_module_unload,
            'mod_depends_on': cmdline_options.module_depends_on,
            'retain_all_deps': retain_all_deps,
            'validate': not cmdline_options.force,
            'valid_module_classes': module_classes(),
        })

    if build_options is not None:
        active_build_options.update(build_options)

    # seed in defaults to make sure all build options are defined, and that build_option() doesn't fail on valid keys
    bo = {}
    for build_options_by_default in [BUILD_OPTIONS_CMDLINE, BUILD_OPTIONS_OTHER]:
        for default in build_options_by_default:
            if default == EMPTY_LIST:
                for opt in build_options_by_default[default]:
                    bo[opt] = []
            else:
                bo.update(dict([(opt, default) for opt in build_options_by_default[default]]))
    bo.update(active_build_options)

    # BuildOptions is a singleton, so any future calls to BuildOptions will yield the same instance
    return BuildOptions(bo)


def build_option(key, **kwargs):
    """Obtain value specified build option."""

    build_options = BuildOptions()
    if key in build_options:
        return build_options[key]
    elif key == 'accept_eula':
        _log.deprecated("Use accept_eula_for build option rather than accept_eula.", '5.0')
        return build_options['accept_eula_for']
    elif 'default' in kwargs:
        return kwargs['default']
    else:
        error_msg = "Undefined build option: '%s'. " % key
        error_msg += "Make sure you have set up the EasyBuild configuration using set_up_configuration() "
        error_msg += "(from easybuild.tools.options) in case you're not using EasyBuild via the 'eb' CLI."
        raise EasyBuildError(error_msg)


def update_build_option(key, value):
    """
    Update build option with specified name to given value.

    WARNING: Use this with care, the build options are not expected to be changed during an EasyBuild session!
    """
    # BuildOptions() is a (singleton) frozen dict, so this is less straightforward that it seems...
    build_options = BuildOptions()
    orig_value = build_options._FrozenDict__dict[key]
    build_options._FrozenDict__dict[key] = value
    _log.warning("Build option '%s' was updated to: %s", key, build_option(key))

    # Return original value, so it can be restored later if needed
    return orig_value


def update_build_options(key_value_dict):
    """
    Update build options as specified by the given dictionary (where keys are assumed to be build option names).
    Returns dictionary with original values for the updated build options.
    """
    orig_key_value_dict = {}
    for key, value in key_value_dict.items():
        orig_key_value_dict[key] = update_build_option(key, value)

    # Return original key-value pairs in a dictionary.
    # This way, they can later be restored by a single call to update_build_options(orig_key_value_dict)
    return orig_key_value_dict


def build_path():
    """
    Return the build path
    """
    return ConfigurationVariables()['buildpath']


def source_paths():
    """
    Return the list of source paths
    """
    return ConfigurationVariables()['sourcepath']


def source_path():
    """NO LONGER SUPPORTED: use source_paths instead"""
    _log.nosupport("source_path() is replaced by source_paths()", '2.0')


def install_path(typ=None):
    """
    Returns the install path
    - subdir 'software' for actual installation (default)
    - subdir 'modules' for environment modules (typ='mod')
    """
    if typ is None:
        typ = 'software'
    elif typ == 'mod':
        typ = 'modules'

    known_types = ['modules', 'software']
    if typ not in known_types:
        raise EasyBuildError("Unknown type specified in install_path(): %s (known: %s)", typ, ', '.join(known_types))

    variables = ConfigurationVariables()

    key = 'installpath_%s' % typ
    res = variables[key]
    if res is None:
        key = 'subdir_%s' % typ
        res = os.path.join(variables['installpath'], variables[key])
        _log.debug("%s install path as specified by 'installpath' and '%s': %s", typ, key, res)
    else:
        _log.debug("%s install path as specified by '%s': %s", typ, key, res)

    return res


def get_repository():
    """
    Return the repository (git, svn or file)
    """
    return ConfigurationVariables()['repository']


def get_repositorypath():
    """
    Return the repository path
    """
    return ConfigurationVariables()['repositorypath']


def get_package_naming_scheme():
    """
    Return the package naming scheme
    """
    return ConfigurationVariables()['package_naming_scheme']


def package_path():
    """
    Return the path where built packages are copied to
    """
    return ConfigurationVariables()['packagepath']


def container_path():
    """
    Return the path for container recipes & images
    """
    return ConfigurationVariables()['containerpath']


def get_modules_tool():
    """
    Return modules tool (EnvironmentModulesC, Lmod, ...)
    """
    # 'modules_tool' key will only be present if EasyBuild config is initialized
    return ConfigurationVariables().get('modules_tool', None)


def get_module_naming_scheme():
    """
    Return module naming scheme (EasyBuildMNS, HierarchicalMNS, ...)
    """
    return ConfigurationVariables()['module_naming_scheme']


def get_job_backend():
    """
    Return job execution backend (PBS, GC3Pie, ...)
    """
    # 'job_backend' key will only be present after EasyBuild config is initialized
    return ConfigurationVariables().get('job_backend', None)


def get_module_syntax():
    """
    Return module syntax (Lua, Tcl)
    """
    return ConfigurationVariables()['module_syntax']


def get_output_style():
    """Return output style to use."""
    output_style = build_option('output_style')

    if output_style == OUTPUT_STYLE_AUTO:
        if HAVE_RICH:
            output_style = OUTPUT_STYLE_RICH
        else:
            output_style = OUTPUT_STYLE_BASIC

    if output_style == OUTPUT_STYLE_RICH and not HAVE_RICH:
        raise EasyBuildError("Can't use '%s' output style, Rich Python package is not available!", OUTPUT_STYLE_RICH)

    return output_style


def log_file_format(return_directory=False, ec=None, date=None, timestamp=None):
    """
    Return the format for the logfile or the directory

    :param ec: dict-like value that provides values for %(name)s and %(version)s template values
    :param date: string representation of date to use ('%(date)s')
    :param timestamp: timestamp to use ('%(time)s')
    """
    if ec is None:
        ec = {}

    name, version = ec.get('name', '%(name)s'), ec.get('version', '%(version)s')

    if date is None:
        date = '%(date)s'
    if timestamp is None:
        timestamp = '%(time)s'

    logfile_format = ConfigurationVariables()['logfile_format']
    if not isinstance(logfile_format, tuple) or len(logfile_format) != 2:
        raise EasyBuildError("Incorrect log file format specification, should be 2-tuple (<dir>, <filename>): %s",
                             logfile_format)

    idx = int(not return_directory)
    res = ConfigurationVariables()['logfile_format'][idx] % {
        'date': date,
        'name': name,
        'time': timestamp,
        'version': version,
    }

    return res


def log_format(ec=None):
    """
    Return the logfilename format
    """
    # TODO needs renaming, is actually a formatter for the logfilename
    return log_file_format(return_directory=False, ec=ec)


def log_path(ec=None):
    """
    Return the log path
    """
    date = time.strftime("%Y%m%d")
    timestamp = time.strftime("%H%M%S")
    return log_file_format(return_directory=True, ec=ec, date=date, timestamp=timestamp)


def get_build_log_path():
    """
    Return (temporary) directory for build log
    """
    variables = ConfigurationVariables()
    if variables['tmp_logdir'] is not None:
        res = variables['tmp_logdir']
    else:
        res = tempfile.gettempdir()
    return res


def get_log_filename(name, version, add_salt=False, date=None, timestamp=None):
    """
    Generate a filename to be used for logging

    :param name: software name ('%(name)s')
    :param version: software version ('%(version)s')
    :param add_salt: add salt (5 random characters)
    :param date: string representation of date to use ('%(date)s')
    :param timestamp: timestamp to use ('%(time)s')
    """

    if date is None:
        date = time.strftime("%Y%m%d")
    if timestamp is None:
        timestamp = time.strftime("%H%M%S")

    filename = log_file_format(ec={'name': name, 'version': version}, date=date, timestamp=timestamp)

    if add_salt:
        salt = ''.join(random.choice(ascii_letters) for i in range(5))
        filename_parts = filename.split('.')
        filename = '.'.join(filename_parts[:-1] + [salt, filename_parts[-1]])

    filepath = os.path.join(get_build_log_path(), filename)

    # Append numbers if the log file already exist
    counter = 0
    while os.path.exists(filepath):
        counter += 1
        filepath = "%s.%d" % (filepath, counter)

    return filepath


def find_last_log(curlog):
    """
    Find location to last log file that is still available.

    :param curlog: location to log file of current session
    :return: path to last log file (or None if no log files were found)
    """
    variables = ConfigurationVariables()
    log_dir = get_build_log_path()
    if variables['tmp_logdir'] is None:
        # take info account that last part of default temporary logdir is random, if --tmp-logdir is not specified
        log_dir = os.path.join(os.path.dirname(log_dir), '*')

    glob_pattern = os.path.join(log_dir, 'easybuild*.log')  # see init_logging
    _log.info("Looking for log files that match filename pattern '%s'...", glob_pattern)

    try:
        my_uid = os.getuid()
        paths = []
        for path in glob.glob(glob_pattern):
            path_info = os.stat(path)
            # only retain logs owned by current user
            if path_info.st_uid == my_uid:
                paths.append((path_info.st_mtime, path))
            else:
                _log.debug("Skipping %s, not owned by current user", path)

        # sorted retained paths by modification time, most recent last
        sorted_paths = [p for (_, p) in sorted(paths)]

    except OSError as err:
        raise EasyBuildError("Failed to locate/select/order log files matching '%s': %s", glob_pattern, err)

    try:
        # log of current session is typically listed last, should be taken into account
        res = sorted_paths[-1]
        if os.path.exists(curlog) and os.path.samefile(res, curlog):
            res = sorted_paths[-2]

    except IndexError:
        _log.debug("No last log file found (sorted retained paths: %s)", sorted_paths)
        res = None

    _log.debug("Picked %s as last log file (current: %s) from %s", res, curlog, sorted_paths)
    return res


def module_classes():
    """
    Return list of module classes specified in config file.
    """
    return ConfigurationVariables()['moduleclasses']


def read_environment(env_vars, strict=False):
    """NO LONGER SUPPORTED: use read_environment from easybuild.tools.environment instead"""
    _log.nosupport("read_environment has moved to easybuild.tools.environment", '2.0')<|MERGE_RESOLUTION|>--- conflicted
+++ resolved
@@ -187,11 +187,8 @@
     None: [
         'aggregate_regtest',
         'backup_modules',
-<<<<<<< HEAD
         'banned_linked_shared_libs',
-=======
         'checksum_priority',
->>>>>>> 398bafd3
         'container_config',
         'container_image_format',
         'container_image_name',
