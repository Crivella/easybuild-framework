##
# Copyright 2012-2018 Ghent University
#
# This file is part of EasyBuild,
# originally created by the HPC team of Ghent University (http://ugent.be/hpc/en),
# with support of Ghent University (http://ugent.be/hpc),
# the Flemish Supercomputer Centre (VSC) (https://www.vscentrum.be),
# Flemish Research Foundation (FWO) (http://www.fwo.be/en)
# and the Department of Economy, Science and Innovation (EWI) (http://www.ewi-vlaanderen.be/en).
#
# https://github.com/easybuilders/easybuild
#
# EasyBuild is free software: you can redistribute it and/or modify
# it under the terms of the GNU General Public License as published by
# the Free Software Foundation v2.
#
# EasyBuild is distributed in the hope that it will be useful,
# but WITHOUT ANY WARRANTY; without even the implied warranty of
# MERCHANTABILITY or FITNESS FOR A PARTICULAR PURPOSE.  See the
# GNU General Public License for more details.
#
# You should have received a copy of the GNU General Public License
# along with EasyBuild.  If not, see <http://www.gnu.org/licenses/>.
##
"""
Utility module for working with github

:author: Jens Timmerman (Ghent University)
:author: Kenneth Hoste (Ghent University)
:author: Toon Willems (Ghent University)
"""
import base64
import getpass
import glob
import os
import random
import re
import socket
import string
import sys
import tempfile
import time
import urllib2
from datetime import datetime, timedelta
from distutils.version import LooseVersion
from vsc.utils import fancylogger
from vsc.utils.missing import nub

from easybuild.framework.easyconfig.easyconfig import EASYCONFIGS_ARCHIVE_DIR
from easybuild.framework.easyconfig.easyconfig import copy_easyconfigs, copy_patch_files, process_easyconfig
from easybuild.framework.easyconfig.parser import EasyConfigParser
from easybuild.tools.build_log import EasyBuildError, print_msg, print_warning
from easybuild.tools.config import build_option
from easybuild.tools.filetools import apply_patch, copy_dir, det_patched_files, download_file, extract_file
from easybuild.tools.filetools import mkdir, read_file, symlink, which, write_file
from easybuild.tools.systemtools import UNKNOWN, get_tool_version
from easybuild.tools.utilities import only_if_module_is_available


_log = fancylogger.getLogger('github', fname=False)


try:
    import keyring
    HAVE_KEYRING = True
except ImportError, err:
    _log.warning("Failed to import 'keyring' Python module: %s" % err)
    HAVE_KEYRING = False

try:
    from vsc.utils.rest import RestClient
    HAVE_GITHUB_API = True
except ImportError, err:
    _log.warning("Failed to import from 'vsc.utils.rest' Python module: %s" % err)
    HAVE_GITHUB_API = False

try:
    import git
    from git import GitCommandError
except ImportError as err:
    _log.warning("Failed to import 'git' Python module: %s", err)


GITHUB_URL = 'https://github.com'
GITHUB_API_URL = 'https://api.github.com'
GITHUB_DIR_TYPE = u'dir'
GITHUB_EB_MAIN = 'easybuilders'
GITHUB_EASYCONFIGS_REPO = 'easybuild-easyconfigs'
GITHUB_FILE_TYPE = u'file'
GITHUB_PR_STATE_OPEN = 'open'
GITHUB_PR_STATES = [GITHUB_PR_STATE_OPEN, 'closed', 'all']
GITHUB_PR_ORDER_CREATED = 'created'
GITHUB_PR_ORDERS = [GITHUB_PR_ORDER_CREATED, 'updated', 'popularity', 'long-running']
GITHUB_PR_DIRECTION_DESC = 'desc'
GITHUB_PR_DIRECTIONS = ['asc', GITHUB_PR_DIRECTION_DESC]
GITHUB_MAX_PER_PAGE = 100
GITHUB_MERGEABLE_STATE_CLEAN = 'clean'
GITHUB_PR = 'pull'
GITHUB_RAW = 'https://raw.githubusercontent.com'
GITHUB_STATE_CLOSED = 'closed'
HTTP_STATUS_OK = 200
HTTP_STATUS_CREATED = 201
KEYRING_GITHUB_TOKEN = 'github_token'
URL_SEPARATOR = '/'

VALID_CLOSE_PR_REASONS = {'archived': 'uses an archived toolchain',
                          'inactive': 'no activity for > 6 months',
                          'obsolete': 'obsoleted by more recent PRs'}

class Githubfs(object):
    """This class implements some higher level functionality on top of the Github api"""

    def __init__(self, githubuser, reponame, branchname="master", username=None, password=None, token=None):
        """Construct a new githubfs object
        :param githubuser: the github user's repo we want to use.
        :param reponame: The name of the repository we want to use.
        :param branchname: Then name of the branch to use (defaults to master)
        :param username: (optional) your github username.
        :param password: (optional) your github password.
        :param token:    (optional) a github api token.
        """
        if token is None:
            token = fetch_github_token(username)
        self.log = fancylogger.getLogger(self.__class__.__name__, fname=False)
        self.gh = RestClient(GITHUB_API_URL, username=username, password=password, token=token)
        self.githubuser = githubuser
        self.reponame = reponame
        self.branchname = branchname

    @staticmethod
    def join(*args):
        """This method joins 'paths' inside a github repository"""
        args = [x for x in args if x]
        return URL_SEPARATOR.join(args)

    def get_repo(self):
        """Returns the repo as a Github object (from agithub)"""
        return self.gh.repos[self.githubuser][self.reponame]

    def get_path(self, path):
        """returns the path as a Github object (from agithub)"""
        endpoint = self.get_repo()['contents']
        if path:
            for subpath in path.split(URL_SEPARATOR):
                endpoint = endpoint[subpath]
        return endpoint

    @staticmethod
    def isdir(githubobj):
        """Check if this path points to a directory"""
        if isinstance(githubobj, (list, tuple)):
            return True
        else:
            try:
                return githubobj['type'] == GITHUB_DIR_TYPE
            except:
                return False

    @staticmethod
    def isfile(githubobj):
        """Check if this path points to a file"""
        try:
            return githubobj['type'] == GITHUB_FILE_TYPE
        except:
            return False

    def listdir(self, path):
        """List the contents of a directory"""
        path = self.get_path(path)
        listing = path.get(ref=self.branchname)
        self.log.debug("listdir response: %s" % str(listing))
        if listing[0] == 200:
            return listing[1]
        else:
            self.log.warning("error: %s" % str(listing))
            raise EasyBuildError("Invalid response from github (I/O error)")

    def walk(self, top=None, topdown=True):
        """
        Walk the github repo in an os.walk like fashion.
        """
        isdir, listdir = self.isdir, self.listdir

        # If this fails we blow up, since permissions on a github repo are recursive anyway.j
        githubobjs = listdir(top)
        # listdir works with None, but we want to show a decent 'root dir' name
        dirs, nondirs = [], []
        for githubobj in githubobjs:
            if isdir(githubobj):
                dirs.append(str(githubobj['name']))
            else:
                nondirs.append(str(githubobj['name']))

        if topdown:
            yield top, dirs, nondirs

        for name in dirs:
            new_path = self.join(top, name)
            for x in self.walk(new_path, topdown):
                yield x
        if not topdown:
            yield top, dirs, nondirs

    def read(self, path, api=True):
        """Read the contents of a file and return it
        Or, if api=False it will download the file and return the location of the downloaded file"""
        # we don't need use the api for this, but can also use raw.github.com
        # https://raw.github.com/easybuilders/easybuild/master/README.rst
        if not api:
            outfile = tempfile.mkstemp()[1]
            url = '/'.join([GITHUB_RAW, self.githubuser, self.reponame, self.branchname, path])
            download_file(os.path.basename(path), url, outfile)
            return outfile
        else:
            obj = self.get_path(path).get(ref=self.branchname)[1]
            if not self.isfile(obj):
                raise GithubError("Error: not a valid file: %s" % str(obj))
            return base64.b64decode(obj['content'])


class GithubError(Exception):
    """Error raised by the Githubfs"""
    pass


def github_api_get_request(request_f, github_user=None, token=None, **kwargs):
    """
    Helper method, for performing get requests to GitHub API.
    :param request_f: function that should be called to compose request, providing a RestClient instance
    :param github_user: GitHub user name (to try and obtain matching GitHub token if none is provided)
    :param token: GitHub token to use
    :return: tuple with return status and data
    """
    if github_user is None:
        github_user = build_option('github_user')

    if token is None:
        token = fetch_github_token(github_user)

    url = request_f(RestClient(GITHUB_API_URL, username=github_user, token=token))

    try:
        status, data = url.get(**kwargs)
    except socket.gaierror, err:
        _log.warning("Error occurred while performing get request: %s", err)
        status, data = 0, None

    _log.debug("get request result for %s: status: %d, data: %s", url, status, data)
    return (status, data)


def github_api_put_request(request_f, github_user=None, token=None, **kwargs):
    """
    Helper method, for performing put requests to GitHub API.
    :param request_f: function that should be called to compose request, providing a RestClient instance
    :param github_user: GitHub user name (to try and obtain matching GitHub token if none is provided)
    :param token: GitHub token to use
    :return: tuple with return status and data
    """
    if github_user is None:
        github_user = build_option('github_user')

    if token is None:
        token = fetch_github_token(github_user)

    url = request_f(RestClient(GITHUB_API_URL, username=github_user, token=token))

    try:
        status, data = url.put(**kwargs)
    except socket.gaierror, err:
        _log.warning("Error occurred while performing put request: %s", err)
        status, data = 0, {'message': err}

    if status == 200:
        _log.info("Put request successful: %s", data['message'])
    elif status in [405, 409]:
        raise EasyBuildError("FAILED: %s", data['message'])
    else:
        raise EasyBuildError("FAILED: %s", data.get('message', "(unknown reason)"))

    _log.debug("get request result for %s: status: %d, data: %s", url, status, data)
    return (status, data)


def fetch_latest_commit_sha(repo, account, branch='master', github_user=None, token=None):
    """
    Fetch latest SHA1 for a specified repository and branch.
    :param repo: GitHub repository
    :param account: GitHub account
    :param branch: branch to fetch latest SHA1 for
    :param github_user: name of GitHub user to use
    :param token: GitHub token to use
    :return: latest SHA1
    """
    status, data = github_api_get_request(lambda x: x.repos[account][repo].branches,
                                          github_user=github_user, token=token, per_page=GITHUB_MAX_PER_PAGE)
    if status != HTTP_STATUS_OK:
        raise EasyBuildError("Failed to get latest commit sha for branch %s from %s/%s (status: %d %s)",
                             branch, account, repo, status, data)

    res = None
    for entry in data:
        if entry[u'name'] == branch:
            res = entry['commit']['sha']
            break

    if res is None:
        error_msg = "No branch with name %s found in repo %s/%s" % (branch, account, repo)
        if len(data) >= GITHUB_MAX_PER_PAGE:
            error_msg += "; only %d branches were checked (too many branches in %s/%s?)" % (len(data), account, repo)
        raise EasyBuildError(error_msg + ': ' + ', '.join([x[u'name'] for x in data]))

    return res


def download_repo(repo=GITHUB_EASYCONFIGS_REPO, branch='master', account=GITHUB_EB_MAIN, path=None, github_user=None):
    """
    Download entire GitHub repo as a tar.gz archive, and extract it into specified path.
    :param repo: repo to download
    :param branch: branch to download
    :param account: GitHub account to download repo from
    :param path: path to extract to
    :param github_user: name of GitHub user to use
    """
    # make sure path exists, create it if necessary
    if path is None:
        path = tempfile.mkdtemp()

    # add account subdir
    path = os.path.join(path, account)
    mkdir(path, parents=True)

    extracted_dir_name = '%s-%s' % (repo, branch)
    base_name = '%s.tar.gz' % branch
    latest_commit_sha = fetch_latest_commit_sha(repo, account, branch, github_user=github_user)

    expected_path = os.path.join(path, extracted_dir_name)
    latest_sha_path = os.path.join(expected_path, 'latest-sha')

    # check if directory already exists, don't download if 'latest-sha' file indicates that it's up to date
    if os.path.exists(latest_sha_path):
        sha = read_file(latest_sha_path).split('\n')[0].rstrip()
        if latest_commit_sha == sha:
            _log.debug("Not redownloading %s/%s as it already exists: %s" % (account, repo, expected_path))
            return expected_path

    url = URL_SEPARATOR.join([GITHUB_URL, account, repo, 'archive', base_name])

    target_path = os.path.join(path, base_name)
    _log.debug("downloading repo %s/%s as archive from %s to %s" % (account, repo, url, target_path))
    download_file(base_name, url, target_path, forced=True)
    _log.debug("%s downloaded to %s, extracting now" % (base_name, path))

    extracted_path = os.path.join(extract_file(target_path, path, forced=True), extracted_dir_name)

    # check if extracted_path exists
    if not os.path.isdir(extracted_path):
        raise EasyBuildError("%s should exist and contain the repo %s at branch %s", extracted_path, repo, branch)

    write_file(latest_sha_path, latest_commit_sha, forced=True)

    _log.debug("Repo %s at branch %s extracted into %s" % (repo, branch, extracted_path))
    return extracted_path


def fetch_easyconfigs_from_pr(pr, path=None, github_user=None):
    """Fetch patched easyconfig files for a particular PR."""

    if github_user is None:
        github_user = build_option('github_user')
    if path is None:
        path = build_option('pr_path')

    if path is None:
        path = tempfile.mkdtemp()
    else:
        # make sure path exists, create it if necessary
        mkdir(path, parents=True)

    github_account = build_option('pr_target_account')
    github_repo = GITHUB_EASYCONFIGS_REPO

    def pr_url(gh):
        """Utility function to fetch data for a specific PR."""
        return gh.repos[github_account][github_repo].pulls[pr]

    _log.debug("Fetching easyconfigs from %s/%s PR #%s into %s", github_account, github_repo, pr, path)

    status, pr_data = github_api_get_request(pr_url, github_user)
    if status != HTTP_STATUS_OK:
        raise EasyBuildError("Failed to get data for PR #%d from %s/%s (status: %d %s)",
                             pr, github_account, github_repo, status, pr_data)

    pr_merged = pr_data['merged']
    pr_closed = pr_data['state'] == GITHUB_STATE_CLOSED and not pr_merged

    pr_target_branch = pr_data['base']['ref']
    _log.info("Target branch for PR #%s: %s", pr, pr_target_branch)

    # download target branch of PR so we can try and apply the PR patch on top of it
    repo_target_branch = download_repo(repo=github_repo, account=github_account, branch=pr_target_branch,
                                       github_user=github_user)

    # determine list of changed files via diff
    diff_fn = os.path.basename(pr_data['diff_url'])
    diff_filepath = os.path.join(path, diff_fn)
    download_file(diff_fn, pr_data['diff_url'], diff_filepath, forced=True)
    diff_txt = read_file(diff_filepath)

    patched_files = det_patched_files(txt=diff_txt, omit_ab_prefix=True, github=True, filter_deleted=True)
    _log.debug("List of patched files: %s" % patched_files)

    for key, val in sorted(pr_data.items()):
        _log.debug("\n%s:\n\n%s\n", key, val)

    # obtain last commit
    # get all commits, increase to (max of) 100 per page
    if pr_data['commits'] > GITHUB_MAX_PER_PAGE:
        raise EasyBuildError("PR #%s contains more than %s commits, can't obtain last commit",
                             pr, GITHUB_MAX_PER_PAGE)

    status, commits_data = github_api_get_request(lambda gh: pr_url(gh).commits, github_user,
                                                  per_page=GITHUB_MAX_PER_PAGE)
    if status != HTTP_STATUS_OK:
        raise EasyBuildError("Failed to get data for PR #%d from %s/%s (status: %d %s)",
                             pr, github_account, github_repo, status, commits_data)
    last_commit = commits_data[-1]
    _log.debug("Commits: %s, last commit: %s", commits_data, last_commit['sha'])

    final_path = None

    # try to apply PR patch on top of target branch, unless the PR is closed or already merged
    if pr_merged:
        _log.info("PR is already merged, so using current version of PR target branch")
        final_path = repo_target_branch

    elif not pr_closed:
        try:
            _log.debug("Trying to apply PR patch %s to %s...", diff_filepath, repo_target_branch)
            apply_patch(diff_filepath, repo_target_branch, level=1)
            _log.info("Using %s which included PR patch to test PR #%s", repo_target_branch, pr)
            final_path = repo_target_branch

        except EasyBuildError as err:
            _log.warning("Ignoring problem that occured when applying PR patch: %s", err)

    if final_path is None:

        if pr_closed:
            print_warning("Using easyconfigs from closed PR #%s" % pr)

        # obtain most recent version of patched files
        for patched_file in patched_files:
            # path to patch file, incl. subdir it is in
            fn = os.path.sep.join(patched_file.split(os.path.sep)[-3:])
            sha = last_commit['sha']
            full_url = URL_SEPARATOR.join([GITHUB_RAW, github_account, github_repo, sha, patched_file])
            _log.info("Downloading %s from %s", fn, full_url)
            download_file(fn, full_url, path=os.path.join(path, fn), forced=True)

        final_path = path

    # symlink directories into expected place if they're not there yet
    if final_path != path:
        dirpath = os.path.join(final_path, 'easybuild', 'easyconfigs')
        for eb_dir in os.listdir(dirpath):
            symlink(os.path.join(dirpath, eb_dir), os.path.join(path, os.path.basename(eb_dir)))

    # sanity check: make sure all patched files are downloaded
    ec_files = []
    for patched_file in [f for f in patched_files if not f.startswith('test/')]:
        fn = os.path.sep.join(patched_file.split(os.path.sep)[-3:])
        full_path = os.path.join(path, fn)
        if os.path.exists(full_path):
            ec_files.append(full_path)
        else:
            raise EasyBuildError("Couldn't find path to patched file %s", full_path)

    return ec_files


def create_gist(txt, fn, descr=None, github_user=None):
    """Create a gist with the provided text."""
    if descr is None:
        descr = "(none)"
    github_token = fetch_github_token(github_user)

    body = {
        "description": descr,
        "public": True,
        "files": {
            fn: {
                "content": txt,
            }
        }
    }
    g = RestClient(GITHUB_API_URL, username=github_user, token=github_token)
    status, data = g.gists.post(body=body)

    if not status == HTTP_STATUS_CREATED:
        raise EasyBuildError("Failed to create gist; status %s, data: %s", status, data)

    return data['html_url']


def post_comment_in_issue(issue, txt, account=GITHUB_EB_MAIN, repo=GITHUB_EASYCONFIGS_REPO, github_user=None):
    """Post a comment in the specified PR."""
    if not isinstance(issue, int):
        try:
            issue = int(issue)
        except ValueError, err:
            raise EasyBuildError("Failed to parse specified pull request number '%s' as an int: %s; ", issue, err)

    dry_run = build_option('dry_run') or build_option('extended_dry_run')

    msg = "Adding comment to %s issue #%s: '%s'" % (repo, issue, txt)
    if dry_run:
        msg = "[DRY RUN] " + msg
    print_msg(msg, log=_log, prefix=False)

    if not dry_run:
        github_token = fetch_github_token(github_user)

        g = RestClient(GITHUB_API_URL, username=github_user, token=github_token)
        pr_url = g.repos[account][repo].issues[issue]

        status, data = pr_url.comments.post(body={'body': txt})
        if not status == HTTP_STATUS_CREATED:
            raise EasyBuildError("Failed to create comment in PR %s#%d; status %s, data: %s", repo, issue, status, data)


def init_repo(path, repo_name, silent=False):
    """
    Initialize a new Git repository at the specified location.

    :param path: location where Git repository should be initialized
    :param repo_name: name of Git repository
    :param silent: keep quiet (don't print any messages)
    """
    repo_path = os.path.join(path, repo_name)

    # copy or init git working directory
    git_working_dirs_path = build_option('git_working_dirs_path')
    if git_working_dirs_path:
        workdir = os.path.join(git_working_dirs_path, repo_name)
        if os.path.exists(workdir):
            print_msg("copying %s..." % workdir, silent=silent)
            copy_dir(workdir, repo_path)

    if not os.path.exists(repo_path):
        mkdir(repo_path, parents=True)

    try:
        repo = git.Repo.init(repo_path)
    except GitCommandError as err:
        raise EasyBuildError("Failed to init git repo at %s: %s", repo_path, err)

    _log.debug("temporary git working directory ready at %s", repo_path)

    return repo


def setup_repo_from(git_repo, github_url, target_account, branch_name, silent=False):
    """
    Set up repository by checking out specified branch from repository at specified URL.

    :param git_repo: git.Repo instance
    :param github_url: URL to GitHub repository
    :param target_account: name of GitHub account that owns GitHub repository at specified URL
    :param branch_name: name of branch to check out
    :param silent: keep quiet (don't print any messages)
    """
    _log.debug("Cloning from %s", github_url)

    # salt to use for names of remotes/branches that are created
    salt = ''.join(random.choice(string.letters) for _ in range(5))

    remote_name = 'pr_target_account_%s_%s' % (target_account, salt)

    origin = git_repo.create_remote(remote_name, github_url)
    if not origin.exists():
        raise EasyBuildError("%s does not exist?", github_url)

    # git fetch
    # can't use --depth to only fetch a shallow copy, since pushing to another repo from a shallow copy doesn't work
    print_msg("fetching branch '%s' from %s..." % (branch_name, github_url), silent=silent)
    try:
        res = origin.fetch()
    except GitCommandError as err:
        raise EasyBuildError("Failed to fetch branch '%s' from %s: %s", branch_name, github_url, err)
    if res:
        if res[0].flags & res[0].ERROR:
            raise EasyBuildError("Fetching branch '%s' from remote %s failed: %s", branch_name, origin, res[0].note)
        else:
            _log.debug("Fetched branch '%s' from remote %s (note: %s)", branch_name, origin, res[0].note)
    else:
        raise EasyBuildError("Fetching branch '%s' from remote %s failed: empty result", branch_name, origin)

    # git checkout -b <branch>; git pull
    if hasattr(origin.refs, branch_name):
        origin_branch = getattr(origin.refs, branch_name)
    else:
        raise EasyBuildError("Branch '%s' not found at %s", branch_name, github_url)

    _log.debug("Checking out branch '%s' from remote %s", branch_name, github_url)
    try:
        origin_branch.checkout(b=branch_name)
    except GitCommandError as err:
        alt_branch = '%s_%s' % (branch_name, salt)
        _log.debug("Trying to work around checkout error ('%s') by using different branch name '%s'", err, alt_branch)
        try:
            origin_branch.checkout(b=alt_branch, force=True)
        except GitCommandError as err:
            raise EasyBuildError("Failed to check out branch '%s' from repo at %s: %s", alt_branch, github_url, err)

    return remote_name


def setup_repo(git_repo, target_account, target_repo, branch_name, silent=False, git_only=False):
    """
    Set up repository by checking out specified branch for specfied GitHub account/repository.

    :param git_repo: git.Repo instance
    :param target_account: name of GitHub account that owns GitHub repository
    :param target_repo: name of GitHib repository
    :param branch_name: name of branch to check out
    :param silent: keep quiet (don't print any messages)
    :param git_only: only use git@github.com repo URL, skip trying https://github.com first
    """
    tmpl_github_urls = [
        'git@github.com:%s/%s.git',
    ]
    if not git_only:
        tmpl_github_urls.insert(0, 'https://github.com/%s/%s.git')

    res = None
    errors = []
    for tmpl_github_url in tmpl_github_urls:
        github_url = tmpl_github_url % (target_account, target_repo)
        try:
            res = setup_repo_from(git_repo, github_url, target_account, branch_name, silent=silent)
            break

        except EasyBuildError as err:
            errors.append("Checking out branch '%s' from %s failed: %s" % (branch_name, github_url, err))

    if res:
        return res
    else:
        raise EasyBuildError('\n'.join(errors))


@only_if_module_is_available('git', pkgname='GitPython')
def _easyconfigs_pr_common(paths, ecs, start_branch=None, pr_branch=None, start_account=None, commit_msg=None):
    """
    Common code for new_pr and update_pr functions:
    * check whether all supplied paths point to existing files
    * create temporary clone of target git repository
    * fetch/checkout specified starting branch
    * copy files to right location
    * stage/commit all files in PR branch
    * push PR branch to GitHub (to account specified by --github-user)

    :param paths: paths to categorized lists of files (easyconfigs, files to delete, patches)
    :param ecs: list of parsed easyconfigs, incl. for dependencies (if robot is enabled)
    :param start_branch: name of branch to use as base for PR
    :param pr_branch: name of branch to push to GitHub
    :param start_account: name of GitHub account to use as base for PR
    :param commit_msg: commit message to use
    """
    # we need files to create the PR with
    non_existing_paths = []
    ec_paths = []
    if paths['easyconfigs']:
        for path in paths['easyconfigs']:
            if not os.path.exists(path):
                    non_existing_paths.append(path)
            else:
                ec_paths.append(path)

        if non_existing_paths:
            raise EasyBuildError("One or more non-existing paths specified: %s", ', '.join(non_existing_paths))

    if not any(paths.values()):
        raise EasyBuildError("No paths specified")

    pr_target_repo = build_option('pr_target_repo')

    # initialize repository
    git_working_dir = tempfile.mkdtemp(prefix='git-working-dir')
    git_repo = init_repo(git_working_dir, pr_target_repo)
    repo_path = os.path.join(git_working_dir, pr_target_repo)

    if pr_target_repo != GITHUB_EASYCONFIGS_REPO:
        raise EasyBuildError("Don't know how to create/update a pull request to the %s repository", pr_target_repo)

    if start_branch is None:
        # if start branch is not specified, we're opening a new PR
        # account to use is determined by active EasyBuild configuration (--github-org or --github-user)
        target_account = build_option('github_org') or build_option('github_user')
        # if branch to start from is specified, we're updating an existing PR
        start_branch = build_option('pr_target_branch')
    else:
        # account to target is the one that owns the branch used to open PR
        # (which may be different from account used to push update!)
        target_account = start_account

    # set up repository
    setup_repo(git_repo, start_account, pr_target_repo, start_branch)

    _log.debug("git status: %s", git_repo.git.status())

    # copy easyconfig files to right place
    target_dir = os.path.join(git_working_dir, pr_target_repo)
    print_msg("copying easyconfigs to %s..." % target_dir)
    file_info = copy_easyconfigs(ec_paths, target_dir)

    # figure out commit message to use
    if commit_msg:
        cnt = len(file_info['paths_in_repo'])
        _log.debug("Using specified commit message for all %d new/modified easyconfigs at once: %s", cnt, commit_msg)
    elif all(file_info['new']) and not paths['files_to_delete']:
        # automagically derive meaningful commit message if all easyconfig files are new
        commit_msg = "adding easyconfigs: %s" % ', '.join(os.path.basename(p) for p in file_info['paths_in_repo'])
        if paths['patch_files']:
            commit_msg += " and patches: %s" % ', '.join(os.path.basename(p) for p in paths['patch_files'])
    else:
        raise EasyBuildError("A meaningful commit message must be specified via --pr-commit-msg when "
                             "modifying/deleting easyconfigs")

    # figure out to which software name patches relate, and copy them to the right place
    if paths['patch_files']:
        patch_specs = det_patch_specs(paths['patch_files'], file_info)

        print_msg("copying patch files to %s..." % target_dir)
        patch_info = copy_patch_files(patch_specs, target_dir)

    # determine path to files to delete (if any)
    deleted_paths = []
    for fn in paths['files_to_delete']:
        fullpath = os.path.join(repo_path, fn)
        if os.path.exists(fullpath):
            deleted_paths.append(fullpath)
        else:
            # if no existing relative path is specified, assume just the easyconfig file name is provided
            hits = glob.glob(os.path.join(repo_path, 'easybuild', 'easyconfigs', '*', '*', fn))
            if len(hits) == 1:
                deleted_paths.append(hits[0])
            else:
                raise EasyBuildError("Path doesn't exist or file to delete isn't found in target branch: %s", fn)

    dep_info = {
        'ecs': [],
        'paths_in_repo': [],
        'new': [],
    }

    # include missing easyconfigs for dependencies, if robot is enabled
    if ecs is not None:

        abs_paths = [os.path.realpath(os.path.abspath(path)) for path in ec_paths]
        dep_paths = [ec['spec'] for ec in ecs if os.path.realpath(ec['spec']) not in abs_paths]
        _log.info("Paths to easyconfigs for missing dependencies: %s", dep_paths)
        all_dep_info = copy_easyconfigs(dep_paths, target_dir)

        # only consider new easyconfig files for dependencies (not updated ones)
        for idx in range(len(all_dep_info['ecs'])):
            if all_dep_info['new'][idx]:
                for key in dep_info:
                    dep_info[key].append(all_dep_info[key][idx])

    # checkout target branch
    if pr_branch is None:
        if ec_paths:
            label = file_info['ecs'][0].name + string.translate(file_info['ecs'][0].version, None, '-.')
        else:
            label = ''.join(random.choice(string.letters) for _ in range(10))
        pr_branch = '%s_new_pr_%s' % (time.strftime("%Y%m%d%H%M%S"), label)

    # create branch to commit to and push;
    # use force to avoid errors if branch already exists (OK since this is a local temporary copy of the repo)
    git_repo.create_head(pr_branch, force=True).checkout()
    _log.info("New branch '%s' created to commit files to", pr_branch)

    # stage
    _log.debug("Staging all %d new/modified easyconfigs", len(file_info['paths_in_repo']))
    git_repo.index.add(file_info['paths_in_repo'])
    git_repo.index.add(dep_info['paths_in_repo'])

    if paths['patch_files']:
        _log.debug("Staging all %d new/modified patch files", len(patch_info['paths_in_repo']))
        git_repo.index.add(patch_info['paths_in_repo'])

    # stage deleted files
    if deleted_paths:
        git_repo.index.remove(deleted_paths)

    # overview of modifications
    if build_option('extended_dry_run'):
        print_msg("\nFull patch:\n", log=_log, prefix=False)
        print_msg(git_repo.git.diff(cached=True) + '\n', log=_log, prefix=False)

    diff_stat = git_repo.git.diff(cached=True, stat=True)
    if not diff_stat:
        raise EasyBuildError("No changed files found when comparing to current develop branch. "
                             "Refused to make empty pull request.")

    # commit
    git_repo.index.commit(commit_msg)

    # push to GitHub
    github_url = 'git@github.com:%s/%s.git' % (target_account, pr_target_repo)
    salt = ''.join(random.choice(string.letters) for _ in range(5))
    remote_name = 'github_%s_%s' % (target_account, salt)

    dry_run = build_option('dry_run') or build_option('extended_dry_run')

    push_branch_msg = "pushing branch '%s' to remote '%s' (%s)" % (pr_branch, remote_name, github_url)
    if dry_run:
        print_msg(push_branch_msg + ' [DRY RUN]', log=_log)
    else:
        print_msg(push_branch_msg, log=_log)
        try:
            my_remote = git_repo.create_remote(remote_name, github_url)
            res = my_remote.push(pr_branch)
        except GitCommandError as err:
            raise EasyBuildError("Failed to push branch '%s' to GitHub (%s): %s", pr_branch, github_url, err)

        if res:
            if res[0].ERROR & res[0].flags:
                raise EasyBuildError("Pushing branch '%s' to remote %s (%s) failed: %s",
                                     pr_branch, my_remote, github_url, res[0].summary)
            else:
                _log.debug("Pushed branch %s to remote %s (%s): %s", pr_branch, my_remote, github_url, res[0].summary)
        else:
            raise EasyBuildError("Pushing branch '%s' to remote %s (%s) failed: empty result",
                                 pr_branch, my_remote, github_url)

    return file_info, deleted_paths, git_repo, pr_branch, diff_stat


def is_patch_for(patch_name, ec):
    """Check whether specified patch matches any patch in the provided EasyConfig instance."""
    res = False
    for patch in ec['patches']:
        if isinstance(patch, (tuple, list)):
            patch = patch[0]
        if patch == patch_name:
            res = True
            break

    return res


def det_patch_specs(patch_paths, file_info):
    """ Determine software names for patch files """
    print_msg("determining software names for patch files...")
    patch_specs = []
    for patch_path in patch_paths:
        soft_name = None
        patch_file = os.path.basename(patch_path)

        # consider patch lists of easyconfigs being provided
        for ec in file_info['ecs']:
            if is_patch_for(patch_file, ec):
                soft_name = ec['name']
                break

        if soft_name:
            patch_specs.append((patch_path, soft_name))
        else:
            # fall back on scanning all eb files for patches
            print "Matching easyconfig for %s not found on the first try:" % patch_path,
            print "scanning all easyconfigs to determine where patch file belongs (this may take a while)..."
            soft_name = find_software_name_for_patch(patch_file)
            if soft_name:
                patch_specs.append((patch_path, soft_name))
            else:
                # still nothing found
                raise EasyBuildError("Failed to determine software name to which patch file %s relates", patch_path)

    return patch_specs


def find_software_name_for_patch(patch_name):
    """
    Scan all easyconfigs in the robot path(s) to determine which software a patch file belongs to

    :param patch_name: name of the patch file
    :return: name of the software that this patch file belongs to (if found)
    """

    robot_paths = build_option('robot_path')
    soft_name = None

    all_ecs = []
    for robot_path in robot_paths:
        for (dirpath, _, filenames) in os.walk(robot_path):
            for fn in filenames:
                if fn != 'TEMPLATE.eb':
                    path = os.path.join(dirpath, fn)
                    rawtxt = read_file(path)
                    if 'patches' in rawtxt:
                        all_ecs.append(path)

    nr_of_ecs = len(all_ecs)
    for idx, path in enumerate(all_ecs):
        if soft_name:
            break
        rawtxt = read_file(path)
        try:
            ecs = process_easyconfig(path, validate=False)
            for ec in ecs:
                if is_patch_for(patch_name, ec['ec']):
                    soft_name = ec['ec']['name']
                    break
        except EasyBuildError as err:
            _log.debug("Ignoring easyconfig %s that fails to parse: %s", path, err)
        sys.stdout.write('\r%s of %s easyconfigs checked' % (idx+1, nr_of_ecs))
        sys.stdout.flush()

    sys.stdout.write('\n')
    return soft_name


def check_pr_eligible_to_merge(pr_data):
    """
    Check whether PR is eligible for merging.

    :param pr_data: PR data obtained through GitHub API
    :return: boolean value indicates whether PR is eligible
    """
    res = True

    def not_eligible(msg):
        """Helper function to warn about PR not being eligible for merging"""
        print_msg("%s => not eligible for merging!" % msg, stderr=True, prefix=False)
        return False

    target = '%s/%s' % (pr_data['base']['repo']['owner']['login'], pr_data['base']['repo']['name'])
    print_msg("Checking eligibility of %s PR #%s for merging..." % (target, pr_data['number']), prefix=False)

    # check target branch, must be 'develop'
    msg_tmpl = "* targets develop branch: %s"
    if pr_data['base']['ref'] == 'develop':
        print_msg(msg_tmpl % 'OK', prefix=False)
    else:
        res = not_eligible(msg_tmpl % "FAILED; found '%s'" % pr_data['base']['ref'])

    # check test suite result, Travis must give green light
    msg_tmpl = "* test suite passes: %s"
    if pr_data['status_last_commit'] == 'success':
        print_msg(msg_tmpl % 'OK', prefix=False)
    elif pr_data['status_last_commit'] == 'pending':
        res = not_eligible(msg_tmpl % "pending...")
    elif pr_data['status_last_commit'] in ['error', 'failure']:
        res = not_eligible(msg_tmpl % "FAILED")
    else:
        res = not_eligible(msg_tmpl % "(result unknown)")

    if pr_data['base']['repo']['name'] == GITHUB_EASYCONFIGS_REPO:
        # check for successful test report (checked in reverse order)
        msg_tmpl = "* last test report is successful: %s"
        test_report_regex = re.compile(r"^Test report by @\S+")
        test_report_found = False
        for comment in pr_data['issue_comments'][::-1]:
            comment = comment['body']
            if test_report_regex.search(comment):
                if 'SUCCESS' in comment:
                    print_msg(msg_tmpl % 'OK', prefix=False)
                    test_report_found = True
                    break
                elif 'FAILED' in comment:
                    res = not_eligible(msg_tmpl % 'FAILED')
                    test_report_found = True
                else:
                    print_warning("Failed to determine outcome of test report for comment:\n%s" % comment)

        if not test_report_found:
            res = not_eligible(msg_tmpl % "(no test reports found)")

    # check for approved review
    approved_review_by = []
    for review in pr_data['reviews']:
        if review['state'] == 'APPROVED':
            approved_review_by.append(review['user']['login'])

    msg_tmpl = "* approved review: %s"
    if approved_review_by:
        print_msg(msg_tmpl % 'OK (by %s)' % ', '.join(approved_review_by), prefix=False)
    else:
        res = not_eligible(msg_tmpl % 'MISSING')

    # check whether a milestone is set
    msg_tmpl = "* milestone is set: %s"
    if pr_data['milestone']:
        print_msg(msg_tmpl % "OK (%s)" % pr_data['milestone']['title'], prefix=False)
    else:
        res = not_eligible(msg_tmpl % 'no milestone found')

    return res


<<<<<<< HEAD
def reasons_for_closing(pr_data):
    """
    Look for valid reasons to close PR by comparing with existing easyconfigs.
    """
    print_msg("No reason or message specified, looking for possible reasons\n")

    if pr_data['status_last_commit']:
        print_msg("Status of last commit is %s\n" % pr_data['status_last_commit'].upper(), prefix=False)

    if pr_data['issue_comments']:
        last_comment = pr_data['issue_comments'][-1]
        print_msg("Last comment on %s, by %s, was:\n\n%s" %
                  (last_comment['updated_at'].replace('T', ' at ')[:-1], last_comment['user']['login'],
                   last_comment['body']), prefix=False)

    if pr_data['reviews']:
        last_review = pr_data['reviews'][-1]
        print_msg("Last reviewed on %s by %s, state %s\n\n%s" %
                  (last_review['submitted_at'].replace('T', ' at '), last_review['user']['login'],
                   last_review['state'], last_review['body']), prefix=False)

    possible_reasons = []

    print_msg("No activity since %s" % pr_data['updated_at'].replace('T', ' at ')[:-1], prefix=False)

    # check if PR is inactive for more than 6 months
    last_updated = datetime.strptime(pr_data['updated_at'], "%Y-%m-%dT%H:%M:%SZ")
    if datetime.now() - last_updated > timedelta(days=180):
        possible_reasons.append('inactive')

    robot_paths = build_option('robot_path')

    pr_files = [path for path in fetch_easyconfigs_from_pr(pr_data['number']) if path.endswith('.eb')]

    obsoleted = []
    uses_archived_tc = []
    for pr_file in pr_files:
        pr_ec = EasyConfigParser(pr_file).get_config_dict()
        pr_tc = '%s-%s' % (pr_ec['toolchain']['name'], pr_ec['toolchain']['version'])
        print_msg("* %s-%s" % (pr_ec['name'], pr_ec['version']), prefix=False)
        for robot_path in robot_paths:
            # check if PR easyconfig uses an archived toolchain
            path = os.path.join(robot_path, EASYCONFIGS_ARCHIVE_DIR, pr_tc[0].lower(), pr_tc.split('-')[0])
            for (dirpath, _, filenames) in os.walk(path):
                for fn in filenames:
                    if fn.endswith('.eb'):
                        ec = EasyConfigParser(os.path.join(dirpath, fn)).get_config_dict()
                        if ec.get('easyblock') == 'Toolchain':
                            if 'versionsuffix' in ec:
                                archived_tc = '%s-%s%s' % (ec['name'], ec['version'], ec.get('versionsuffix'))
                            else:
                                archived_tc = '%s-%s' % (ec['name'], ec['version'])
                            if pr_tc == archived_tc:
                                print_msg(" - uses archived toolchain %s" % pr_tc, prefix=False)
                                uses_archived_tc.append(pr_ec)

            # check if there is a newer version of PR easyconfig
            newer_versions = set()
            for (dirpath, _, filenames) in os.walk(os.path.join(robot_path, pr_ec['name'].lower()[0], pr_ec['name'])):
                for fn in filenames:
                    if fn.endswith('.eb'):
                        ec = EasyConfigParser(os.path.join(dirpath, fn)).get_config_dict()
                        if LooseVersion(ec['version']) > LooseVersion(pr_ec['version']):
                            newer_versions.add(ec['version'])

            if newer_versions:
                print_msg(" - found newer versions %s" % ", ".join(sorted(newer_versions)), prefix=False)
                obsoleted.append(pr_ec)

    if uses_archived_tc:
        possible_reasons.append('archived')

    if any([ec['name'] in pr_data['title'] for ec in obsoleted]):
        possible_reasons.append('obsolete')

    return possible_reasons


def close_pr(pr, reasons):
    """
    Close specified pull request
    """
    github_user = build_option('github_user')
    if github_user is None:
        raise EasyBuildError("GitHub user must be specified to use --close-pr")
=======
def list_prs(params, per_page=GITHUB_MAX_PER_PAGE):
    """
    List pull requests according to specified selection/order parameters

    :param params: 3-tuple with selection parameters for PRs (<state>, <sort>, <direction>),
                   see https://developer.github.com/v3/pulls/#parameters
    """
    parameters = {
        'state': params[0],
        'sort': params[1],
        'direction': params[2],
        'per_page': per_page,
    }
    print_msg("Listing PRs with parameters: %s" % ', '.join(k + '=' + str(parameters[k]) for k in sorted(parameters)))
>>>>>>> 5bfb2faf

    pr_target_account = build_option('pr_target_account')
    pr_target_repo = build_option('pr_target_repo')

<<<<<<< HEAD
    status, pr_data, pr_url = fetch_pr_data(pr, pr_target_account, pr_target_repo, github_user, full=True)

    if pr_data['state'] == GITHUB_STATE_CLOSED:
        raise EasyBuildError("PR #%d from %s/%s is already closed.", pr, pr_target_account, pr_target_repo)

    pr_owner = pr_data['user']['login']
    msg = "\n%s/%s PR #%s was submitted by %s, " % (pr_target_account, pr_target_repo, pr, pr_owner)
    msg += "you are using GitHub account '%s'\n" % github_user
    msg += "\nPR Title: \"%s\"\n" % pr_data['title']
    print_msg(msg, prefix=False)

    dry_run = build_option('dry_run') or build_option('extended_dry_run')

    if not reasons:
        possible_reasons = reasons_for_closing(pr_data)

        if not possible_reasons:
            raise EasyBuildError("No reason specified and none found from PR data, "
                                 "please use --close-pr-reasons or --close-pr-msg")
        else:
            reasons = ", ".join([VALID_CLOSE_PR_REASONS[reason] for reason in possible_reasons])
            print_msg("\nNo reason specified but found possible reasons: %s.\n" % reasons, prefix=False)

    msg = "@%s, this PR is being closed for the following reason(s): %s.\n" % (pr_data['user']['login'], reasons)
    msg += "Please don't hesitate to reopen this PR or add a comment if you feel this contribution is still relevant.\n"
    msg += "For more information on our policy w.r.t. closing PRs, see "
    msg += "https://easybuild.readthedocs.io/en/latest/Contributing.html"
    msg += "#why-a-pull-request-may-be-closed-by-a-maintainer"
    post_comment_in_issue(pr, msg, account=pr_target_account, repo=pr_target_repo, github_user=github_user)

    if dry_run:
        print_msg("[DRY RUN] Closed %s/%s pull request #%s" % (pr_target_account, pr_target_repo, pr), prefix=False)
    else:
        github_token = fetch_github_token(github_user)
        if github_token is None:
            raise EasyBuildError("GitHub token for user '%s' must be available to use --close-pr", github_user)
        g = RestClient(GITHUB_API_URL, username=github_user, token=github_token)
        pull_url = g.repos[pr_target_account][pr_target_repo].pulls[pr]
        body = {'state': 'closed'}
        status, data = pull_url.post(body=body)
        if not status == HTTP_STATUS_OK:
            raise EasyBuildError("Failed to close PR #%s; status %s, data: %s", pr, status, data)
=======
    def pr_url(gh):
        """Utility function to fetch data for PRs."""
        return gh.repos[pr_target_account][pr_target_repo].pulls

    status, pr_data = github_api_get_request(pr_url, None, **parameters)
    if status != HTTP_STATUS_OK:
        raise EasyBuildError("Failed to get PR data from %s/%s (parameters: %s, status: %d %s)",
                             pr_target_account, pr_target_repo, parameters, status, pr_data)

    lines = []
    for pr in pr_data:
        lines.append("PR #%s: %s" % (pr['number'], pr['title']))

    return '\n'.join(lines)
>>>>>>> 5bfb2faf


def merge_pr(pr):
    """
    Merge specified pull request
    """
    github_user = build_option('github_user')
    if github_user is None:
        raise EasyBuildError("GitHub user must be specified to use --merge-pr")

    pr_target_account = build_option('pr_target_account')
    pr_target_repo = build_option('pr_target_repo')

<<<<<<< HEAD
    status, pr_data, pr_url = fetch_pr_data(pr, pr_target_account, pr_target_repo, github_user, full=True)
=======
    def pr_url(gh):
        """Utility function to fetch data for a specific PR."""
        return gh.repos[pr_target_account][pr_target_repo].pulls[pr]

    status, pr_data = github_api_get_request(pr_url, github_user)
    if status != HTTP_STATUS_OK:
        raise EasyBuildError("Failed to get data for PR #%d from %s/%s (status: %d %s)",
                             pr, pr_target_account, pr_target_repo, status, pr_data)
>>>>>>> 5bfb2faf

    msg = "\n%s/%s PR #%s was submitted by %s, " % (pr_target_account, pr_target_repo, pr, pr_data['user']['login'])
    msg += "you are using GitHub account '%s'\n" % github_user
    print_msg(msg, prefix=False)
    if pr_data['user']['login'] == github_user:
        raise EasyBuildError("Please do not merge your own PRs!")

<<<<<<< HEAD
=======
    pr_head_sha = pr_data['head']['sha']

    def status_url(gh):
        """Utility function to fetch status of specific commit."""
        return gh.repos[pr_target_account][pr_target_repo].commits[pr_head_sha].status

    # also fetch status of last commit
    status, status_data = github_api_get_request(status_url, github_user)
    if status != HTTP_STATUS_OK:
        raise EasyBuildError("Failed to get status of last commit for PR #%d from %s/%s (status: %d %s)",
                             pr, pr_target_account, pr_target_repo, status, status_data)
    pr_data['status_last_commit'] = status_data['state']

    def comments_url(gh):
        """Utility function to fetch comments for a specific PR."""
        return gh.repos[pr_target_account][pr_target_repo].issues[pr].comments

    # also fetch comments
    status, comments_data = github_api_get_request(comments_url, github_user)
    if status != HTTP_STATUS_OK:
        raise EasyBuildError("Failed to get comments for PR #%d from %s/%s (status: %d %s)",
                             pr, pr_target_account, pr_target_repo, status, comments_data)
    pr_data['issue_comments'] = comments_data

    def reviews_url(gh):
        """Utility function to fetch reviews for a specific PR."""
        return gh.repos[pr_target_account][pr_target_repo].pulls[pr].reviews

    # also fetch reviews
    status, reviews_data = github_api_get_request(reviews_url, github_user)
    if status != HTTP_STATUS_OK:
        raise EasyBuildError("Failed to get reviews for PR #%d from %s/%s (status: %d %s)",
                             pr, pr_target_account, pr_target_repo, status, reviews_data)
    pr_data['reviews'] = reviews_data

>>>>>>> 5bfb2faf
    force = build_option('force')
    dry_run = build_option('dry_run') or build_option('extended_dry_run')

    def merge_url(gh):
        """Utility function to fetch merge URL for a specific PR."""
        return gh.repos[pr_target_account][pr_target_repo].pulls[pr].merge

    if check_pr_eligible_to_merge(pr_data) or force:
        print_msg("\nReview %s merging pull request!\n" % ("OK,", "FAILed, yet forcibly")[force], prefix=False)

        comment = "Going in, thanks @%s!" % pr_data['user']['login']
        post_comment_in_issue(pr, comment, account=pr_target_account, repo=pr_target_repo, github_user=github_user)

        if dry_run:
            print_msg("[DRY RUN] Merged %s/%s pull request #%s" % (pr_target_account, pr_target_repo, pr), prefix=False)
        else:
            body = {
                'commit_message': pr_data['title'],
                'sha': pr_head_sha,
            }
            github_api_put_request(merge_url, github_user, body=body)
    else:
        print_warning("Review indicates this PR should not be merged (use -f/--force to do so anyway)")


@only_if_module_is_available('git', pkgname='GitPython')
def new_pr(paths, ecs, title=None, descr=None, commit_msg=None):
    """
    Open new pull request using specified files

    :param paths: paths to categorized lists of files (easyconfigs, files to delete, patches)
    :param ecs: list of parsed easyconfigs, incl. for dependencies (if robot is enabled)
    :param title: title to use for pull request
    :param descr: description to use for description
    :param commit_msg: commit message to use
    """
    pr_branch_name = build_option('pr_branch_name')
    pr_target_account = build_option('pr_target_account')
    pr_target_repo = build_option('pr_target_repo')

    # collect GitHub info we'll need
    # * GitHub username to push branch to repo
    # * GitHub token to open PR
    github_user = build_option('github_user')
    if github_user is None:
        raise EasyBuildError("GitHub user must be specified to use --new-pr")
    github_account = build_option('github_org') or build_option('github_user')

    github_token = fetch_github_token(github_user)
    if github_token is None:
        raise EasyBuildError("GitHub token for user '%s' must be available to use --new-pr", github_user)

    # create branch, commit files to it & push to GitHub
    file_info, deleted_paths, git_repo, branch, diff_stat = _easyconfigs_pr_common(paths, ecs,
                                                                                   pr_branch=pr_branch_name,
                                                                                   start_account=pr_target_account,
                                                                                   commit_msg=commit_msg)

    # label easyconfigs for new software and/or new easyconfigs for existing software
    labels = []
    if any(file_info['new_folder']):
        labels.append('new')
    if any(file_info['new_file_in_existing_folder']):
        labels.append('update')

    # only use most common toolchain(s) in toolchain label of PR title
    toolchains = ['%(name)s/%(version)s' % ec['toolchain'] for ec in file_info['ecs']]
    toolchains_counted = sorted([(toolchains.count(tc), tc) for tc in nub(toolchains)])
    toolchain_label = ','.join([tc for (cnt, tc) in toolchains_counted if cnt == toolchains_counted[-1][0]])

    # only use most common module class(es) in moduleclass label of PR title
    classes = [ec['moduleclass'] for ec in file_info['ecs']]
    classes_counted = sorted([(classes.count(c), c) for c in nub(classes)])
    class_label = ','.join([tc for (cnt, tc) in classes_counted if cnt == classes_counted[-1][0]])

    if title is None:
        if commit_msg:
            title = commit_msg
        elif file_info['ecs'] and all(file_info['new']) and not deleted_paths:
            # mention software name/version in PR title (only first 3)
            names_and_versions = nub(["%s v%s" % (ec.name, ec.version) for ec in file_info['ecs']])
            if len(names_and_versions) <= 3:
                main_title = ', '.join(names_and_versions)
            else:
                main_title = ', '.join(names_and_versions[:3] + ['...'])

            title = "{%s}[%s] %s" % (class_label, toolchain_label, main_title)
        else:
            raise EasyBuildError("Don't know how to make a PR title for this PR. "
                                 "Please include a title (use --pr-title)")

    full_descr = "(created using `eb --new-pr`)\n"
    if descr is not None:
        full_descr += descr
    # create PR
    pr_target_branch = build_option('pr_target_branch')
    dry_run = build_option('dry_run') or build_option('extended_dry_run')

    msg = '\n'.join([
        '',
        "Opening pull request%s" % ('', " [DRY RUN]")[dry_run],
        "* target: %s/%s:%s" % (pr_target_account, pr_target_repo, pr_target_branch),
        "* from: %s/%s:%s" % (github_account, pr_target_repo, branch),
        "* title: \"%s\"" % title,
        "* labels: %s" % (', '.join(labels) or '(none)'),
        "* description:",
        '"""',
        full_descr,
        '"""',
        "* overview of changes:\n%s" % diff_stat,
        '',
    ])
    print_msg(msg, log=_log, prefix=False)

    if not dry_run:
        g = RestClient(GITHUB_API_URL, username=github_user, token=github_token)
        pulls_url = g.repos[pr_target_account][pr_target_repo].pulls
        body = {
            'base': pr_target_branch,
            'head': '%s:%s' % (github_account, branch),
            'title': title,
            'body': full_descr,
        }
        status, data = pulls_url.post(body=body)
        if not status == HTTP_STATUS_CREATED:
            raise EasyBuildError("Failed to open PR for branch %s; status %s, data: %s", branch, status, data)

        print_msg("Opened pull request: %s" % data['html_url'], log=_log, prefix=False)

        if labels:
            # post labels
            pr = data['html_url'].split('/')[-1]
            pr_url = g.repos[pr_target_account][pr_target_repo].issues[pr]
            try:
                status, data = pr_url.labels.post(body=labels)
                if status == HTTP_STATUS_OK:
                    print_msg("Added labels %s to PR#%s" % (', '.join(labels), pr), log=_log, prefix=False)
            except urllib2.HTTPError as err:
                _log.info("Failed to add labels to PR# %s: %s." % (pr, err))


@only_if_module_is_available('git', pkgname='GitPython')
def update_pr(pr, paths, ecs, commit_msg=None):
    """
    Update specified pull request using specified files

    :param pr: ID of pull request to update
    :param paths: paths to categorized lists of files (easyconfigs, files to delete, patches)
    :param ecs: list of parsed easyconfigs, incl. for dependencies (if robot is enabled)
    :param commit_msg: commit message to use
    """
    github_user = build_option('github_user')
    if github_user is None:
        raise EasyBuildError("GitHub user must be specified to use --update-pr")

    if commit_msg is None:
        raise EasyBuildError("A meaningful commit message must be specified via --pr-commit-msg when using --update-pr")

    pr_target_account = build_option('pr_target_account')
    pr_target_repo = build_option('pr_target_repo')

<<<<<<< HEAD
    status, pr_data, pr_url = fetch_pr_data(pr, pr_target_account, pr_target_repo, github_user)
=======
    def pr_url(gh):
        """Utility function to fetch data for a specific PR."""
        return gh.repos[pr_target_account][pr_target_repo].pulls[pr]

    status, pr_data = github_api_get_request(pr_url, github_user)
    if status != HTTP_STATUS_OK:
        raise EasyBuildError("Failed to get data for PR #%d from %s/%s (status: %d %s)",
                             pr, pr_target_account, pr_target_repo, status, pr_data)
>>>>>>> 5bfb2faf

    # branch that corresponds with PR is supplied in form <account>:<branch_label>
    account = pr_data['head']['label'].split(':')[0]
    branch = ':'.join(pr_data['head']['label'].split(':')[1:])
    github_target = '%s/%s' % (pr_target_account, pr_target_repo)
    print_msg("Determined branch name corresponding to %s PR #%s: %s" % (github_target, pr, branch), log=_log)

    _, _, _, _, diff_stat = _easyconfigs_pr_common(paths, ecs, start_branch=branch, pr_branch=branch,
                                                   start_account=account, commit_msg=commit_msg)

    print_msg("Overview of changes:\n%s\n" % diff_stat, log=_log, prefix=False)

    full_repo = '%s/%s' % (pr_target_account, pr_target_repo)
    msg = "Updated %s PR #%s by pushing to branch %s/%s" % (full_repo, pr, account, branch)
    if build_option('dry_run') or build_option('extended_dry_run'):
        msg += " [DRY RUN]"
    print_msg(msg, log=_log, prefix=False)


def check_github():
    """
    Check status of GitHub integration, and report back.
    * check whether GitHub username is available
    * check whether a GitHub token is available, and whether it works
    * check whether git and GitPython are available
    * check whether push access to own GitHub repositories works
    * check whether creating gists works
    * check whether location to local working directories for Git repositories is available (not strictly needed)
    """
    # start by assuming that everything works, individual checks will disable action that won't work
    status = {}
    for action in ['--from-pr', '--new-pr', '--review-pr', '--upload-test-report', '--update-pr']:
        status[action] = True

    print_msg("\nChecking status of GitHub integration...\n", log=_log, prefix=False)

    # check whether we're online; if not, half of the checks are going to fail...
    try:
        print_msg("Making sure we're online...", log=_log, prefix=False, newline=False)
        urllib2.urlopen(GITHUB_URL, timeout=5)
        print_msg("OK\n", log=_log, prefix=False)
    except urllib2.URLError as err:
        print_msg("FAIL")
        raise EasyBuildError("checking status of GitHub integration must be done online")

    # GitHub user
    print_msg("* GitHub user...", log=_log, prefix=False, newline=False)
    github_user = build_option('github_user')
    github_account = build_option('github_org') or build_option('github_user')

    if github_user is None:
        check_res = "(none available) => FAIL"
        status['--new-pr'] = status['--update-pr'] = status['--upload-test-report'] = False
    else:
        check_res = "%s => OK" % github_user

    print_msg(check_res, log=_log, prefix=False)

    # check GitHub token
    print_msg("* GitHub token...", log=_log, prefix=False, newline=False)
    github_token = fetch_github_token(github_user)
    if github_token is None:
        check_res = "(no token found) => FAIL"
    else:
        # don't print full token, should be kept secret!
        partial_token = '%s..%s' % (github_token[:3], github_token[-3:])
        token_descr = partial_token + " (len: %d)" % len(github_token)
        if validate_github_token(github_token, github_user):
            check_res = "%s => OK (validated)" % token_descr
        else:
            check_res = "%s => FAIL (validation failed)" % token_descr

    if 'FAIL' in check_res:
        status['--new-pr'] = status['--update-pr'] = status['--upload-test-report'] = False

    print_msg(check_res, log=_log, prefix=False)

    # check git command
    print_msg("* git command...", log=_log, prefix=False, newline=False)
    git_cmd = which('git')
    git_version = get_tool_version('git')
    if git_cmd:
        if git_version in [UNKNOWN, None]:
            check_res = "%s version => FAIL" % git_version
        else:
            check_res = "OK (\"%s\")" % git_version
    else:
        check_res = "(not found) => FAIL"

    if 'FAIL' in check_res:
        status['--new-pr'] = status['--update-pr'] = False

    print_msg(check_res, log=_log, prefix=False)

    # check GitPython module
    print_msg("* GitPython module...", log=_log, prefix=False, newline=False)
    if 'git' in sys.modules:
        git_check = True
        git_attrs = ['GitCommandError', 'Repo']
        for attr in git_attrs:
            git_check &= attr in dir(git)

        if git_check:
            check_res = "OK (GitPython version %s)" % git.__version__
        else:
            check_res = "FAIL (import ok, but module doesn't provide what is expected)"
    else:
        check_res = "FAIL (import failed)"

    if 'FAIL' in check_res:
        status['--new-pr'] = status['--update-pr'] = False

    print_msg(check_res, log=_log, prefix=False)

    # test push access to own GitHub repository: try to clone repo and push a test branch
    msg = "* push access to %s/%s repo @ GitHub..." % (github_account, GITHUB_EASYCONFIGS_REPO)
    print_msg(msg, log=_log, prefix=False, newline=False)
    git_working_dir = tempfile.mkdtemp(prefix='git-working-dir')
    git_repo, res, push_err = None, None, None
    branch_name = 'test_branch_%s' % ''.join(random.choice(string.letters) for _ in range(5))
    try:
        git_repo = init_repo(git_working_dir, GITHUB_EASYCONFIGS_REPO, silent=True)
        remote_name = setup_repo(git_repo, github_account, GITHUB_EASYCONFIGS_REPO, 'master',
                                 silent=True, git_only=True)
        git_repo.create_head(branch_name)
        res = getattr(git_repo.remotes, remote_name).push(branch_name)
    except Exception as err:
        _log.warning("Exception when testing push access to %s/%s: %s", github_account, GITHUB_EASYCONFIGS_REPO, err)
        push_err = err

    if res:
        if res[0].flags & res[0].ERROR:
            _log.warning("Error occurred when pushing test branch to GitHub: %s", res[0].summary)
            check_res = "FAIL (error occurred)"
        else:
            check_res = "OK"
    elif github_user:
        if 'git' in sys.modules:
            ver, req_ver = git.__version__, '1.0'
            if LooseVersion(ver) < LooseVersion(req_ver):
                check_res = "FAIL (GitPython version %s is too old, should be version %s or newer)" % (ver, req_ver)
            else:
                check_res = "FAIL (unexpected exception: %s)" % push_err
        else:
            check_res = "FAIL (GitPython is not available)"
    else:
        check_res = "FAIL (no GitHub user specified)"

    if 'FAIL' in check_res:
        status['--new-pr'] = status['--update-pr'] = False

    print_msg(check_res, log=_log, prefix=False)

    # cleanup: delete test branch that was pushed to GitHub
    if git_repo:
        try:
            if git_repo and hasattr(git_repo, 'remotes') and hasattr(git_repo.remotes, 'origin'):
                git_repo.remotes.origin.push(branch_name, delete=True)
        except GitCommandError as err:
            sys.stderr.write("WARNNIG: failed to delete test branch from GitHub: %s\n" % err)

    # test creating a gist
    print_msg("* creating gists...", log=_log, prefix=False, newline=False)
    res = None
    try:
        res = create_gist("This is just a test", 'test.txt', descr='test123', github_user=github_user)
    except Exception as err:
        _log.warning("Exception occurred when trying to create gist: %s", err)

    if res and re.match('https://gist.github.com/[0-9a-f]+$', res):
        check_res = "OK"
    else:
        check_res = "FAIL (res: %s)" % res
        status['--upload-test-report'] = False

    print_msg(check_res, log=_log, prefix=False)

    # check whether location to local working directories for Git repositories is available (not strictly needed)
    print_msg("* location to Git working dirs... ", log=_log, prefix=False, newline=False)
    git_working_dirs_path = build_option('git_working_dirs_path')
    if git_working_dirs_path:
        check_res = "OK (%s)" % git_working_dirs_path
    else:
        check_res = "not found (suboptimal)"

    print_msg(check_res, log=_log, prefix=False)

    # report back
    if all(status.values()):
        msg = "\nAll checks PASSed!\n"
    else:
        msg = '\n'.join([
            '',
            "One or more checks FAILed, GitHub configuration not fully complete!",
            "See http://easybuild.readthedocs.org/en/latest/Integration_with_GitHub.html#configuration for help.",
            '',
        ])
    print_msg(msg, log=_log, prefix=False)

    print_msg("Status of GitHub integration:", log=_log, prefix=False)
    for action in sorted(status):
        res = ("not supported", 'OK')[status[action]]
        print_msg("* %s: %s" % (action, res), log=_log, prefix=False)
    print_msg('', prefix=False)


def fetch_github_token(user):
    """Fetch GitHub token for specified user from keyring."""

    token, msg = None, None

    if user is None:
        msg = "No GitHub user name provided, required for fetching GitHub token."
    elif not HAVE_KEYRING:
        msg = "Failed to obtain GitHub token from keyring, "
        msg += "required Python module https://pypi.python.org/pypi/keyring is not available."
    else:
        try:
            token = keyring.get_password(KEYRING_GITHUB_TOKEN, user)
        except Exception as err:
            _log.warning("Exception occurred when fetching GitHub token: %s", err)

        if token is None:
            python_cmd = '; '.join([
                "import getpass, keyring",
                "keyring.set_password(\"%s\", \"%s\", getpass.getpass())" % (KEYRING_GITHUB_TOKEN, user),
            ])
            msg = '\n'.join([
                "Failed to obtain GitHub token for %s" % user,
                "Use the following procedure to install a GitHub token in your keyring:",
                "$ python -c '%s'" % python_cmd,
            ])

    if token is None:
        # failed to obtain token, log message explaining why
        _log.warning(msg)
    else:
        _log.info("Successfully obtained GitHub token for user %s from keyring." % user)

    return token


@only_if_module_is_available('keyring')
def install_github_token(github_user, silent=False):
    """
    Install specified GitHub token for specified user.

    :param github_user: GitHub user to install token for
    :param silent: keep quiet (don't print any messages)
    """
    if github_user is None:
        raise EasyBuildError("GitHub user must be specified to install GitHub token")

    # check if there's a token available already
    current_token = fetch_github_token(github_user)

    if current_token:
        current_token = '%s..%s' % (current_token[:3], current_token[-3:])
        if build_option('force'):
            msg = "WARNING: overwriting installed token '%s' for user '%s'..." % (current_token, github_user)
            print_msg(msg, prefix=False, silent=silent)
        else:
            raise EasyBuildError("Installed token '%s' found for user '%s', not overwriting it without --force",
                                 current_token, github_user)

    # get token to install
    token = getpass.getpass(prompt="Token: ").strip()

    # validate token before installing it
    print_msg("Validating token...", prefix=False, silent=silent)
    valid_token = validate_github_token(token, github_user)
    if valid_token:
        print_msg("Token seems to be valid, installing it.", prefix=False, silent=silent)
    else:
        raise EasyBuildError("Token validation failed, not installing it. Please verify your token and try again.")

    # install token
    keyring.set_password(KEYRING_GITHUB_TOKEN, github_user, token)
    print_msg("Token '%s..%s' installed!" % (token[:3], token[-3:]), prefix=False, silent=silent)


def validate_github_token(token, github_user):
    """
    Check GitHub token:
    * see if it conforms expectations (only [a-f]+[0-9] characters, length of 40)
    * see if it can be used for authenticated access
    """
    sha_regex = re.compile('^[0-9a-f]{40}')

    # token should be 40 characters long, and only contain characters in [0-9a-f]
    sanity_check = bool(sha_regex.match(token))
    if sanity_check:
        _log.info("Sanity check on token passed")
    else:
        _log.warning("Sanity check on token failed; token doesn't match pattern '%s'", sha_regex.pattern)

    # try and determine sha of latest commit in easybuilders/easybuild-easyconfigs repo through authenticated access
    sha = None
    try:
        sha = fetch_latest_commit_sha(GITHUB_EASYCONFIGS_REPO, GITHUB_EB_MAIN, github_user=github_user, token=token)
    except Exception as err:
        _log.warning("An exception occurred when trying to use token for authenticated GitHub access: %s", err)

    token_test = bool(sha_regex.match(sha or ''))
    if token_test:
        _log.info("GitHub token can be used for authenticated GitHub access, validation passed")

    return sanity_check and token_test


def find_easybuild_easyconfig(github_user=None):
    """
    Fetches the latest EasyBuild version eb file from GitHub

    :param github_user: name of GitHub user to use when querying GitHub
    """
    dev_repo = download_repo(GITHUB_EASYCONFIGS_REPO, branch='develop', account=GITHUB_EB_MAIN, github_user=github_user)
    eb_parent_path = os.path.join(dev_repo, 'easybuild', 'easyconfigs', 'e', 'EasyBuild')
    files = os.listdir(eb_parent_path)

    # find most recent version
    file_versions = []
    for eb_file in files:
        txt = read_file(os.path.join(eb_parent_path, eb_file))
        for line in txt.split('\n'):
            if re.search(r'^version\s*=', line):
                scope = {}
                exec(line, scope)
                version = scope['version']
                file_versions.append((LooseVersion(version), eb_file))

    if file_versions:
        fn = sorted(file_versions)[-1][1]
    else:
        raise EasyBuildError("Couldn't find any EasyBuild easyconfigs")

    eb_file = os.path.join(eb_parent_path, fn)
    return eb_file


def fetch_pr_data(pr, pr_target_account, pr_target_repo, github_user, full=False):
    """Fetch PR data from GitHub"""
    pr_url = lambda g: g.repos[pr_target_account][pr_target_repo].pulls[pr]
    status, pr_data = github_api_get_request(pr_url, github_user)
    if status != HTTP_STATUS_OK:
        raise EasyBuildError("Failed to get data for PR #%d from %s/%s (status: %d %s)",
                             pr, pr_target_account, pr_target_repo, status, pr_data)

    if full:
        # also fetch status of last commit
        pr_head_sha = pr_data['head']['sha']
        status_url = lambda g: g.repos[pr_target_account][pr_target_repo].commits[pr_head_sha].status
        status, status_data = github_api_get_request(status_url, github_user)
        if status != HTTP_STATUS_OK:
            raise EasyBuildError("Failed to get status of last commit for PR #%d from %s/%s (status: %d %s)",
                                 pr, pr_target_account, pr_target_repo, status, status_data)
        pr_data['status_last_commit'] = status_data['state']

        # also fetch comments
        comments_url = lambda g: g.repos[pr_target_account][pr_target_repo].issues[pr].comments
        status, comments_data = github_api_get_request(comments_url, github_user)
        if status != HTTP_STATUS_OK:
            raise EasyBuildError("Failed to get comments for PR #%d from %s/%s (status: %d %s)",
                                 pr, pr_target_account, pr_target_repo, status, comments_data)
        pr_data['issue_comments'] = comments_data

        # also fetch reviews
        reviews_url = lambda g: g.repos[pr_target_account][pr_target_repo].pulls[pr].reviews
        status, reviews_data = github_api_get_request(reviews_url, github_user)
        if status != HTTP_STATUS_OK:
            raise EasyBuildError("Failed to get reviews for PR #%d from %s/%s (status: %d %s)",
                                 pr, pr_target_account, pr_target_repo, status, reviews_data)
        pr_data['reviews'] = reviews_data

    return status, pr_data, pr_url<|MERGE_RESOLUTION|>--- conflicted
+++ resolved
@@ -1001,7 +1001,6 @@
     return res
 
 
-<<<<<<< HEAD
 def reasons_for_closing(pr_data):
     """
     Look for valid reasons to close PR by comparing with existing easyconfigs.
@@ -1087,27 +1086,10 @@
     github_user = build_option('github_user')
     if github_user is None:
         raise EasyBuildError("GitHub user must be specified to use --close-pr")
-=======
-def list_prs(params, per_page=GITHUB_MAX_PER_PAGE):
-    """
-    List pull requests according to specified selection/order parameters
-
-    :param params: 3-tuple with selection parameters for PRs (<state>, <sort>, <direction>),
-                   see https://developer.github.com/v3/pulls/#parameters
-    """
-    parameters = {
-        'state': params[0],
-        'sort': params[1],
-        'direction': params[2],
-        'per_page': per_page,
-    }
-    print_msg("Listing PRs with parameters: %s" % ', '.join(k + '=' + str(parameters[k]) for k in sorted(parameters)))
->>>>>>> 5bfb2faf
 
     pr_target_account = build_option('pr_target_account')
     pr_target_repo = build_option('pr_target_repo')
 
-<<<<<<< HEAD
     status, pr_data, pr_url = fetch_pr_data(pr, pr_target_account, pr_target_repo, github_user, full=True)
 
     if pr_data['state'] == GITHUB_STATE_CLOSED:
@@ -1150,7 +1132,26 @@
         status, data = pull_url.post(body=body)
         if not status == HTTP_STATUS_OK:
             raise EasyBuildError("Failed to close PR #%s; status %s, data: %s", pr, status, data)
-=======
+
+
+def list_prs(params, per_page=GITHUB_MAX_PER_PAGE):
+    """
+    List pull requests according to specified selection/order parameters
+
+    :param params: 3-tuple with selection parameters for PRs (<state>, <sort>, <direction>),
+                   see https://developer.github.com/v3/pulls/#parameters
+    """
+    parameters = {
+        'state': params[0],
+        'sort': params[1],
+        'direction': params[2],
+        'per_page': per_page,
+    }
+    print_msg("Listing PRs with parameters: %s" % ', '.join(k + '=' + str(parameters[k]) for k in sorted(parameters)))
+
+    pr_target_account = build_option('pr_target_account')
+    pr_target_repo = build_option('pr_target_repo')
+
     def pr_url(gh):
         """Utility function to fetch data for PRs."""
         return gh.repos[pr_target_account][pr_target_repo].pulls
@@ -1165,7 +1166,6 @@
         lines.append("PR #%s: %s" % (pr['number'], pr['title']))
 
     return '\n'.join(lines)
->>>>>>> 5bfb2faf
 
 
 def merge_pr(pr):
@@ -1179,18 +1179,7 @@
     pr_target_account = build_option('pr_target_account')
     pr_target_repo = build_option('pr_target_repo')
 
-<<<<<<< HEAD
     status, pr_data, pr_url = fetch_pr_data(pr, pr_target_account, pr_target_repo, github_user, full=True)
-=======
-    def pr_url(gh):
-        """Utility function to fetch data for a specific PR."""
-        return gh.repos[pr_target_account][pr_target_repo].pulls[pr]
-
-    status, pr_data = github_api_get_request(pr_url, github_user)
-    if status != HTTP_STATUS_OK:
-        raise EasyBuildError("Failed to get data for PR #%d from %s/%s (status: %d %s)",
-                             pr, pr_target_account, pr_target_repo, status, pr_data)
->>>>>>> 5bfb2faf
 
     msg = "\n%s/%s PR #%s was submitted by %s, " % (pr_target_account, pr_target_repo, pr, pr_data['user']['login'])
     msg += "you are using GitHub account '%s'\n" % github_user
@@ -1198,8 +1187,6 @@
     if pr_data['user']['login'] == github_user:
         raise EasyBuildError("Please do not merge your own PRs!")
 
-<<<<<<< HEAD
-=======
     pr_head_sha = pr_data['head']['sha']
 
     def status_url(gh):
@@ -1235,7 +1222,6 @@
                              pr, pr_target_account, pr_target_repo, status, reviews_data)
     pr_data['reviews'] = reviews_data
 
->>>>>>> 5bfb2faf
     force = build_option('force')
     dry_run = build_option('dry_run') or build_option('extended_dry_run')
 
@@ -1397,18 +1383,7 @@
     pr_target_account = build_option('pr_target_account')
     pr_target_repo = build_option('pr_target_repo')
 
-<<<<<<< HEAD
     status, pr_data, pr_url = fetch_pr_data(pr, pr_target_account, pr_target_repo, github_user)
-=======
-    def pr_url(gh):
-        """Utility function to fetch data for a specific PR."""
-        return gh.repos[pr_target_account][pr_target_repo].pulls[pr]
-
-    status, pr_data = github_api_get_request(pr_url, github_user)
-    if status != HTTP_STATUS_OK:
-        raise EasyBuildError("Failed to get data for PR #%d from %s/%s (status: %d %s)",
-                             pr, pr_target_account, pr_target_repo, status, pr_data)
->>>>>>> 5bfb2faf
 
     # branch that corresponds with PR is supplied in form <account>:<branch_label>
     account = pr_data['head']['label'].split(':')[0]
@@ -1751,7 +1726,11 @@
 
 def fetch_pr_data(pr, pr_target_account, pr_target_repo, github_user, full=False):
     """Fetch PR data from GitHub"""
-    pr_url = lambda g: g.repos[pr_target_account][pr_target_repo].pulls[pr]
+
+    def pr_url(gh):
+        """Utility function to fetch data for a specific PR."""
+        return gh.repos[pr_target_account][pr_target_repo].pulls[pr]
+
     status, pr_data = github_api_get_request(pr_url, github_user)
     if status != HTTP_STATUS_OK:
         raise EasyBuildError("Failed to get data for PR #%d from %s/%s (status: %d %s)",
