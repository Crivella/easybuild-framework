--- conflicted
+++ resolved
@@ -69,13 +69,8 @@
 try:
     from easybuild.base.rest import RestClient
     HAVE_GITHUB_API = True
-<<<<<<< HEAD
-except ImportError, err:
+except ImportError as err:
     _log.warning("Failed to import from 'easybuild.base.rest' Python module: %s" % err)
-=======
-except ImportError as err:
-    _log.warning("Failed to import from 'vsc.utils.rest' Python module: %s" % err)
->>>>>>> b6478bdd
     HAVE_GITHUB_API = False
 
 try:
