--- conflicted
+++ resolved
@@ -1001,7 +1001,6 @@
     return res
 
 
-<<<<<<< HEAD
 def reasons_for_closing(pr_data):
     """
     Look for valid reasons to close PR by comparing with existing easyconfigs.
@@ -1135,10 +1134,7 @@
             raise EasyBuildError("Failed to close PR #%s; status %s, data: %s", pr, status, data)
 
 
-def list_prs(params, per_page=GITHUB_MAX_PER_PAGE):
-=======
 def list_prs(params, per_page=GITHUB_MAX_PER_PAGE, github_user=None):
->>>>>>> 404bf009
     """
     List pull requests according to specified selection/order parameters
 
