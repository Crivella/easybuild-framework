# #
# Copyright 2009-2014 Ghent University
#
# This file is part of EasyBuild,
# originally created by the HPC team of Ghent University (http://ugent.be/hpc/en),
# with support of Ghent University (http://ugent.be/hpc),
# the Flemish Supercomputer Centre (VSC) (https://vscentrum.be/nl/en),
# the Hercules foundation (http://www.herculesstichting.be/in_English)
# and the Department of Economy, Science and Innovation (EWI) (http://www.ewi-vlaanderen.be/en).
#
# http://github.com/hpcugent/easybuild
#
# EasyBuild is free software: you can redistribute it and/or modify
# it under the terms of the GNU General Public License as published by
# the Free Software Foundation v2.
#
# EasyBuild is distributed in the hope that it will be useful,
# but WITHOUT ANY WARRANTY; without even the implied warranty of
# MERCHANTABILITY or FITNESS FOR A PARTICULAR PURPOSE.  See the
# GNU General Public License for more details.
#
# You should have received a copy of the GNU General Public License
# along with EasyBuild.  If not, see <http://www.gnu.org/licenses/>.
# #
"""
Set of repository tools

We have a plain filesystem, an svn and a git repository

@author: Stijn De Weirdt (Ghent University)
@author: Dries Verdegem (Ghent University)
@author: Kenneth Hoste (Ghent University)
@author: Pieter De Baets (Ghent University)
@author: Jens Timmerman (Ghent University)
@author: Toon Willems (Ghent University)
<<<<<<< HEAD
@author: Ward Poelmans (Ghent University)
=======
@author: Fotis Georgatos (University of Luxembourg)
>>>>>>> 4652b16f
"""
import getpass
import os
import socket
import tempfile
import time
from vsc import fancylogger
from vsc.utils.missing import get_subclasses

from easybuild.framework.easyconfig.easyconfig import EasyConfig
from easybuild.framework.easyconfig.tools import stats_to_str
from easybuild.tools.filetools import rmtree2, read_file, write_file
from easybuild.tools.version import VERBOSE_VERSION

_log = fancylogger.getLogger('repository', fname=False)

# optional Python packages, these might be missing
# failing imports are just ignored
# a NameError should be catched where these are used

# GitPython
try:
    import git
    from git import GitCommandError
    HAVE_GIT = True
except ImportError:
    _log.debug('Failed to import git module')
    HAVE_GIT = False

# PySVN
try:
    import pysvn  # @UnusedImport
    from pysvn import ClientError  # IGNORE:E0611 pysvn fails to recognize ClientError is available
    HAVE_PYSVN = True
except ImportError:
    _log.debug('Failed to import pysvn module')
    HAVE_PYSVN = False


class Repository(object):
    """
    Interface for repositories
    """

    DESCRIPTION = None

    USABLE = True  # can the Repository be used?

    def __init__(self, repo_path, subdir=''):
        """
        Initialize a repository. self.repo and self.subdir will be set.
        self.wc will be set to None.
        Then, setupRepo and createWorkingCopy will be called (in that order)
        """
        self.log = fancylogger.getLogger(self.__class__.__name__, fname=False)
        self.subdir = subdir
        self.repo = repo_path
        self.wc = None
        self.setup_repo()
        self.create_working_copy()

    def setup_repo(self):
        """
        Set up repository.
        """
        pass

    def create_working_copy(self):
        """
        Create working copy.
        """
        pass

    def add_easyconfig(self, cfg, name, version, stats, previous):
        """
        Add easyconfig to repository.
        cfg is the filename of the eb file
        Stats contains some build stats, this should be a list of dictionaries.
        previous is the list of previous buildstats
        """
        pass

    def commit(self, msg=None):
        """
        Commit working copy
        - add msg
        - add more info to msg
        """
        # does nothing by default
        pass

    def cleanup(self):
        """
        Clean up working copy.
        """
        pass

    def get_buildstats(self, name, ec_version):
        """
        Get the build statististics for software with name and easyconfig version
        """
        pass


class FileRepository(Repository):
    """Class for file repositories."""

    DESCRIPTION = ("A plain flat file repository. "
                   "The 1st argument contains the directory where the files are stored. "
                   "The optional 2nd argument is a subdir in that path.")

    def setup_repo(self):
        """
        for file based repos this will create the repo directory
        if it doesn't exist.

        if a subdir is specified also create the subdir
        """
        if not os.path.isdir(self.repo):
            os.makedirs(self.repo)

        full_path = os.path.join(self.repo, self.subdir)
        if not os.path.isdir(full_path):
            os.makedirs(full_path)

    def create_working_copy(self):
        """ set the working directory to the repo directory """
        # for sake of convenience
        self.wc = self.repo

    def add_easyconfig(self, cfg, name, version, stats, previous):
        """
        Add the eb-file for software name and version to the repository.
        stats should be a dict containing statistics.
        if previous is true -> append the statistics to the file
        This will return the path to the created file (for use in subclasses)
        """
        # create directory for eb file
        full_path = os.path.join(self.wc, self.subdir, name)
        if not os.path.isdir(full_path):
            os.makedirs(full_path)

        # destination
        dest = os.path.join(full_path, "%s.eb" % version)

        txt = "# Built with EasyBuild version %s on %s\n" % (VERBOSE_VERSION, time.strftime("%Y-%m-%d_%H-%M-%S"))

        # copy file
        txt += read_file(cfg)

        # append a line to the eb file so that we don't have git merge conflicts
        if not previous:
            statsprefix = "\n# Build statistics\nbuildstats = ["
            statssuffix = "]\n"
        else:
            # statstemplate = "\nbuildstats.append(%s)\n"
            statsprefix = "\nbuildstats.append("
            statssuffix = ")\n"

        txt += statsprefix + stats_to_str(stats) + statssuffix
        write_file(dest, txt)

        return dest

    def get_buildstats(self, name, ec_version):
        """
        return the build statistics
        """
        full_path = os.path.join(self.wc, self.subdir, name)
        if not os.path.isdir(full_path):
            self.log.debug("module (%s) has not been found in the repo" % name)
            return []

        dest = os.path.join(full_path, "%s.eb" % ec_version)
        if not os.path.isfile(dest):
            self.log.debug("version %s for %s has not been found in the repo" % (ec_version, name))
            return []

        eb = EasyConfig(dest, build_options={'validate': False})
        return eb['buildstats']


class GitRepository(FileRepository):
    """
    Class for git repositories.
    """
    DESCRIPTION = ("A non-empty bare git repository (created with 'git init --bare' or 'git clone --bare'). "
                   "The 1st argumentcontains the git repository location, which can be a directory or an URL. "
                   "The second arhument  is a path inside the repository where to save the files.")

    USABLE = HAVE_GIT

    def __init__(self, *args):
        """
        Initialize git client to None (will be set later)
        All the real logic is in the setupRepo and createWorkingCopy methods
        """
        self.client = None
        FileRepository.__init__(self, *args)

    def setup_repo(self):
        """
        Set up git repository.
        """
        try:
            git.GitCommandError
        except NameError, err:
            self.log.exception("It seems like GitPython is not available: %s" % err)

        self.wc = tempfile.mkdtemp(prefix='git-wc-')

    def create_working_copy(self):
        """
        Create git working copy.
        """

        reponame = 'UNKNOWN'
        # try to get a copy of
        try:
            client = git.Git(self.wc)
            out = client.clone(self.repo)
            # out  = 'Cloning into easybuild...'
            reponame = out.split("\n")[0].split()[-1].strip(".").strip("'")
            self.log.debug("rep name is %s" % reponame)
        except git.GitCommandError, err:
            # it might already have existed
            self.log.warning("Git local repo initialization failed, it might already exist: %s" % err)

        # local repo should now exist, let's connect to it again
        try:
            self.wc = os.path.join(self.wc, reponame)
            self.log.debug("connectiong to git repo in %s" % self.wc)
            self.client = git.Git(self.wc)
        except (git.GitCommandError, OSError), err:
            self.log.error("Could not create a local git repo in wc %s: %s" % (self.wc, err))

        # try to get the remote data in the local repo
        try:
            res = self.client.pull()
            self.log.debug("pulled succesfully to %s in %s" % (res, self.wc))
        except (git.GitCommandError, OSError), err:
            self.log.exception("pull in working copy %s went wrong: %s" % (self.wc, err))

    def add_easyconfig(self, cfg, name, version, stats, append):
        """
        Add easyconfig to git repository.
        """
        dest = FileRepository.add_easyconfig(self, cfg, name, version, stats, append)
        # add it to version control
        if dest:
            try:
                self.client.add(dest)
            except GitCommandError, err:
                self.log.warning("adding %s to git failed: %s" % (dest, err))

    def commit(self, msg=None):
        """
        Commit working copy to git repository
        """
        self.log.debug("committing in git: %s" % msg)
        completemsg = "EasyBuild-commit from %s (time: %s, user: %s) \n%s" % (socket.gethostname(),
                                                                              time.strftime("%Y-%m-%d_%H-%M-%S"),
                                                                              getpass.getuser(),
                                                                              msg)
        self.log.debug("git status: %s" % self.client.status())
        try:
            self.client.commit('-am "%s"' % completemsg)
            self.log.debug("succesfull commit")
        except GitCommandError, err:
            self.log.warning("Commit from working copy %s (msg: %s) failed, empty commit?\n%s" % (self.wc, msg, err))
        try:
            info = self.client.push()
            self.log.debug("push info: %s " % info)
        except GitCommandError, err:
            self.log.warning("Push from working copy %s to remote %s (msg: %s) failed: %s" % (self.wc,
                                                                                              self.repo,
                                                                                              msg,
                                                                                              err))

    def cleanup(self):
        """
        Clean up git working copy.
        """
        try:
            self.wc = os.path.dirname(self.wc)
            rmtree2(self.wc)
        except IOError, err:
            self.log.exception("Can't remove working copy %s: %s" % (self.wc, err))


class SvnRepository(FileRepository):
    """
    Class for svn repositories
    """

    DESCRIPTION = ("A SVN repository. The 1st argument contains the "
                   "subversion repository location, this can be a directory or an URL.")

    USABLE = HAVE_PYSVN

    def __init__(self, *args):
        """
        Set self.client to None. Real logic is in setupRepo and createWorkingCopy
        """
        self.client = None
        FileRepository.__init__(self, *args)

    def setup_repo(self):
        """
        Set up SVN repository.
        """
        self.repo = os.path.join(self.repo, self.subdir)
        try:
            raise pysvn.ClientError  # IGNORE:E0611 pysvn fails to recognize ClientError is available
        except NameError, err:
            self.log.exception("pysvn not available (%s). Make sure it is installed " % err +
                               "properly. Run 'python -c \"import pysvn\"' to test.")

        # try to connect to the repository
        self.log.debug("Try to connect to repository %s" % self.repo)
        try:
            self.client = pysvn.Client()
            self.client.exception_style = 0
        except ClientError:
            self.log.exception("Svn Client initialization failed.")

        try:
            if not self.client.is_url(self.repo):
                self.log.error("Provided repository %s is not a valid svn url" % self.repo)
        except ClientError:
            self.log.exception("Can't connect to svn repository %s" % self.repo)

    def create_working_copy(self):
        """
        Create SVN working copy.
        """
        self.wc = tempfile.mkdtemp(prefix='svn-wc-')

        # check if tmppath exists
        # this will trigger an error if it does not exist
        try:
            self.client.info2(self.repo, recurse=False)
        except ClientError:
            self.log.exception("Getting info from %s failed." % self.wc)

        try:
            res = self.client.update(self.wc)
            self.log.debug("Updated to revision %s in %s" % (res, self.wc))
        except ClientError:
            self.log.exception("Update in wc %s went wrong" % self.wc)

        if len(res) == 0:
            self.log.error("Update returned empy list (working copy: %s)" % (self.wc))

        if res[0].number == -1:
            # revision number of update is -1
            # means nothing has been checked out
            try:
                res = self.client.checkout(self.repo, self.wc)
                self.log.debug("Checked out revision %s in %s" % (res.number, self.wc))
            except ClientError, err:
                self.log.exception("Checkout of path / in working copy %s went wrong: %s" % (self.wc, err))

    def add_easyconfig(self, cfg, name, version, stats, append):
        """
        Add easyconfig to SVN repository.
        """
        dest = FileRepository.add_easyconfig(self, cfg, name, version, stats, append)
        self.log.debug("destination = %s" % dest)
        if dest:
            self.log.debug("destination status: %s" % self.client.status(dest))

            if self.client and not self.client.status(dest)[0].is_versioned:
                # add it to version control
                self.log.debug("Going to add %s (working copy: %s, cwd %s)" % (dest, self.wc, os.getcwd()))
                self.client.add(dest)

    def commit(self, msg=None):
        """
        Commit working copy to SVN repository
        """
        completemsg = "EasyBuild-commit from %s (time: %s, user: %s) \n%s" % (socket.gethostname(),
                                                                              time.strftime("%Y-%m-%d_%H-%M-%S"),
                                                                              getpass.getuser(), msg)
        try:
            self.client.checkin(self.wc, completemsg, recurse=True)
        except ClientError, err:
            self.log.exception("Commit from working copy %s (msg: %s) failed: %s" % (self.wc, msg, err))

    def cleanup(self):
        """
        Clean up SVN working copy.
        """
        try:
            rmtree2(self.wc)
        except OSError, err:
            self.log.exception("Can't remove working copy %s: %s" % (self.wc, err))


def avail_repositories(check_useable=True):
    """
    Return all available repositories.
        check_useable: boolean, if True, only return usable repositories
    """
    class_dict = dict([(x.__name__, x) for x in get_subclasses(Repository) if x.USABLE or not check_useable])

    if not 'FileRepository' in class_dict:
        _log.error('avail_repositories: FileRepository missing from list of repositories')

    return class_dict


def init_repository(repository, repository_path):
    """Return an instance of the selected repository class."""
    if isinstance(repository, Repository):
        return repository
    elif isinstance(repository, basestring):
        repo = avail_repositories().get(repository)
        try:
            if isinstance(repository_path, basestring):
                return repo(repository_path)
            elif isinstance(repository_path, (tuple, list)) and len(repository_path) == 2:
                return repo(*repository_path)
            else:
                _log.error('repository_path should be a string or list/tuple of maximum 2 elements (current: %s, type %s)' %
                           (repository_path, type(repository_path)))
        except Exception, err:
            _log.error('Failed to create a repository instance for %s (class %s) with args %s (msg: %s)' %
                       (repository, repo.__name__, repository_path, err))
    else:
        _log.error('Unknown typo of repository spec: %s (type %s)' % (repo, type(repo)))<|MERGE_RESOLUTION|>--- conflicted
+++ resolved
@@ -33,11 +33,8 @@
 @author: Pieter De Baets (Ghent University)
 @author: Jens Timmerman (Ghent University)
 @author: Toon Willems (Ghent University)
-<<<<<<< HEAD
 @author: Ward Poelmans (Ghent University)
-=======
 @author: Fotis Georgatos (University of Luxembourg)
->>>>>>> 4652b16f
 """
 import getpass
 import os
