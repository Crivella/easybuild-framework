--- conflicted
+++ resolved
@@ -493,29 +493,6 @@
     if build_option('consider_archived_easyconfigs'):
         final_hits = hits + archived_hits
     else:
-<<<<<<< HEAD
         final_hits = hits
 
-    return final_hits
-=======
-        lines = ['%s=%s' % var_def for var_def in var_defs]
-        tmpl = ' * %s'
-
-    # non-archived hits are shown first
-    lines.extend(tmpl % hit for hit in hits)
-
-    # also take into account archived hits
-    if archived_hits:
-        if build_option('consider_archived_easyconfigs'):
-            if not terse:
-                lines.extend(['', "Matching archived easyconfigs:", ''])
-            lines.extend(tmpl % hit for hit in archived_hits)
-        elif not terse:
-            cnt = len(archived_hits)
-            lines.extend([
-                '',
-                "Note: %d matching archived easyconfig(s) found, use --consider-archived-easyconfigs to see them" % cnt,
-            ])
-
-    print('\n'.join(lines))
->>>>>>> 0a4941cb
+    return final_hits