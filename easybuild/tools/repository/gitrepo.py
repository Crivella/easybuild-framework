--- conflicted
+++ resolved
@@ -86,15 +86,8 @@
         """
         Set up git repository.
         """
-<<<<<<< HEAD
         if not HAVE_GIT:
-            self.log.error("It seems like GitPython is not available, which is required for Git support.")
-=======
-        try:
-            git.GitCommandError
-        except NameError, err:
-            raise EasyBuildError("It seems like GitPython is not available: %s", err)
->>>>>>> f1841ab3
+            raise EasyBuildError("It seems like GitPython is not available, which is required for Git support.")
 
         self.wc = tempfile.mkdtemp(prefix='git-wc-')
 
@@ -127,11 +120,7 @@
             res = self.client.pull()
             self.log.debug("pulled succesfully to %s in %s" % (res, self.wc))
         except (git.GitCommandError, OSError), err:
-<<<<<<< HEAD
-            self.log.error("pull in working copy %s went wrong: %s" % (self.wc, err))
-=======
             raise EasyBuildError("pull in working copy %s went wrong: %s", self.wc, err)
->>>>>>> f1841ab3
 
     def add_easyconfig(self, cfg, name, version, stats, append):
         """
@@ -149,17 +138,11 @@
         """
         Commit working copy to git repository
         """
-<<<<<<< HEAD
-        self.log.debug("committing in git: %s" % msg)
-        tup = (socket.gethostname(), time.strftime("%Y-%m-%d_%H-%M-%S"), getpass.getuser(), msg)
-        completemsg = "EasyBuild-commit from %s (time: %s, user: %s) \n%s" % tup
-=======
         host = socket.gethostname()
         timestamp = time.strftime("%Y-%m-%d_%H-%M-%S")
         user = getpass.getuser()
         completemsg = "%s with EasyBuild v%s @ %s (time: %s, user: %s)" % (msg, VERSION, host, timestamp, user)
         self.log.debug("committing in git with message: %s" % msg)
->>>>>>> f1841ab3
 
         self.log.debug("git status: %s" % self.client.status())
         try:
@@ -171,13 +154,8 @@
             info = self.client.push()
             self.log.debug("push info: %s ", info)
         except GitCommandError, err:
-<<<<<<< HEAD
-            tup = (self.wc, self.repo, msg, err)
-            self.log.warning("Push from working copy %s to remote %s (msg: %s) failed: %s" % tup)
-=======
             self.log.warning("Push from working copy %s to remote %s failed (msg: %s): %s",
                              self.wc, self.repo, msg, err)
->>>>>>> f1841ab3
 
     def cleanup(self):
         """
@@ -187,8 +165,4 @@
             self.wc = os.path.dirname(self.wc)
             rmtree2(self.wc)
         except IOError, err:
-<<<<<<< HEAD
-            self.log.error("Can't remove working copy %s: %s" % (self.wc, err))
-=======
-            raise EasyBuildError("Can't remove working copy %s: %s", self.wc, err)
->>>>>>> f1841ab3
+            raise EasyBuildError("Can't remove working copy %s: %s", self.wc, err)