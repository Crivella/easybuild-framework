--- conflicted
+++ resolved
@@ -63,20 +63,12 @@
 
     # prepend/append version prefix/suffix
     versionprefix = ec.get('versionprefix', '')
-<<<<<<< HEAD
-    if not isinstance(versionprefix, str):
-=======
-    if versionprefix and not isinstance(versionprefix, string_type):
->>>>>>> 4329c3a0
+    if versionprefix and not isinstance(versionprefix, str):
         raise EasyBuildError("versionprefix value should be a string, found '%s': %s (full spec: %s)",
                              type(versionprefix).__name__, versionprefix, ec)
 
     versionsuffix = ec.get('versionsuffix', '')
-<<<<<<< HEAD
-    if not isinstance(versionsuffix, str):
-=======
-    if versionsuffix and not isinstance(versionsuffix, string_type):
->>>>>>> 4329c3a0
+    if versionsuffix and not isinstance(versionsuffix, str):
         raise EasyBuildError("versionsuffix value should be a string, found '%s': %s (full spec: %s)",
                              type(versionsuffix).__name__, versionsuffix, ec)
 
