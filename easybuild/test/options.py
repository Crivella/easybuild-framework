# #
# Copyright 2013 Ghent University
#
# This file is part of EasyBuild,
# originally created by the HPC team of Ghent University (http://ugent.be/hpc/en),
# with support of Ghent University (http://ugent.be/hpc),
# the Flemish Supercomputer Centre (VSC) (https://vscentrum.be/nl/en),
# the Hercules foundation (http://www.herculesstichting.be/in_English)
# and the Department of Economy, Science and Innovation (EWI) (http://www.ewi-vlaanderen.be/en).
#
# http://github.com/hpcugent/easybuild
#
# EasyBuild is free software: you can redistribute it and/or modify
# it under the terms of the GNU General Public License as published by
# the Free Software Foundation v2.
#
# EasyBuild is distributed in the hope that it will be useful,
# but WITHOUT ANY WARRANTY; without even the implied warranty of
# MERCHANTABILITY or FITNESS FOR A PARTICULAR PURPOSE.  See the
# GNU General Public License for more details.
#
# You should have received a copy of the GNU General Public License
# along with EasyBuild.  If not, see <http://www.gnu.org/licenses/>.
# #
"""Unit tests for eb command line options.

@author: Kenneth Hoste (Ghent University)
"""

import os
import re
import sys
import tempfile
from unittest import TestCase, TestLoader
from unittest import main as unittestmain

from easybuild.main import main
from easybuild.tools.options import EasyBuildOptions
from vsc import fancylogger

class CommandLineOptionsTest(TestCase):
    """Testcases for command line options."""

    # create log file
    fd, logfile = tempfile.mkstemp(suffix='.log', prefix='eb-options-test-')
    os.close(fd)

    def setUp(self):
        """Prepare for running unit tests."""
        open(self.logfile, 'w').write('')  # clear logfile

    def tearDown(self):
        """Post-test cleanup."""
        # removing of self.logfile can't be done here, because it breaks logging
        pass

    def test_help_short(self, txt=None):
        """Test short help message."""

        open(self.logfile, 'w').write('')  # clear logfile
        if txt is None:
            topt = EasyBuildOptions(
                                    go_args=['-h'],
                                    go_nosystemexit=True,  # when printing help, optparse ends with sys.exit
                                    go_columns=100,  # fix col size for reproducible unittest output
                                    help_to_string=True,  # don't print to stdout, but to StingIO fh,
                                    prog='easybuildoptions_test',  # generate as if called from generaloption.py
                                   )

            outtxt = topt.parser.help_to_file.getvalue()
        else:
            outtxt = txt

        self.assertTrue(re.search(' -h ', outtxt), "Only short options included in short help")
        self.assertTrue(re.search("show short help message and exit", outtxt), "Documentation included in short help")
        self.assertEqual(re.search("--short-help ", outtxt), None, "Long options not included in short help")
        self.assertEqual(re.search("Software search and build options", outtxt), None, "Not all option groups included in short help (1)")
        self.assertEqual(re.search("Regression test options", outtxt), None, "Not all option groups included in short help (2)")

    def test_help_long(self):
        """Test long help message."""

<<<<<<< HEAD
        open(self.logfile, 'w').write('')  # clear logfile
=======
>>>>>>> efe0024d
        topt = EasyBuildOptions(
                                go_args=['-H'],
                                go_nosystemexit=True,  # when printing help, optparse ends with sys.exit
                                go_columns=100,  # fix col size for reproducible unittest output
                                help_to_string=True,  # don't print to stdout, but to StingIO fh,
                                prog='easybuildoptions_test',  # generate as if called from generaloption.py
                               )
        outtxt = topt.parser.help_to_file.getvalue()

        self.assertTrue(re.search("-H, --help", outtxt), "Long documentation expanded in long help")
        self.assertTrue(re.search("show short help message and exit", outtxt), "Documentation included in long help")
        self.assertTrue(re.search("Software search and build options", outtxt), "Not all option groups included in short help (1)")
        self.assertTrue(re.search("Regression test options", outtxt), "Not all option groups included in short help (2)")

    def test_no_args(self):
        """Test using no arguments."""

        open(self.logfile, 'w').write('')  # clear logfile
        try:
            main(([], self.logfile))
        except:
            pass
        outtxt = open(self.logfile, 'r').read()

        error_msg = "ERROR .* Please provide one or multiple easyconfig files,"
        error_msg += " or use software build options to make EasyBuild search for easyconfigs"
        self.assertTrue(re.search(error_msg, outtxt), "Error message when eb is run without arguments")

    def test_debug(self):
        """Test enabling debug logging."""

        open(self.logfile, 'w').write('')  # clear logfile
        for debug_arg in ['-d', '--debug']:
            args = [
                    '--software-name=somethingrandom',
                    debug_arg,
                   ]
            try:
                main((args, self.logfile))
            except Exception, err:
                myerr = err
            outtxt = open(self.logfile, 'r').read()

            for log_msg_type in ['DEBUG', 'INFO', 'ERROR']:
                res = re.search(' %s ' % log_msg_type, outtxt)
                self.assertTrue(res, "%s log messages are included when using %s" % (log_msg_type, debug_arg))

    def test_info(self):
        """Test enabling info logging."""

        open(self.logfile, 'w').write('')  # clear logfile
        for info_arg in ['--info']:
            args = [
                    '--software-name=somethingrandom',
                    info_arg,
                    '-ld',
                   ]
            myerr = None
            try:
                main((args, self.logfile))
            except Exception, err:
                myerr = err
            outtxt = open(self.logfile, 'r').read()

            for log_msg_type in ['INFO', 'ERROR']:
                res = re.search(' %s ' % log_msg_type, outtxt)
                self.assertTrue(res, "%s log messages are included when using %s (err: %s, out: %s)" % (log_msg_type, info_arg, myerr, outtxt))

            for log_msg_type in ['DEBUG']:
                res = re.search(' %s ' % log_msg_type, outtxt)
                self.assertTrue(not res, "%s log messages are *not* included when using %s" % (log_msg_type, info_arg))

    def test_quiet(self):
        """Test enabling quiet logging (errors only)."""

        open(self.logfile, 'w').write('')  # clear logfile
        for quiet_arg in ['--quiet']:
            args = [
                    '--software-name=somethingrandom',
                    quiet_arg,
                   ]
            try:
                main((args, self.logfile))
            except:
                pass
            outtxt = open(self.logfile, 'r').read()

            for log_msg_type in ['ERROR']:
                res = re.search(' %s ' % log_msg_type, outtxt)
                self.assertTrue(res, "%s log messages are included when using %s" % (log_msg_type, quiet_arg))

            for log_msg_type in ['DEBUG']:  # , 'INFO']: --> FIXME fails currently, needs to be fixed in generaloption/fancylogger
                res = re.search(' %s ' % log_msg_type, outtxt)
                self.assertTrue(not res, "%s log messages are *not* included when using %s" % (log_msg_type, quiet_arg))

    def test_force(self):
        """Test forcing installation even if the module is already available."""

        open(self.logfile, 'w').write('')  # clear logfile
        # set MODULEPATH to included modules
        orig_modulepath = os.getenv('MODULEPATH', None)
        os.environ['MODULEPATH'] = os.path.abspath(os.path.join(os.path.dirname(__file__), 'modules'))

        # use GCC-4.6.3.eb easyconfig file that comes with the tests
        eb_file = os.path.join(os.path.dirname(__file__), 'easyconfigs', 'GCC-4.6.3.eb')

        # check log message without --force
        args = [
                eb_file,
               ]

        error_thrown = False
        try:
            main((args, self.logfile))
        except Exception, err:
            error_thrown = err

        outtxt = open(self.logfile, 'r').read()

        self.assertTrue(not error_thrown, "No error is thrown if software is already installed (error_thrown: %s)" % error_thrown)

        already_msg = "GCC \(version 4.6.3\) is already installed"
        self.assertTrue(re.search(already_msg, outtxt), "Already installed message without --force, outtxt: %s" % outtxt)

        # clear log file
        open(self.logfile, 'w').write('')

        # check that --force works
        args = [
                eb_file,
                '--force',
               ]
        try:
            main((args, self.logfile))
        except:
            pass
        outtxt = open(self.logfile, 'r').read()

        self.assertTrue(not re.search(already_msg, outtxt), "Already installed message not there with --force")

        # restore original MODULEPATH
        if orig_modulepath is not None:
            os.environ['MODULEPATH'] = orig_modulepath
        else:
            os.environ.pop('MODULEPATH')

    def test_job(self):
        """Test submitting build as a job."""

        open(self.logfile, 'w').write('')  # clear logfile
        # set MODULEPATH to included modules
        orig_modulepath = os.getenv('MODULEPATH', None)
        os.environ['MODULEPATH'] = os.path.join(os.path.dirname(__file__), 'modules')

        # use gzip-1.4.eb easyconfig file that comes with the tests
        eb_file = os.path.join(os.path.dirname(__file__), 'easyconfigs', 'gzip-1.4.eb')

        # check log message with --job
        for job_args in [  # options passed are reordered, so order here matters to make tests pass
                         ['--debug'],
                         ['--debug', '--stop=configure', '--try-software-name=foo'],
                        ]:

            # clear log file
            outtxt = open(self.logfile, 'w').write('')

            args = [
                    eb_file,
                    '--job',
                   ] + job_args
            try:
                main((args, self.logfile))
            except:
                pass  # main may crash
            outtxt = open(self.logfile, 'r').read()
            # print '\n\n\n\n%s\n\n\n\n\n' % outtxt

            job_msg = "INFO.* Command template for jobs: .* && eb %%\(spec\)s %s\n" % ' '.join([x.replace('=', ' ', 1) for x in job_args])
            self.assertTrue(re.search(job_msg, outtxt), "Info log message with job command template when using --job (job_msg: %s)" % job_msg)

        # restore original MODULEPATH
        if orig_modulepath is not None:
            os.environ['MODULEPATH'] = orig_modulepath
        else:
            os.environ.pop('MODULEPATH')

    # 'zzz' prefix in the test name is intentional to make this test run last,
    # since it fiddles with the logging infrastructure which may break things
    def test_zzz_logtostdout(self):
        """Testing redirecting log to stdout."""

        open(self.logfile, 'w').write('')  # clear logfile
        for stdout_arg in ['--logtostdout', '-l']:

            _stdout = sys.stdout

            myerr = None
            fd, fn = tempfile.mkstemp()
            fh = os.fdopen(fd, 'w')
            sys.stdout = fh

            args = [
                    '--software-name=somethingrandom',
                    '--robot=.',
                    '--debug',
                    stdout_arg,
                   ]
            try:
                main((args, None))
            except Exception, err:
                myerr = err

            # make sure we restore
            sys.stdout.flush()
            sys.stdout = _stdout
            # fancylogger.logToScreen(enable=False)

            outtxt = open(fn, 'r').read()

            self.assertTrue(len(outtxt) > 100, "Log messages are printed to stdout when -l/--logtostdout is used")

            # cleanup
            os.remove(fn)

        fancylogger.logToFile(self.logfile)

    def test_list_toolchains(self):
        """Test listing known compiler toolchains."""

        open(self.logfile, 'w').write('')  # clear logfile
        args = [
                '--list-toolchains',
               ]
        try:
            main((args, self.logfile))
        except:
            pass
        outtxt = open(self.logfile, 'r').read()

        info_msg = "INFO List of known toolchains:"
        self.assertTrue(re.search(info_msg, outtxt), "Info message with list of known compiler toolchains")
        for tc in ["dummy", "goalf", "ictce"]:
            self.assertTrue(re.search("%s: " % tc, outtxt), "Toolchain %s is included in list of known compiler toolchains")

    def test_no_such_software(self):
        """Test using no arguments."""

        open(self.logfile, 'w').write('')  # clear logfile
        args = [
                '--software-name=nosuchsoftware',
                '--robot=.',
               ]
        myerr = None
        try:
<<<<<<< HEAD
            main((args, self.logfile))
        except:
            pass
=======
            main((self.tid, args, self.logfile))
        except Exception, err:
            myerr = err
>>>>>>> efe0024d
        outtxt = open(self.logfile, 'r').read()

        error_msg = "ERROR .* No easyconfig files found for software nosuchsoftware, and no templates available. I'm all out of ideas."
        self.assertTrue(re.search(error_msg, outtxt), "Error message when eb can't find software with specified name (myerr: %s, outtxt: %s)" % (myerr, outtxt))


def suite():
    """ returns all the testcases in this module """
    return TestLoader().loadTestsFromTestCase(CommandLineOptionsTest)

if __name__ == '__main__':
    unittestmain()<|MERGE_RESOLUTION|>--- conflicted
+++ resolved
@@ -80,10 +80,7 @@
     def test_help_long(self):
         """Test long help message."""
 
-<<<<<<< HEAD
-        open(self.logfile, 'w').write('')  # clear logfile
-=======
->>>>>>> efe0024d
+        open(self.logfile, 'w').write('')  # clear logfile
         topt = EasyBuildOptions(
                                 go_args=['-H'],
                                 go_nosystemexit=True,  # when printing help, optparse ends with sys.exit
@@ -338,15 +335,9 @@
                ]
         myerr = None
         try:
-<<<<<<< HEAD
             main((args, self.logfile))
-        except:
-            pass
-=======
-            main((self.tid, args, self.logfile))
         except Exception, err:
             myerr = err
->>>>>>> efe0024d
         outtxt = open(self.logfile, 'r').read()
 
         error_msg = "ERROR .* No easyconfig files found for software nosuchsoftware, and no templates available. I'm all out of ideas."
