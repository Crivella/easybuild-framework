# #
# Copyright 2012 Ghent University
# Copyright 2012 Toon Willems
# Copyright 2012 Kenneth Hoste
#
# This file is part of EasyBuild,
# originally created by the HPC team of Ghent University (http://ugent.be/hpc/en),
# with support of Ghent University (http://ugent.be/hpc),
# the Flemish Supercomputer Centre (VSC) (https://vscentrum.be/nl/en),
# the Hercules foundation (http://www.herculesstichting.be/in_English)
# and the Department of Economy, Science and Innovation (EWI) (http://www.ewi-vlaanderen.be/en).
#
# http://github.com/hpcugent/easybuild
#
# EasyBuild is free software: you can redistribute it and/or modify
# it under the terms of the GNU General Public License as published by
# the Free Software Foundation v2.
#
# EasyBuild is distributed in the hope that it will be useful,
# but WITHOUT ANY WARRANTY; without even the implied warranty of
# MERCHANTABILITY or FITNESS FOR A PARTICULAR PURPOSE.  See the
# GNU General Public License for more details.
#
# You should have received a copy of the GNU General Public License
# along with EasyBuild.  If not, see <http://www.gnu.org/licenses/>.
# #
import os
import re
import shutil
import tempfile

import easybuild.framework.easyconfig as easyconfig
from unittest import TestCase, TestSuite, main
from easybuild.framework.easyblock import EasyBlock
from easybuild.framework.easyconfig import EasyConfig, tweak, obtain_ec_for
from easybuild.test.utilities import find_full_path
from easybuild.tools.build_log import EasyBuildError, get_log
from easybuild.tools.systemtools import get_shared_lib_ext

class EasyConfigTest(TestCase):
    """ Baseclass for easyblock testcases """
    contents = None

    def setUp(self):
        """ create temporary easyconfig file """
        self.log = get_log("EasyConfigTest")
        if self.contents is not None:
            fd, self.eb_file = tempfile.mkstemp(prefix='easyconfig_test_file_', suffix='.eb')
            os.close(fd)
            f = open(self.eb_file, "w")
            f.write(self.contents)
            f.close()
        self.cwd = os.getcwd()

        self.all_stops = [x[0] for x in EasyBlock.get_steps()]

    def tearDown(self):
        """ make sure to remove the temporary file """
        if self.contents is not None:
            os.remove(self.eb_file)
        os.chdir(self.cwd)

    def assertErrorRegex(self, error, regex, call, *args):
        """ convenience method to match regex with the error message """
        try:
            call(*args)
            self.assertTrue(False)  # this will fail when no exception is thrown at all
        except error, err:
            res = re.search(regex, err.msg)
            if not res:
                print "err: %s" % err
            self.assertTrue(res)


class TestEmpty(EasyConfigTest):
    """ Test empty easyblocks """

    contents = "# empty string"

    def runTest(self):
        """ empty files should not parse! """
        self.assertRaises(EasyBuildError, EasyConfig, self.eb_file)
        self.assertErrorRegex(EasyBuildError, "expected a valid path", EasyConfig, "")


class TestMandatory(EasyConfigTest):
    """ Test mandatory variable validation """

    contents = """
name = "pi"
version = "3.14"
"""

    def runTest(self):
        """ make sure all checking of mandatory variables works """
        self.assertErrorRegex(EasyBuildError, "mandatory variables .* not provided", EasyConfig, self.eb_file)

        self.contents += "\n".join(['homepage = "http://google.com"', 'description = "test easyconfig"',
                                    'toolchain = {"name": "dummy", "version": "dummy"}'])
        self.setUp()

        eb = EasyConfig(self.eb_file, valid_stops=self.all_stops)

        self.assertEqual(eb['name'], "pi")
        self.assertEqual(eb['version'], "3.14")
        self.assertEqual(eb['homepage'], "http://google.com")
        self.assertEqual(eb['toolchain'], {"name":"dummy", "version": "dummy"})
        self.assertEqual(eb['description'], "test easyconfig")


class TestValidation(EasyConfigTest):
    """ test other validations """

    contents = """
name = "pi"
version = "3.14"
homepage = "http://google.com"
description = "test easyconfig"
toolchain = {"name":"dummy", "version": "dummy"}
stop = 'notvalid'
"""

    def runTest(self):
        """ test other validations beside mandatory variables """
        eb = EasyConfig(self.eb_file, validate=False, valid_stops=self.all_stops)
        self.assertErrorRegex(EasyBuildError, r"\w* provided '\w*' is not valid", eb.validate)

        eb['stop'] = 'patch'
        # this should now not crash
        eb.validate()

        eb['osdependencies'] = ['non-existent-dep']
        self.assertErrorRegex(EasyBuildError, "OS dependencies were not found", eb.validate)

        # dummy toolchain, installversion == version
        self.assertEqual(eb.get_installversion(), "3.14")

        os.chmod(self.eb_file, 0000)
        self.assertErrorRegex(EasyBuildError, "Unexpected IOError", EasyConfig, self.eb_file)
        os.chmod(self.eb_file, 0755)

        self.contents += "\nsyntax_error'"
        self.setUp()
        self.assertErrorRegex(EasyBuildError, "SyntaxError", EasyConfig, self.eb_file)


class TestSharedLibExt(EasyConfigTest):
    """ test availability of shared_lib_ext in easyblock context """

    contents = """
name = "pi"
version = "3.14"
homepage = "http://google.com"
description = "test easyconfig"
toolchain = {"name":"dummy", "version": "dummy"}
sanity_check_paths = { 'files': ["lib/lib.%s" % shared_lib_ext] }
"""

    def runTest(self):
        """ inside easyconfigs shared_lib_ext should be set """
        eb = EasyConfig(self.eb_file, valid_stops=self.all_stops)
        self.assertEqual(eb['sanity_check_paths']['files'][0], "lib/lib.%s" % get_shared_lib_ext())


class TestDependency(EasyConfigTest):
    """ Test parsing of dependencies """

    contents = """
name = "pi"
version = "3.14"
homepage = "http://google.com"
description = "test easyconfig"
toolchain = {"name":"GCC", "version": "4.6.3"}
dependencies = [('first', '1.1'), {'name': 'second', 'version': '2.2'}]
builddependencies = [('first', '1.1'), {'name': 'second', 'version': '2.2'}]
"""

    def runTest(self):
        """ test all possible ways of specifying dependencies """
        eb = EasyConfig(self.eb_file, valid_stops=self.all_stops)
        # should include builddependencies
        self.assertEqual(len(eb.dependencies()), 4)
        self.assertEqual(len(eb.builddependencies()), 2)

        first = eb.dependencies()[0]
        second = eb.dependencies()[1]

        self.assertEqual(first['name'], "first")
        self.assertEqual(second['name'], "second")

        self.assertEqual(first['version'], "1.1")
        self.assertEqual(second['version'], "2.2")

        self.assertEqual(first['tc'], '1.1-GCC-4.6.3')
        self.assertEqual(second['tc'], '2.2-GCC-4.6.3')

        # same tests for builddependencies
        first = eb.builddependencies()[0]
        second = eb.builddependencies()[1]

        self.assertEqual(first['name'], "first")
        self.assertEqual(second['name'], "second")

        self.assertEqual(first['version'], "1.1")
        self.assertEqual(second['version'], "2.2")

        self.assertEqual(first['tc'], '1.1-GCC-4.6.3')
        self.assertEqual(second['tc'], '2.2-GCC-4.6.3')

        eb['dependencies'] = ["wrong type"]
        self.assertErrorRegex(EasyBuildError, "wrong type from unsupported type", eb.dependencies)

        eb['dependencies'] = [()]
        self.assertErrorRegex(EasyBuildError, "without name", eb.dependencies)
        eb['dependencies'] = [{'name': "test"}]
        self.assertErrorRegex(EasyBuildError, "without version", eb.dependencies)


class TestExtraOptions(EasyConfigTest):
    """ test extra options constructor """

    contents = """
name = "pi"
version = "3.14"
homepage = "http://google.com"
description = "test easyconfig"
toolchain = {"name":"GCC", "version": "4.6.3"}
toolchainopts = { "static": True}
dependencies = [('first', '1.1'), {'name': 'second', 'version': '2.2'}]
"""

    def runTest(self):
        """ extra_options should allow other variables to be stored """
        eb = EasyConfig(self.eb_file, valid_stops=self.all_stops)
        self.assertRaises(KeyError, lambda: eb['custom_key'])

        extra_vars = [('custom_key', ['default', "This is a default key", easyconfig.CUSTOM])]

        eb = EasyConfig(self.eb_file, extra_vars, valid_stops=self.all_stops)
        self.assertEqual(eb['custom_key'], 'default')

        eb['custom_key'] = "not so default"
        self.assertEqual(eb['custom_key'], 'not so default')

        self.contents += "\ncustom_key = 'test'"

        self.setUp()

        eb = EasyConfig(self.eb_file, extra_vars, valid_stops=self.all_stops)
        self.assertEqual(eb['custom_key'], 'test')

        eb['custom_key'] = "not so default"
        self.assertEqual(eb['custom_key'], 'not so default')

        # test if extra toolchain options are being passed
        self.assertEqual(eb.toolchain.options['static'], True)

        extra_vars.extend([('mandatory_key', ['default', 'another mandatory key', easyconfig.MANDATORY])])

        # test extra mandatory vars
        self.assertErrorRegex(EasyBuildError, r"mandatory variables \S* not provided",
                              EasyConfig, self.eb_file, extra_vars)

        self.contents += '\nmandatory_key = "value"'
        self.setUp()

        eb = EasyConfig(self.eb_file, extra_vars, valid_stops=self.all_stops)

        self.assertEqual(eb['mandatory_key'], 'value')


class TestSuggestions(EasyConfigTest):
    """ test suggestions on typos """

    contents = """
name = "pi"
version = "3.14"
homepage = "http://google.com"
description = "test easyconfig"
toolchain = {"name":"GCC", "version": "4.6.3"}
dependencis = [('first', '1.1'), {'name': 'second', 'version': '2.2'}]
source_uls = ['http://google.com']
source_URLs = ['http://google.com']
sourceURLs = ['http://google.com']
"""

    def runTest(self):
        """ If a typo is present, suggestion should be provided (if possible) """
        self.assertErrorRegex(EasyBuildError, "dependencis -> dependencies", EasyConfig, self.eb_file)
        self.assertErrorRegex(EasyBuildError, "source_uls -> source_urls", EasyConfig, self.eb_file)
        self.assertErrorRegex(EasyBuildError, "source_URLs -> source_urls", EasyConfig, self.eb_file)
        self.assertErrorRegex(EasyBuildError, "sourceURLs -> source_urls", EasyConfig, self.eb_file)


class TestTweaking(EasyConfigTest):
    """test tweaking ability of easyconfigs"""

    fd, tweaked_fn = tempfile.mkstemp(prefix='easybuild-tweaked-', suffix='.eb')
    os.close(fd)

    patches = ["t1.patch", ("t2.patch", 1), ("t3.patch", "test"), ("t4.h", "include")]
    contents = """
name = "pi"
homepage = "http://www.google.com"
description = "dummy description"
version = "3.14"
toolchain = {"name":"GCC", "version": "4.6.3"}
patches = %s
""" % str(patches)

    def runTest(self):

        ver = "1.2.3"
        verpref = "myprefix"
        versuff = "mysuffix"
        tcname = "mytc"
        tcver = "4.1.2"
        extra_patches = ['t5.patch', 't6.patch']
        homepage = "http://www.justatest.com"

        tweaks = {
                  'version': ver,
                  'versionprefix': verpref,
                  'versionsuffix': versuff,
                  'toolchain_version': tcver,
                  'patches': extra_patches
                 }
        tweak(self.eb_file, self.tweaked_fn, tweaks)

        eb = EasyConfig(self.tweaked_fn, valid_stops=self.all_stops)
        self.assertEqual(eb['version'], ver)
        self.assertEqual(eb['versionprefix'], verpref)
        self.assertEqual(eb['versionsuffix'], versuff)
        self.assertEqual(eb['toolchain']['version'], tcver)
        self.assertEqual(eb['patches'], extra_patches + self.patches)

        eb = EasyConfig(self.eb_file, valid_stops=self.all_stops)
        # eb['toolchain']['version'] = tcver does not work as expected with templating enabled
        eb.enable_templating = False
        eb['version'] = ver
        eb['toolchain']['version'] = tcver
        eb.enable_templating = True
        eb.dump(self.eb_file)

        tweaks = {
                  'toolchain_name': tcname,
                  'patches': extra_patches[0:1],
                  'homepage': homepage,
                  'foo': "bar"
                 }

        tweak(self.eb_file, self.tweaked_fn, tweaks)

        eb = EasyConfig(self.tweaked_fn, valid_stops=self.all_stops)
        self.assertEqual(eb['toolchain']['name'], tcname)
        self.assertEqual(eb['toolchain']['version'], tcver)
        self.assertEqual(eb['patches'], extra_patches[0:1] + self.patches)
        self.assertEqual(eb['version'], ver)
        self.assertEqual(eb['homepage'], homepage)

    def tearDown(self):
        EasyConfigTest.tearDown(self)
        os.remove(self.tweaked_fn)

class TestInstallVersion(EasyConfigTest):
    """test generation of install version"""

    contents = ""

    def runTest(self):

        ver = "3.14"
        verpref = "myprefix|"
        versuff = "|mysuffix"
        tcname = "GCC"
        tcver = "4.6.3"
        dummy = "dummy"

        installver = easyconfig.det_installversion(ver, tcname, tcver, verpref, versuff)

        self.assertEqual(installver, "%s%s-%s-%s%s" % (verpref, ver, tcname, tcver, versuff))

        installver = easyconfig.det_installversion(ver, dummy, tcver, verpref, versuff)

        self.assertEqual(installver, "%s%s%s" % (verpref, ver, versuff))

class TestObtainEasyconfig(EasyConfigTest):
    """test obtain an easyconfig file given certain specifications"""

    contents = ""

    def runTest(self):

        tcname = 'GCC'
        tcver = '4.3.2'
        patches = ["one.patch"]

        # prepare a couple of eb files to test again
        fns = ["pi-3.14.eb",
               "pi-3.13-GCC-4.3.2.eb",
               "pi-3.15-GCC-4.3.2.eb",
               "pi-3.15-GCC-4.4.5.eb",
               "foo-1.2.3-GCC-4.3.2.eb"]
        eb_files = [(fns[0], "\n".join(['name = "pi"',
                                        'version = "3.12"',
                                        'homepage = "http://example.com"',
                                        'description = "test easyconfig"',
                                        'toolchain = {"name": "dummy", "version": "dummy"}',
                                        'patches = %s' % patches
                                        ])),
                    (fns[1], "\n".join(['name = "pi"',
                                        'version = "3.13"',
                                        'homepage = "http://google.com"',
                                        'description = "test easyconfig"',
                                        'toolchain = {"name": "%s", "version": "%s"}' % (tcname, tcver),
                                        'patches = %s' % patches
                                       ])),
                    (fns[2], "\n".join(['name = "pi"',
                                        'version = "3.15"',
                                        'homepage = "http://google.com"',
                                        'description = "test easyconfig"',
                                        'toolchain = {"name": "%s", "version": "%s"}' % (tcname, tcver),
                                        'patches = %s' % patches
                                       ])),
                    (fns[3], "\n".join(['name = "pi"',
                                        'version = "3.15"',
                                        'homepage = "http://google.com"',
                                        'description = "test easyconfig"',
                                        'toolchain = {"name": "%s", "version": "4.5.1"}' % tcname,
                                        'patches = %s' % patches
                                       ])),
                    (fns[4], "\n".join(['name = "foo"',
                                        'version = "1.2.3"',
                                        'homepage = "http://example.com"',
                                        'description = "test easyconfig"',
                                        'toolchain = {"name": "%s", "version": "%s"}' % (tcname, tcver)
                                       ]))
                   ]


        self.ec_dir = tempfile.mkdtemp()

        for (fn, txt) in eb_files:
            f = open(os.path.join(self.ec_dir, fn), "w")
            f.write(txt)
            f.close()

        # should crash when no suited easyconfig file (or template) is available
        specs = {'name': 'nosuchsoftware'}
        error_regexp = ".*No easyconfig files found for software %s, and no templates available. I'm all out of ideas." % specs['name']
        self.assertErrorRegex(EasyBuildError, error_regexp, obtain_ec_for, specs, [self.ec_dir], None)

        # should find matching easyconfig file
        specs = {'name': 'foo', 'version': '1.2.3'}
        res = obtain_ec_for(specs, [self.ec_dir], None)
        self.assertEqual(res[0], False)
        self.assertEqual(res[1], os.path.join(self.ec_dir, fns[-1]))

        # should not pick between multiple available toolchain names
        name = "pi"
        ver = "3.12"
        suff = "mysuff"
        specs.update({
                      'name': name,
                      'version': ver,
                      'versionsuffix': suff
                     })
        error_regexp = ".*No toolchain name specified, and more than one available: .*"
        self.assertErrorRegex(EasyBuildError, error_regexp, obtain_ec_for, specs, [self.ec_dir], None)

        # should be able to generate an easyconfig file that slightly differs
        ver = '3.16'
        specs.update({
                      'toolchain_name': tcname,
                      'toolchain_version': tcver,
                      'version': ver,
                      'foo': 'bar123'
                     })
        res = obtain_ec_for(specs, [self.ec_dir], None)
        self.assertEqual(res[1], "%s-%s-%s-%s%s.eb" % (name, ver, tcname, tcver, suff))

        self.assertEqual(res[0], True)
        ec = EasyConfig(res[1], valid_stops=self.all_stops)
        self.assertEqual(ec['name'], specs['name'])
        self.assertEqual(ec['version'], specs['version'])
        self.assertEqual(ec['versionsuffix'], specs['versionsuffix'])
        self.assertEqual(ec['toolchain'], {'name': tcname, 'version': tcver})
        # can't check for key 'foo', because EasyConfig ignores parameter names it doesn't know about
        txt = open(res[1], "r").read()
        self.assertTrue(re.search('foo = "%s"' % specs['foo'], txt))
        os.remove(res[1])

        # should pick correct version, i.e. not newer than what's specified, if a choice needs to be made
        ver = '3.14'
        specs.update({'version': ver})
        res = obtain_ec_for(specs, [self.ec_dir], None)
        self.assertEqual(res[0], True)
        ec = EasyConfig(res[1], valid_stops=self.all_stops)
        self.assertEqual(ec['version'], specs['version'])
        txt = open(res[1], "r").read()
        self.assertTrue(re.search("version = [\"']%s[\"'] .*was: [\"']3.13[\"']" % ver, txt))
        os.remove(res[1])

        # should pick correct toolchain version as well, i.e. now newer than what's specified, if a choice needs to be made
        specs.update({
                      'version': '3.15',
                      'toolchain_version': '4.4.5',
                     })
        res = obtain_ec_for(specs, [self.ec_dir], None)
        self.assertEqual(res[0], True)
        ec = EasyConfig(res[1], valid_stops=self.all_stops)
        self.assertEqual(ec['version'], specs['version'])
        self.assertEqual(ec['toolchain']['version'], specs['toolchain_version'])
        txt = open(res[1], "r").read()
        pattern = "toolchain = .*version.*[\"']%s[\"'].*was: .*version.*[\"']%s[\"']" % (specs['toolchain_version'], tcver)
        self.assertTrue(re.search(pattern, txt))
        os.remove(res[1])


        # should be able to prepend to list of patches and handle list of dependencies
        extra_patches = ['two.patch', 'three.patch']
        deps = [('foo', '1.2.3'), ('bar', '666')]
        specs.update({
                      'patches': extra_patches,
                      'dependencies': deps
                     })
        res = obtain_ec_for(specs, [self.ec_dir], None)
        self.assertEqual(res[0], True)
        ec = EasyConfig(res[1], valid_stops=self.all_stops)
        self.assertEqual(ec['patches'], specs['patches'] + patches)
        self.assertEqual(ec['dependencies'], specs['dependencies'])
        os.remove(res[1])

        # should use supplied filename
        fn = "my.eb"
        res = obtain_ec_for(specs, [self.ec_dir], fn)
        self.assertEqual(res[0], True)
        self.assertEqual(res[1], fn)
        os.remove(res[1])

        # should use a template if it's there
        tpl_path = os.path.join("share", "easybuild", "easyconfigs", "TEMPLATE.eb")

        def trim_path(path):
            dirs = path.split(os.path.sep)
            if len(dirs) > 3 and 'site-packages' in dirs:
                if path.endswith('.egg'):
                    path = os.path.sep.join(dirs[:-4])  # strip of lib/python2.7/site-packages/*.egg part
                else:
                    path = os.path.sep.join(dirs[:-3])  # strip of lib/python2.7/site-packages part

            return path

        tpl_full_path = find_full_path(tpl_path, trim=trim_path)

        # only run this test if the TEMPLATE.eb file is available
        # TODO: use unittest.skip for this (but only works from Python 2.7)
        if tpl_full_path:
            shutil.copy2(tpl_full_path, self.ec_dir)
            specs.update({'name': 'nosuchsoftware'})
            res = obtain_ec_for(specs, [self.ec_dir], None)
            self.assertEqual(res[0], True)
            ec = EasyConfig(res[1], valid_stops=self.all_stops)
            self.assertEqual(ec['name'], specs['name'])
            os.remove(res[1])

    def tearDown(self):
        """Cleanup: remove temp dir with test easyconfig files."""
        EasyConfigTest.tearDown(self)
        shutil.rmtree(self.ec_dir)


class TestTemplating(EasyConfigTest):
    """test templating validations """

    inp = {
           'name':'PI',
<<<<<<< HEAD
           'namelower':'pi',
=======
>>>>>>> f8651070
           'version':'3.14',
           'namelower':'pi',
           'cmd': 'tar xfvz %s',
          }
<<<<<<< HEAD

=======
    # don't use any escaping insanity here, since it is templated itself
>>>>>>> f8651070
    contents = """
name = "%(name)s"
version = "%(version)s"
homepage = "http://google.com"
description = "test easyconfig %%s 10%% %%(name)s 10%% %%%% %%%%(name)s %%%%%%(name)s %%%%%%%%(name)s"
toolchain = {"name":"dummy", "version": "dummy2"}
source_urls = [(GOOGLECODE_SOURCE)]
sources = [SOURCE_TAR_GZ, (SOURCELOWER_TAR_GZ, '%(cmd)s')]
""" % inp

    def runTest(self):
        """ test easyconfig templating """
        eb = EasyConfig(self.eb_file, validate=False, valid_stops=self.all_stops)
        eb.validate()
        eb._generate_template_values()

<<<<<<< HEAD
        self.assertEqual(eb['description'], "test easyconfig %s 10% PI 10% %% %PI %%PI %%%PI")
        #self.assertEqual(eb['description'], "test easyconfig %s 10% PI 10% %% %%(name)s %%PI %%%%(name)s")
        const_dict = dict([(x[0], x[1]) for x in easyconfig.TEMPLATE_CONSTANTS])
        self.assertEqual(eb['sources'][0], const_dict['SOURCE_TAR_GZ'] % self.inp)
        self.assertEqual(eb['sources'][1][0], const_dict['SOURCELOWER_TAR_GZ'] % self.inp)
        self.assertEqual(eb['sources'][1][1], 'tar xfvz %s')
        self.assertEqual(eb['source_urls'][0], const_dict['GOOGLECODE_SOURCE'] % self.inp)
=======
        self.assertEqual(eb['description'], "test easyconfig PI")
        const_dict = dict([(x[0], x[1]) for x in easyconfig.TEMPLATE_CONSTANTS])
        self.assertEqual(eb['sources'][0], const_dict['SOURCE_TAR_GZ'] % self.inp)
        self.assertEqual(eb['sources'][1][1], 'tar xfvz %s')
        self.assertEqual(eb['source_urls'][0], const_dict['GOOGLECODE_SOURCE'] % self.inp)

        # test the escaping insanity here (ie all the crap we allow in easyconfigs)
        eb['description'] = "test easyconfig % %% %s% %%% %(name)s %%(name)s %%%(name)s %%%%(name)s"
        self.assertEqual(eb['description'], "test easyconfig % %% %s% %%% PI %(name)s %PI %%(name)s")
>>>>>>> f8651070


class TestTemplatingDoc(EasyConfigTest):
    """test templating documentation"""
    def runTest(self):
        """test templating documentation"""
        doc = easyconfig.generate_template_values_doc()
        # expected length: 1 per constant and 1 extra per constantgroup
        temps = [
                 easyconfig.TEMPLATE_NAMES_EASYCONFIG,
                 easyconfig.TEMPLATE_NAMES_CONFIG,
                 easyconfig.TEMPLATE_NAMES_LOWER,
                 easyconfig.TEMPLATE_NAMES_EASYBLOCK_RUN_STEP,
                 easyconfig.TEMPLATE_CONSTANTS,
                 easyconfig.EASYCONFIG_CONSTANTS,
                ]
        self.assertEqual(len(doc.split('\n')), sum([len(temps)] + [len(x) for x in temps]))


def suite():
    """ return all the tests in this file """
    return TestSuite([TestDependency(), TestEmpty(), TestExtraOptions(),
                      TestMandatory(), TestSharedLibExt(), TestSuggestions(),
                      TestValidation(), TestTweaking(), TestInstallVersion(),
                      TestObtainEasyconfig(),
                      TestTemplating(), TestTemplatingDoc(),
                      ])


if __name__ == '__main__':
    main()<|MERGE_RESOLUTION|>--- conflicted
+++ resolved
@@ -575,24 +575,17 @@
 
     inp = {
            'name':'PI',
-<<<<<<< HEAD
            'namelower':'pi',
-=======
->>>>>>> f8651070
            'version':'3.14',
            'namelower':'pi',
            'cmd': 'tar xfvz %s',
           }
-<<<<<<< HEAD
-
-=======
     # don't use any escaping insanity here, since it is templated itself
->>>>>>> f8651070
     contents = """
 name = "%(name)s"
 version = "%(version)s"
 homepage = "http://google.com"
-description = "test easyconfig %%s 10%% %%(name)s 10%% %%%% %%%%(name)s %%%%%%(name)s %%%%%%%%(name)s"
+description = "test easyconfig %%(name)s"
 toolchain = {"name":"dummy", "version": "dummy2"}
 source_urls = [(GOOGLECODE_SOURCE)]
 sources = [SOURCE_TAR_GZ, (SOURCELOWER_TAR_GZ, '%(cmd)s')]
@@ -604,25 +597,16 @@
         eb.validate()
         eb._generate_template_values()
 
-<<<<<<< HEAD
-        self.assertEqual(eb['description'], "test easyconfig %s 10% PI 10% %% %PI %%PI %%%PI")
-        #self.assertEqual(eb['description'], "test easyconfig %s 10% PI 10% %% %%(name)s %%PI %%%%(name)s")
+        self.assertEqual(eb['description'], "test easyconfig PI")
         const_dict = dict([(x[0], x[1]) for x in easyconfig.TEMPLATE_CONSTANTS])
         self.assertEqual(eb['sources'][0], const_dict['SOURCE_TAR_GZ'] % self.inp)
         self.assertEqual(eb['sources'][1][0], const_dict['SOURCELOWER_TAR_GZ'] % self.inp)
         self.assertEqual(eb['sources'][1][1], 'tar xfvz %s')
         self.assertEqual(eb['source_urls'][0], const_dict['GOOGLECODE_SOURCE'] % self.inp)
-=======
-        self.assertEqual(eb['description'], "test easyconfig PI")
-        const_dict = dict([(x[0], x[1]) for x in easyconfig.TEMPLATE_CONSTANTS])
-        self.assertEqual(eb['sources'][0], const_dict['SOURCE_TAR_GZ'] % self.inp)
-        self.assertEqual(eb['sources'][1][1], 'tar xfvz %s')
-        self.assertEqual(eb['source_urls'][0], const_dict['GOOGLECODE_SOURCE'] % self.inp)
 
         # test the escaping insanity here (ie all the crap we allow in easyconfigs)
         eb['description'] = "test easyconfig % %% %s% %%% %(name)s %%(name)s %%%(name)s %%%%(name)s"
         self.assertEqual(eb['description'], "test easyconfig % %% %s% %%% PI %(name)s %PI %%(name)s")
->>>>>>> f8651070
 
 
 class TestTemplatingDoc(EasyConfigTest):
