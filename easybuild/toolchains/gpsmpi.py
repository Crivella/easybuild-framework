##
# Copyright 2012-2015 Ghent University
#
# This file is part of EasyBuild,
# originally created by the HPC team of Ghent University (http://ugent.be/hpc/en),
# with support of Ghent University (http://ugent.be/hpc),
# the Flemish Supercomputer Centre (VSC) (https://vscentrum.be/nl/en),
# the Hercules foundation (http://www.herculesstichting.be/in_English)
# and the Department of Economy, Science and Innovation (EWI) (http://www.ewi-vlaanderen.be/en).
#
# http://github.com/hpcugent/easybuild
#
# EasyBuild is free software: you can redistribute it and/or modify
# it under the terms of the GNU General Public License as published by
# the Free Software Foundation v2.
#
# EasyBuild is distributed in the hope that it will be useful,
# but WITHOUT ANY WARRANTY; without even the implied warranty of
# MERCHANTABILITY or FITNESS FOR A PARTICULAR PURPOSE.  See the
# GNU General Public License for more details.
#
# You should have received a copy of the GNU General Public License
# along with EasyBuild.  If not, see <http://www.gnu.org/licenses/>.
##
"""
EasyBuild support for gpsmpi compiler toolchain (includes GCC and Parastation MPICH).

"""

from easybuild.toolchains.compiler.gcc import Gcc
from easybuild.toolchains.mpi.psmpi import Psmpi


class Gpsmpi(Gcc, Psmpi):
    """Compiler toolchain with GCC and Parastation MPICH."""
<<<<<<< HEAD
    NAME = 'gpsmpi'
    # Use Parastation naming
    MPI_MODULE_NAME = ["psmpi"]
    SUBTOOLCHAIN = Gmpich.SUBTOOLCHAIN
=======
    NAME = 'gpsmpi'
>>>>>>> e59e7594
<|MERGE_RESOLUTION|>--- conflicted
+++ resolved
@@ -27,17 +27,11 @@
 
 """
 
-from easybuild.toolchains.compiler.gcc import Gcc
+from easybuild.toolchains.gcc import GccToolchain
 from easybuild.toolchains.mpi.psmpi import Psmpi
 
 
-class Gpsmpi(Gcc, Psmpi):
+class Gpsmpi(GccToolchain, Psmpi):
     """Compiler toolchain with GCC and Parastation MPICH."""
-<<<<<<< HEAD
     NAME = 'gpsmpi'
-    # Use Parastation naming
-    MPI_MODULE_NAME = ["psmpi"]
-    SUBTOOLCHAIN = Gmpich.SUBTOOLCHAIN
-=======
-    NAME = 'gpsmpi'
->>>>>>> e59e7594
+    SUBTOOLCHAIN = GccToolchain.NAME