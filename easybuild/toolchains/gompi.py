##
# Copyright 2012-2019 Ghent University
#
# This file is part of EasyBuild,
# originally created by the HPC team of Ghent University (http://ugent.be/hpc/en),
# with support of Ghent University (http://ugent.be/hpc),
# the Flemish Supercomputer Centre (VSC) (https://www.vscentrum.be),
# Flemish Research Foundation (FWO) (http://www.fwo.be/en)
# and the Department of Economy, Science and Innovation (EWI) (http://www.ewi-vlaanderen.be/en).
#
# https://github.com/easybuilders/easybuild
#
# EasyBuild is free software: you can redistribute it and/or modify
# it under the terms of the GNU General Public License as published by
# the Free Software Foundation v2.
#
# EasyBuild is distributed in the hope that it will be useful,
# but WITHOUT ANY WARRANTY; without even the implied warranty of
# MERCHANTABILITY or FITNESS FOR A PARTICULAR PURPOSE.  See the
# GNU General Public License for more details.
#
# You should have received a copy of the GNU General Public License
# along with EasyBuild.  If not, see <http://www.gnu.org/licenses/>.
##
"""
EasyBuild support for gompi compiler toolchain (includes GCC and OpenMPI).

:author: Kenneth Hoste (Ghent University)
"""
from distutils.version import LooseVersion
import re

from easybuild.toolchains.gcc import GccToolchain
from easybuild.toolchains.mpi.openmpi import OpenMPI


class Gompi(GccToolchain, OpenMPI):
    """Compiler toolchain with GCC and OpenMPI."""
    NAME = 'gompi'
    SUBTOOLCHAIN = GccToolchain.NAME

    def is_deprecated(self):
        """Return whether or not this toolchain is deprecated."""
<<<<<<< HEAD
        # need to transform a version like '2016a' with something that is safe to compare with '2000'
        # comparing subversions that include letters causes TypeErrors in Python 3
        # 'a' is assumed to be equivalent with '.01' (January), and 'b' with '.07' (June) (good enough for this purpose)
        version = self.version.replace('a', '.01').replace('b', '.07')

        # deprecate oldest gompi toolchains (versions 1.x)
        # make sure a non-symbolic version (e.g., 'system') is used before making comparisons using LooseVersion
        if re.match('^[0-9]', version) and LooseVersion(version) < LooseVersion('2000'):
=======
        gompi_ver = LooseVersion(self.version)
        # deprecate oldest gompi toolchains (versions 1.x)
        if gompi_ver < LooseVersion('2000'):
            deprecated = True
        # gompi toolchains older than gompi/2016a are deprecated
        # take into account that gompi/2016.x is always < gompi/2016a according to LooseVersion;
        # gompi/2016.01 & co are not deprecated yet...
        elif gompi_ver < LooseVersion('2016a') and gompi_ver < LooseVersion('2016.01'):
>>>>>>> a73767bf
            deprecated = True
        else:
            deprecated = False

        return deprecated<|MERGE_RESOLUTION|>--- conflicted
+++ resolved
@@ -41,27 +41,23 @@
 
     def is_deprecated(self):
         """Return whether or not this toolchain is deprecated."""
-<<<<<<< HEAD
         # need to transform a version like '2016a' with something that is safe to compare with '2000'
         # comparing subversions that include letters causes TypeErrors in Python 3
         # 'a' is assumed to be equivalent with '.01' (January), and 'b' with '.07' (June) (good enough for this purpose)
         version = self.version.replace('a', '.01').replace('b', '.07')
 
-        # deprecate oldest gompi toolchains (versions 1.x)
+        deprecated = False
+
         # make sure a non-symbolic version (e.g., 'system') is used before making comparisons using LooseVersion
-        if re.match('^[0-9]', version) and LooseVersion(version) < LooseVersion('2000'):
-=======
-        gompi_ver = LooseVersion(self.version)
-        # deprecate oldest gompi toolchains (versions 1.x)
-        if gompi_ver < LooseVersion('2000'):
-            deprecated = True
-        # gompi toolchains older than gompi/2016a are deprecated
-        # take into account that gompi/2016.x is always < gompi/2016a according to LooseVersion;
-        # gompi/2016.01 & co are not deprecated yet...
-        elif gompi_ver < LooseVersion('2016a') and gompi_ver < LooseVersion('2016.01'):
->>>>>>> a73767bf
-            deprecated = True
-        else:
-            deprecated = False
+        if re.match('^[0-9]', version):
+            gompi_ver = LooseVersion(version)
+            # deprecate oldest gompi toolchains (versions 1.x)
+            if gompi_ver < LooseVersion('2000'):
+                deprecated = True
+            # gompi toolchains older than gompi/2016a are deprecated
+            # take into account that gompi/2016.x is always < gompi/2016a according to LooseVersion;
+            # gompi/2016.01 & co are not deprecated yet...
+            elif gompi_ver < LooseVersion('2016a') and gompi_ver < LooseVersion('2016.01'):
+                deprecated = True
 
         return deprecated