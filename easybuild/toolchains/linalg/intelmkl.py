--- conflicted
+++ resolved
@@ -147,18 +147,11 @@
             self.BLAS_INCLUDE_DIR = ['include']
         else:
             if ver >= LooseVersion('2021'):
+                if os.path.islink(os.path.join(root, 'mkl', 'latest')):
+                    found_version = os.readlink(os.path.join(root, 'mkl', 'latest'))
                 basedir = os.path.join('mkl', found_version)
             else:
-<<<<<<< HEAD
                 basedir = 'mkl'
-=======
-                if ver >= LooseVersion('2021'):
-                    if os.path.islink(os.path.join(root, 'mkl', 'latest')):
-                        found_version = os.readlink(os.path.join(root, 'mkl', 'latest'))
-                    basedir = os.path.join('mkl', found_version)
-                else:
-                    basedir = 'mkl'
->>>>>>> 45e6db44
 
             self.BLAS_LIB_DIR = [os.path.join(basedir, 'lib', 'intel64')]
             if ver >= LooseVersion('10.3.4') and ver < LooseVersion('11.1'):
