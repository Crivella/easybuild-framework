##
# Copyright 2012-2015 Ghent University
#
# This file is part of EasyBuild,
# originally created by the HPC team of Ghent University (http://ugent.be/hpc/en),
# with support of Ghent University (http://ugent.be/hpc),
# the Flemish Supercomputer Centre (VSC) (https://vscentrum.be/nl/en),
# the Hercules foundation (http://www.herculesstichting.be/in_English)
# and the Department of Economy, Science and Innovation (EWI) (http://www.ewi-vlaanderen.be/en).
#
# http://github.com/hpcugent/easybuild
#
# EasyBuild is free software: you can redistribute it and/or modify
# it under the terms of the GNU General Public License as published by
# the Free Software Foundation v2.
#
# EasyBuild is distributed in the hope that it will be useful,
# but WITHOUT ANY WARRANTY; without even the implied warranty of
# MERCHANTABILITY or FITNESS FOR A PARTICULAR PURPOSE.  See the
# GNU General Public License for more details.
#
# You should have received a copy of the GNU General Public License
# along with EasyBuild.  If not, see <http://www.gnu.org/licenses/>.
##
"""
EasyBuild support for intel compiler toolchain (includes Intel compilers (icc, ifort), Parastation MPICH).

"""

from easybuild.toolchains.compiler.inteliccifort import IntelIccIfort
from easybuild.toolchains.mpi.psmpi import Psmpi


class Ipsmpi(IntelIccIfort, Psmpi):
    """
    Compiler toolchain with Intel compilers (icc/ifort), Parastation MPICH.
    """
<<<<<<< HEAD
    NAME = 'ipsmpi'
    SUBTOOLCHAIN = Impich.SUBTOOLCHAIN
    # Use Parastation naming
    MPI_MODULE_NAME = ["psmpi"]
=======
    NAME = 'ipsmpi'
>>>>>>> e59e7594
<|MERGE_RESOLUTION|>--- conflicted
+++ resolved
@@ -27,19 +27,13 @@
 
 """
 
-from easybuild.toolchains.compiler.inteliccifort import IntelIccIfort
+from easybuild.toolchains.iccifort import IccIfort
 from easybuild.toolchains.mpi.psmpi import Psmpi
 
 
-class Ipsmpi(IntelIccIfort, Psmpi):
+class Ipsmpi(IccIfort, Psmpi):
     """
     Compiler toolchain with Intel compilers (icc/ifort), Parastation MPICH.
     """
-<<<<<<< HEAD
     NAME = 'ipsmpi'
-    SUBTOOLCHAIN = Impich.SUBTOOLCHAIN
-    # Use Parastation naming
-    MPI_MODULE_NAME = ["psmpi"]
-=======
-    NAME = 'ipsmpi'
->>>>>>> e59e7594
+    SUBTOOLCHAIN = IccIfort.NAME