##
# Copyright 2009-2012 Stijn De Weirdt
# Copyright 2010 Dries Verdegem
# Copyright 2010-2012 Kenneth Hoste
# Copyright 2011 Pieter De Baets
# Copyright 2011-2012 Jens Timmerman
#
# This file is part of EasyBuild,
# originally created by the HPC team of the University of Ghent (http://ugent.be/hpc).
#
# http://github.com/hpcugent/easybuild
#
# EasyBuild is free software: you can redistribute it and/or modify
# it under the terms of the GNU General Public License as published by
# the Free Software Foundation v2.
#
# EasyBuild is distributed in the hope that it will be useful,
# but WITHOUT ANY WARRANTY; without even the implied warranty of
# MERCHANTABILITY or FITNESS FOR A PARTICULAR PURPOSE. See the
# GNU General Public License for more details.
#
# You should have received a copy of the GNU General Public License
# along with EasyBuild. If not, see <http://www.gnu.org/licenses/>.
##
"""
General EasyBuild support for software with a binary installer
"""

import shutil
import os
import stat

from easybuild.framework.application import Application
from easybuild.tools.filetools import run_cmd


class EB_Binary(Application):
    """Support for installing software that comes in binary form.
    Just copy the sources to the install dir"""

    def extract_step(self):
        """Move all source files to the build directory"""

        self.src[0]['finalpath'] = self.builddir

        # copy source to build dir.
        for source in self.src:
            src = source['path']
            dst = os.path.join(self.builddir, source['name'])
            try:
                shutil.copy2(src, self.builddir)
                os.chmod(dst, stat.S_IRWXU)
            except (OSError, IOError), err:
                self.log.exception("Couldn't copy %s to %s: %s" % (src, self.builddir, err))

    def configure_step(self):
        """No configuration, this is binary software"""
        pass

    def build_step(self):
        """No compilation, this is binary software"""
        pass

<<<<<<< HEAD
    def make_installdir(self):
        """Do not actually create installdir, copytree in make_install doesn't
        want the destination directory already exist
        But in python < 2.5 the actual path leading up to the directory has to exist."""
        self.make_dir(self.installdir, clean=True, dontcreateinstalldir=True)

    def install_step(self):
        """Copy the unpacked source to the install directory"""
        shutil.copytree(self.getcfg('start_dir'), self.installdir, symlinks=True)
=======
    def make_install(self):
        """Copy all files in build directory to the install directory"""
        # can't use shutil.copytree because that doesn't allow the target directory to exist already
        run_cmd("cp -a %s/* %s" % (self.getcfg('startfrom'), self.installdir))
>>>>>>> 536762aa

    def make_module_extra(self):
        """Add the install directory to the PATH."""

        txt = Application.make_module_extra(self)
        txt += self.moduleGenerator.prependPaths("PATH", [""])
        self.log.debug("make_module_extra added this: %s" % txt)
        return txt<|MERGE_RESOLUTION|>--- conflicted
+++ resolved
@@ -61,22 +61,10 @@
         """No compilation, this is binary software"""
         pass
 
-<<<<<<< HEAD
-    def make_installdir(self):
-        """Do not actually create installdir, copytree in make_install doesn't
-        want the destination directory already exist
-        But in python < 2.5 the actual path leading up to the directory has to exist."""
-        self.make_dir(self.installdir, clean=True, dontcreateinstalldir=True)
-
     def install_step(self):
-        """Copy the unpacked source to the install directory"""
-        shutil.copytree(self.getcfg('start_dir'), self.installdir, symlinks=True)
-=======
-    def make_install(self):
         """Copy all files in build directory to the install directory"""
         # can't use shutil.copytree because that doesn't allow the target directory to exist already
         run_cmd("cp -a %s/* %s" % (self.getcfg('startfrom'), self.installdir))
->>>>>>> 536762aa
 
     def make_module_extra(self):
         """Add the install directory to the PATH."""
