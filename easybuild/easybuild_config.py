##
# Copyright 2009-2012 Ghent University
# Copyright 2009-2012 Stijn De Weirdt
# Copyright 2010 Dries Verdegem
# Copyright 2010-2012 Kenneth Hoste
# Copyright 2011 Pieter De Baets
# Copyright 2011-2012 Jens Timmerman
# Copyright 2012 Toon Willems
#
# This file is part of EasyBuild,
# originally created by the HPC team of Ghent University (http://ugent.be/hpc/en),
# with support of Ghent University (http://ugent.be/hpc),
# the Flemish Supercomputer Centre (VSC) (https://vscentrum.be/nl/en),
# the Hercules foundation (http://www.herculesstichting.be/in_English)
# and the Department of Economy, Science and Innovation (EWI) (http://www.ewi-vlaanderen.be/en).
#
# http://github.com/hpcugent/easybuild
#
# EasyBuild is free software: you can redistribute it and/or modify
# it under the terms of the GNU General Public License as published by
# the Free Software Foundation v2.
#
# EasyBuild is distributed in the hope that it will be useful,
# but WITHOUT ANY WARRANTY; without even the implied warranty of
# MERCHANTABILITY or FITNESS FOR A PARTICULAR PURPOSE.  See the
# GNU General Public License for more details.
#
# You should have received a copy of the GNU General Public License
# along with EasyBuild.  If not, see <http://www.gnu.org/licenses/>.
##
"""
EasyBuild configuration file.
"""

import os
import tempfile

from easybuild.tools.build_log import get_log
import easybuild.tools.config as config

log = get_log('easybuild_config')

<<<<<<< HEAD
# build_path possibly overridden by EASYBUILDBUILDPATH
# install_path possibly overridden by EASYBUILDINSTALLPATH

# this should result in a MODULEPATH=($HOME/.local/easybuild|$EASYBUILDPREFIX)/install/modules/all (with default modules suffix)
build_dir = 'build'
install_dir = ''
source_dir = 'sources'

=======
# this should result in a MODULEPATH=($HOME/.local/easybuild|$EASYBUILDPREFIX)/modules/all
>>>>>>> e5f14034
if os.getenv('EASYBUILDPREFIX'):
    prefix = os.getenv('EASYBUILDPREFIX')
else:
    prefix = os.path.join(os.getenv('HOME'), ".local", "easybuild")

# build/install/source paths configuration for EasyBuild
# build_path possibly overridden by EASYBUILDBUILDPATH
# install_path possibly overridden by EASYBUILDINSTALLPATH
build_path = os.path.join(prefix, 'build')
install_path = prefix
source_path = os.path.join(prefix, 'sources')

# repository for eb files
# currently, EasyBuild supports the following repository types:

# * `FileRepository`: a plain flat file repository. In this case, the `repositoryPath` contains the directory where the files are stored,
# * `GitRepository`: a _non-empty_ **bare** git repository (created with `git init --bare` or `git clone --bare`).
#   Here, the `repositoryPath` contains the git repository location, which can be a directory or an URL.
# * `SvnRepository`: an SVN repository. In this case, the `repositoryPath` contains the subversion repository location, again, this can be a directory or an URL.

# you have to set the `repository` variable inside the config like so:
# `repository = FileRepository(repositoryPath)`

# optionally a subdir argument can be specified:
# `repository = FileRepository(repositoryPath, subdir)`
repository_path = os.path.join(prefix, 'ebfiles_repo')
repository = FileRepository(repository_path)  #@UndefinedVariable (this file gets exec'ed, so ignore this)

# log format: (dir, filename template)
# supported in template: name, version, data, time
log_format = ("easybuild", "easybuild-%(name)s-%(version)s-%(date)s.%(time)s.log")

# set the path where log files will be stored
log_dir = tempfile.gettempdir()

# define set of supported module classes
module_classes = ['base', 'bio', 'chem', 'compiler', 'lib', 'phys', 'tools']

# general cleanliness
del os, get_log, config, log, prefix<|MERGE_RESOLUTION|>--- conflicted
+++ resolved
@@ -40,18 +40,8 @@
 
 log = get_log('easybuild_config')
 
-<<<<<<< HEAD
-# build_path possibly overridden by EASYBUILDBUILDPATH
-# install_path possibly overridden by EASYBUILDINSTALLPATH
-
 # this should result in a MODULEPATH=($HOME/.local/easybuild|$EASYBUILDPREFIX)/install/modules/all (with default modules suffix)
-build_dir = 'build'
-install_dir = ''
-source_dir = 'sources'
-
-=======
 # this should result in a MODULEPATH=($HOME/.local/easybuild|$EASYBUILDPREFIX)/modules/all
->>>>>>> e5f14034
 if os.getenv('EASYBUILDPREFIX'):
     prefix = os.getenv('EASYBUILDPREFIX')
 else:
