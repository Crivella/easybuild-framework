#!/usr/bin/env python
# #
# Copyright 2009-2012 Ghent University
# Copyright 2009-2012 Stijn De Weirdt
# Copyright 2010 Dries Verdegem
# Copyright 2010-2012 Kenneth Hoste
# Copyright 2011 Pieter De Baets
# Copyright 2011-2012 Jens Timmerman
# Copyright 2012 Toon Willems
#
# This file is part of EasyBuild,
# originally created by the HPC team of Ghent University (http://ugent.be/hpc/en),
# with support of Ghent University (http://ugent.be/hpc),
# the Flemish Supercomputer Centre (VSC) (https://vscentrum.be/nl/en),
# the Hercules foundation (http://www.herculesstichting.be/in_English)
# and the Department of Economy, Science and Innovation (EWI) (http://www.ewi-vlaanderen.be/en).
#
# http://github.com/hpcugent/easybuild
#
# EasyBuild is free software: you can redistribute it and/or modify
# it under the terms of the GNU General Public License as published by
# the Free Software Foundation v2.
#
# EasyBuild is distributed in the hope that it will be useful,
# but WITHOUT ANY WARRANTY; without even the implied warranty of
# MERCHANTABILITY or FITNESS FOR A PARTICULAR PURPOSE.  See the
# GNU General Public License for more details.
#
# You should have received a copy of the GNU General Public License
# along with EasyBuild.  If not, see <http://www.gnu.org/licenses/>.
# #
"""
Main entry point for EasyBuild: build software from .eb input file
"""

import copy
import glob
import platform
import os
import re
import shutil
import sys
import tempfile
import time
import traceback
import xml.dom.minidom as xml
from datetime import datetime
from vsc import fancylogger

# optional Python packages, these might be missing
# failing imports are just ignored
# a NameError should be catched where these are used

# PyGraph (used for generating dependency graphs)
graph_errors = []
try:
    from pygraph.classes.digraph import digraph
except ImportError, err:
    graph_errors.append("Failed to import pygraph-core: try easy_install python-graph-core")

try:
    import  pygraph.readwrite.dot as dot
except ImportError, err:
    graph_errors.append("Failed to import pygraph-dot: try easy_install python-graph-dot")

# graphviz (used for creating dependency graph images)
try:
    sys.path.append('..')
    sys.path.append('/usr/lib/graphviz/python/')
    sys.path.append('/usr/lib64/graphviz/python/')
    import gv
except ImportError, err:
    graph_errors.append("Failed to import graphviz: try yum install graphviz-python, or apt-get install python-pygraphviz")

import easybuild.framework.easyconfig as easyconfig
import easybuild.tools.config as config
import easybuild.tools.filetools as filetools
import easybuild.tools.options as eboptions
import easybuild.tools.parallelbuild as parbuild
from easybuild.framework.easyblock import EasyBlock, get_class
from easybuild.framework.easyconfig import EasyConfig, get_paths_for
from easybuild.tools import systemtools
from easybuild.tools.build_log import this_is_easybuild, EasyBuildError, print_msg
from easybuild.tools.build_log import FRAMEWORK_VERSION, EASYBLOCKS_VERSION  # from a single location
from easybuild.tools.config import get_repository, module_classes
from easybuild.tools.filetools import modify_env
from easybuild.tools.modules import Modules, search_module
from easybuild.tools.modules import curr_module_paths, mk_module_path
from easybuild.tools.toolchain.utilities import search_toolchain
from easybuild.tools.ordereddict import OrderedDict
from easybuild.tools.utilities import any, flatten


def main(testing_data=(None, None)):
    """
    Main function:
    @arg options: a tuple: (options, paths, logger, logfile, hn) as defined in parse_options
    This function will:
    - read easyconfig
    - build software
    """

    # steer behavior when testing main
    testing = testing_data[0] is not None
    args, logfile = testing_data

    # initialise options
    (options, orig_paths, opt_parser) = eboptions.parse_options(args=args)

    # initialise logging for main
    if options.logtostdout:
        fancylogger.logToScreen(enable=True, stdout=True)
    else:
        if logfile is None:
            # mkstemp returns (fd,filename), fd is from os.open, not regular open!
            fd, logfile = tempfile.mkstemp(suffix='.log', prefix='easybuild-')
            os.close(fd)

        fancylogger.logToFile(logfile)
        print_msg('temporary log file in case of crash %s' % (logfile), log=None, silent=testing)

    log = fancylogger.getLogger(fname=False)
    # TODO isn't this set in generaloption?
    log.setLevelName(['INFO', 'DEBUG'][options.debug])

    # hello world!
    log.info(this_is_easybuild())

    # set strictness of filetools module
    if options.strict:
        filetools.strictness = options.strict

    # disallow running EasyBuild as root
    if os.getuid() == 0:
        sys.stderr.write("ERROR: You seem to be running EasyBuild with root privileges.\n" \
                        "That's not wise, so let's end this here.\n" \
                        "Exiting.\n")
        sys.exit(1)

    # TODO move to generaloption / tools.options
    # show version
    if options.version:
<<<<<<< HEAD
        print_msg(this_is_easybuild(), log, silent=testing)
=======
        top_version = max(FRAMEWORK_VERSION, EASYBLOCKS_VERSION)
        print_msg("This is EasyBuild %s (framework: %s, easyblocks: %s)" % (top_version,
                                                                            FRAMEWORK_VERSION,
                                                                            EASYBLOCKS_VERSION), log, silent=testing)
    if not options.robot is None:
        if options.robot:
            log.info("Using robot path: %s" % options.robot)
        else:
            log.error("No robot path specified, and unable to determine easybuild-easyconfigs install path.")
>>>>>>> efe0024d

    # determine easybuild-easyconfigs package install path
    easyconfigs_paths = get_paths_for(log, "easyconfigs", robot_path=options.robot)
    easyconfigs_pkg_full_path = None

    if easyconfigs_paths:
        easyconfigs_pkg_full_path = easyconfigs_paths[0]
        if not options.robot:
            search_path = easyconfigs_pkg_full_path
        else:
            search_path = options.robot
    else:
        log.info("Failed to determine install path for easybuild-easyconfigs package.")

    if options.robot:
        easyconfigs_paths = [options.robot] + easyconfigs_paths

    configOptions = {}
    if options.pretend:
        configOptions['install_path'] = os.path.join(os.environ['HOME'], 'easybuildinstall')

    if options.only_blocks:
        blocks = options.only_blocks.split(',')
    else:
        blocks = None

    # default location of configfile is set as default in the config option
    config.init(options.config, **configOptions)

    # dump possible options
    if options.avail_easyconfig_params:
        print_avail_params(options.easyblock, log)

    # dump available easyblocks
    if options.list_easyblocks:
        list_easyblocks(detailed=options.list_easyblocks == "detailed")

    # dump known toolchains
    if options.list_toolchains:
        list_toolchains(log, silent=testing)

    # search for modules
    if options.search:
        search_module(search_path, options.search)

    # process software build specifications (if any), i.e.
    # software name/version, toolchain name/version, extra patches, ...
    (try_to_generate, software_build_specs) = process_software_build_specs(options)

    paths = []
    if len(orig_paths) == 0:
        if software_build_specs.has_key('name'):
            paths = [obtain_path(software_build_specs, easyconfigs_paths, log,
                                 try_to_generate=try_to_generate, exit_on_error=not testing)]
        elif not any([options.aggregate_regtest, options.avail_easyconfig_params, options.list_easyblocks,
                      options.list_toolchains, options.search, options.regtest, options.version]):

            error("Please provide one or multiple easyconfig files, or use software build " \
                  "options to make EasyBuild search for easyconfigs",
                  log=log, opt_parser=opt_parser, exit_on_error=not testing)

    else:
        # look for easyconfigs with relative paths in easybuild-easyconfigs package,
        # unless they we found at the given relative paths

        if easyconfigs_pkg_full_path:
            # create a mapping from filename to path in easybuild-easyconfigs package install path
            easyconfigs_map = {}
            for (subpath, _, filenames) in os.walk(easyconfigs_pkg_full_path):
                for filename in filenames:
                    easyconfigs_map.update({filename: os.path.join(subpath, filename)})

            # try and find non-existing non-absolute eaysconfig paths in easybuild-easyconfigs package install path
            for i in range(len(orig_paths)):
                if not os.path.isabs(orig_paths[i]) and not os.path.exists(orig_paths[i]):
                    if orig_paths[i] in easyconfigs_map:
                        log.info("Found %s in %s: %s" % (orig_paths[i], easyconfigs_pkg_full_path, easyconfigs_map[orig_paths[i]]))
                        orig_paths[i] = easyconfigs_map[orig_paths[i]]

        # indicate that specified paths do not contain generated easyconfig files
        paths = [(path, False) for path in orig_paths]

    log.debug("Paths: %s" % paths)

    # run regtest
    if options.regtest or options.aggregate_regtest:
        log.info("Running regression test")
        if paths:
            regtest_ok = regtest(options, log, [path[0] for path in paths])
        else:  # fallback: easybuild-easyconfigs install path
            regtest_ok = regtest(options, log, [easyconfigs_pkg_full_path])

        if not regtest_ok:
            log.info("Regression test failed (partially)!")
            sys.exit(31)  # exit -> 3x1t -> 31

    if any([options.avail_easyconfig_params, options.list_easyblocks, options.list_toolchains, options.search,
             options.version, options.regtest]):
        if logfile and not testing:
            os.remove(logfile)
        sys.exit(0)

    # building a dependency graph implies force, so that all dependencies are retained
    # and also skips validation of easyconfigs (e.g. checking os dependencies)
    validate_easyconfigs = True
    retain_all_deps = False
    if options.dep_graph:
        log.info("Enabling force to generate dependency graph.")
        options.force = True
        validate_easyconfigs = False
        retain_all_deps = True

    # read easyconfig files
    easyconfigs = []
    for (path, generated) in paths:
        path = os.path.abspath(path)
        if not (os.path.exists(path)):
            error("Can't find path %s" % path)

        try:
            files = find_easyconfigs(path, log)
            for f in files:
                if not generated and try_to_generate and software_build_specs:
                    ec_file = easyconfig.tweak(f, None, software_build_specs, log)
                else:
                    ec_file = f
                easyconfigs.extend(process_easyconfig(ec_file, log, blocks, validate=validate_easyconfigs))
        except IOError, err:
            log.error("Processing easyconfigs in path %s failed: %s" % (path, err))

    # before building starts, take snapshot of environment (watch out -t option!)
    origEnviron = copy.deepcopy(os.environ)
    os.chdir(os.environ['PWD'])

    # skip modules that are already installed unless forced
    if not options.force:
        m = Modules()
        easyconfigs, check_easyconfigs = [], easyconfigs
        for ec in check_easyconfigs:
            module = ec['module']
            mod = "%s (version %s)" % (module[0], module[1])
            modspath = mk_module_path(curr_module_paths() + [os.path.join(config.install_path("mod"), 'all')])
            if m.exists(module[0], module[1], modspath):
                msg = "%s is already installed (module found in %s), skipping " % (mod, modspath)
                print_msg(msg, log, silent=testing)
                log.info(msg)
            else:
                log.debug("%s is not installed yet, so retaining it" % mod)
                easyconfigs.append(ec)

    # determine an order that will allow all specs in the set to build
    if len(easyconfigs) > 0:
        print_msg("resolving dependencies ...", log, silent=testing)
        # force all dependencies to be retained and validation to be skipped for building dep graph
        force = retain_all_deps and not validate_easyconfigs
        orderedSpecs = resolve_dependencies(easyconfigs, options.robot, log, force=force)
    else:
        print_msg("No easyconfigs left to be built.", log, silent=testing)
        orderedSpecs = []

    # create dependency graph and exit
    if options.dep_graph:
        log.info("Creating dependency graph %s" % options.dep_graph)
        try:
            dep_graph(options.dep_graph, orderedSpecs, log)
        except NameError, err:
            log.error("An optional Python packages required to " \
                      "generate dependency graphs is missing: %s" % "\n".join(graph_errors))
        sys.exit(0)

    # submit build as job(s) and exit
    if options.job:
        curdir = os.getcwd()

        # Reverse option parser -> string

        # the options to ignore
        ignore = map(opt_parser.get_option, ['--robot', '--help', '--shorthelp', '--job'])

        # loop over all the different options.
        result_opts = []
        all_options = opt_parser.option_list + flatten([g.option_list for g in opt_parser.option_groups])
        relevant_opts = [o for o in all_options if o not in ignore]
        for opt in relevant_opts:
            value = getattr(options, opt.dest)
            # explicit check for None (some option are store_false)
            if value is not None and not value == opt.default:
                # get_opt_string is not documented (but is a public method)
                name = opt.get_opt_string()
                if opt.action in ['extend', 'store', 'store_or_None'] or name in ['--stop']:
                    result_opts.append("%s %s" % (name, value))
                else:
                    result_opts.append(name)

        opts = ' '.join(result_opts)

        command = "unset TMPDIR && cd %s && eb %%(spec)s %s" % (curdir, opts)
        log.info("Command template for jobs: %s" % command)
        if not testing:
            jobs = parbuild.build_easyconfigs_in_parallel(command, orderedSpecs, "easybuild-build", log,
                                                          robot_path=options.robot)
            print "List of submitted jobs:"
            for job in jobs:
                print "%s: %s" % (job.name, job.jobid)
            print "(%d jobs submitted)" % len(jobs)

            log.info("Submitted parallel build jobs, exiting now")
            sys.exit(0)

    # build software, will exit when errors occurs (except when regtesting)
    correct_built_cnt = 0
    all_built_cnt = 0
    if not testing:
        for spec in orderedSpecs:
            (success, _) = build_and_install_software(spec, options, log, origEnviron, silent=testing)
            if success:
                correct_built_cnt += 1
            all_built_cnt += 1

    print_msg("Build succeeded for %s out of %s" % (correct_built_cnt, all_built_cnt), log, silent=testing)

    get_repository().cleanup()

    # cleanup and spec files
    for ec in easyconfigs:
        if 'originalSpec' in ec and os.path.isfile(ec['spec']):
            os.remove(ec['spec'])

    # cleanup tmp log file (all is well, all modules have their own log file)
    if options.logtostdout:
        fancylogger.logToScreen(enable=False, stdout=True)
    else:
        fancylogger.logToFile(logfile, enable=False)
        if not testing:
            os.remove(logfile)
            print_msg('temporary log file %s has been removed.' % (logfile), log=None, silent=testing)
            logfile = None

    return logfile

def error(message, log=None, exitCode=1, opt_parser=None, exit_on_error=True, silent=False):
    """
    Print error message and exit EasyBuild
    """
    if exit_on_error:
        if not silent:
            print_msg("ERROR: %s\n" % message)
            if opt_parser:
                opt_parser.print_shorthelp()
                print_msg("ERROR: %s\n" % message)
        sys.exit(exitCode)
    elif log is not None:
        log.error(message)

def warning(message, silent=False):
    """
    Print warning message.
    """
    print_msg("WARNING: %s\n" % message, silent=silent)

def find_easyconfigs(path, log):
    """
    Find .eb easyconfig files in path
    """
    if os.path.isfile(path):
        return [path]

    # walk through the start directory, retain all files that end in .eb
    files = []
    path = os.path.abspath(path)
    for dirpath, _, filenames in os.walk(path):
        for f in filenames:
            if not f.endswith('.eb') or f == 'TEMPLATE.eb':
                continue

            spec = os.path.join(dirpath, f)
            log.debug("Found easyconfig %s" % spec)
            files.append(spec)

    return files

def process_easyconfig(path, log, onlyBlocks=None, regtest_online=False, validate=True):
    """
    Process easyconfig, returning some information for each block
    """
    blocks = retrieve_blocks_in_spec(path, log, onlyBlocks)

    easyconfigs = []
    for spec in blocks:
        # process for dependencies and real installversionname
        # - use mod? __init__ and importCfg are ignored.
        log.debug("Processing easyconfig %s" % spec)

        # create easyconfig
        try:
            all_stops = [x[0] for x in EasyBlock.get_steps()]
            ec = EasyConfig(spec, validate=validate, valid_module_classes=module_classes(), valid_stops=all_stops)
        except EasyBuildError, err:
            msg = "Failed to process easyconfig %s:\n%s" % (spec, err.msg)
            log.exception(msg)

        name = ec['name']

        # this app will appear as following module in the list
        easyconfig = {
                      'spec': spec,
                      'module': (ec.name, ec.get_installversion()),
                      'dependencies': []
                     }
        if len(blocks) > 1:
            easyconfig['originalSpec'] = path

        for d in ec.dependencies():
            dep = (d['name'], d['tc'])
            log.debug("Adding dependency %s for app %s." % (dep, name))
            easyconfig['dependencies'].append(dep)

        if ec.toolchain.name != 'dummy':
            dep = (ec.toolchain.name, ec.toolchain.version)
            log.debug("Adding toolchain %s as dependency for app %s." % (dep, name))
            easyconfig['dependencies'].append(dep)

        del ec

        # this is used by the parallel builder
        easyconfig['unresolvedDependencies'] = copy.copy(easyconfig['dependencies'])

        easyconfigs.append(easyconfig)

    return easyconfigs

def resolve_dependencies(unprocessed, robot, log, force=False):
    """
    Work through the list of easyconfigs to determine an optimal order
    enabling force results in retaining all dependencies and skipping validation of easyconfigs
    """

    if force:
        # assume that no modules are available when forced
        availableModules = []
        log.info("Forcing all dependencies to be retained.")
    else:
        # Get a list of all available modules (format: [(name, installversion), ...])
        availableModules = Modules().available()

        if len(availableModules) == 0:
            log.warning("No installed modules. Your MODULEPATH is probably incomplete: %s" % os.getenv('MODULEPATH'))

    orderedSpecs = []
    # All available modules can be used for resolving dependencies except
    # those that will be installed
    beingInstalled = [p['module'] for p in unprocessed]
    processed = [m for m in availableModules if not m in beingInstalled]

    # as long as there is progress in processing the modules, keep on trying
    loopcnt = 0
    maxloopcnt = 10000
    robotAddedDependency = True
    while robotAddedDependency:

        robotAddedDependency = False

        # make sure this stops, we really don't want to get stuck in an infinite loop
        loopcnt += 1
        if loopcnt > maxloopcnt:
            msg = "Maximum loop cnt %s reached, so quitting." % maxloopcnt
            log.error(msg)

        # first try resolving dependencies without using external dependencies
        lastProcessedCount = -1
        while len(processed) > lastProcessedCount:
            lastProcessedCount = len(processed)
            orderedSpecs.extend(find_resolved_modules(unprocessed, processed, log))

        # robot: look for an existing dependency, add one
        if robot and len(unprocessed) > 0:

            beingInstalled = [p['module'] for p in unprocessed]

            for module in unprocessed:
                # do not choose a module that is being installed in the current run
                # if they depend, you probably want to rebuild them using the new dependency
                candidates = [d for d in module['dependencies'] if not d in beingInstalled]
                if len(candidates) > 0:
                    # find easyconfig, might not find any
                    path = robot_find_easyconfig(log, robot, candidates[0])

                else:
                    path = None
                    log.debug("No more candidate dependencies to resolve for module %s" % str(module['module']))

                if path:
                    log.info("Robot: resolving dependency %s with %s" % (candidates[0], path))

                    processedSpecs = process_easyconfig(path, log, validate=(not force))

                    # ensure the pathname is equal to the module
                    mods = [spec['module'] for spec in processedSpecs]
                    if not candidates[0] in mods:
                        log.error("easyconfig file %s does not contain module %s" % (path, candidates[0]))

                    unprocessed.extend(processedSpecs)
                    robotAddedDependency = True
                    break

    # there are dependencies that cannot be resolved
    if len(unprocessed) > 0:
        log.debug("List of unresolved dependencies: %s" % unprocessed)
        missingDependencies = {}
        for module in unprocessed:
            for dep in module['dependencies']:
                missingDependencies[dep] = True

        msg = "Dependencies not met. Cannot resolve %s" % missingDependencies.keys()
        log.error(msg)

    log.info("Dependency resolution complete, building as follows:\n%s" % orderedSpecs)
    return orderedSpecs

def find_resolved_modules(unprocessed, processed, log):
    """
    Find modules in unprocessed which can be fully resolved using easyconfigs in processed
    """
    orderedSpecs = []

    for module in unprocessed:
        module['dependencies'] = [d for d in module['dependencies'] if not d in processed]

        if len(module['dependencies']) == 0:
            log.debug("Adding easyconfig %s to final list" % module['spec'])
            orderedSpecs.append(module)
            processed.append(module['module'])

    unprocessed[:] = [m for m in unprocessed if len(m['dependencies']) > 0]

    return orderedSpecs

def process_software_build_specs(options):
    """
    Create a dictionary with specified software build options.
    The options arguments should be a parsed option list (as delivered by OptionParser.parse_args)
    """

    try_to_generate = False
    buildopts = {}

    # regular options: don't try to generate easyconfig, and search
    opts_map = {
                'name': options.software_name,
                'version': options.software_version,
                'toolchain_name': options.toolchain_name,
                'toolchain_version': options.toolchain_version,
               }

    # try options: enable optional generation of easyconfig
    try_opts_map = {
                    'name': options.try_software_name,
                    'version': options.try_software_version,
                    'toolchain_name': options.try_toolchain_name,
                    'toolchain_version': options.try_toolchain_version,
                   }

    # process easy options
    for (key, opt) in opts_map.items():
        if opt:
            buildopts.update({key: opt})
            # remove this key from the dict of try-options (overruled)
            try_opts_map.pop(key)

    for (key, opt) in try_opts_map.items():
        if opt:
            buildopts.update({key: opt})
            # only when a try option is set do we enable generating easyconfigs
            try_to_generate = True

    # process --toolchain --try-toolchain
    if options.toolchain or options.try_toolchain:

        if options.toolchain:
                tc = options.toolchain.split(',')
                if options.try_toolchain:
                    warning("Ignoring --try-toolchain, only using --toolchain specification.")
        elif options.try_toolchain:
                tc = options.try_toolchain.split(',')
                try_to_generate = True
        else:
            # shouldn't happen
            error("Huh, neither --toolchain or --try-toolchain used?")

        if not len(tc) == 2:
            error("Please specify to toolchain to use as 'name,version' (e.g., 'goalf,1.1.0').")

        [toolchain_name, toolchain_version] = tc
        buildopts.update({'toolchain_name': toolchain_name})
        buildopts.update({'toolchain_version': toolchain_version})

    # process --amend and --try-amend
    if options.amend or options.try_amend:

        amends = []
        if options.amend:
            amends += options.amend
            if options.try_amend:
                warning("Ignoring options passed via --try-amend, only using those passed via --amend.")
        if options.try_amend:
            amends += options.try_amend
            try_to_generate = True

        for amend_spec in amends:
            # e.g., 'foo=bar=baz' => foo = 'bar=baz'
            param = amend_spec.split('=')[0]
            value = '='.join(amend_spec.split('=')[1:])
            # support list values by splitting on ',' if its there
            # e.g., 'foo=bar,baz' => foo = ['bar', 'baz']
            if ',' in value:
                value = value.split(',')
            buildopts.update({param: value})

    return (try_to_generate, buildopts)

def obtain_path(specs, paths, log, try_to_generate=False, exit_on_error=True, silent=False):
    """Obtain a path for an easyconfig that matches the given specifications."""

    # if no easyconfig files/paths were provided, but we did get a software name,
    # we can try and find a suitable easyconfig ourselves, or generate one if we can
    (generated, fn) = easyconfig.obtain_ec_for(specs, paths, None, log)
    if not generated:
        return (fn, generated)
    else:
        # if an easyconfig was generated, make sure we're allowed to use it
        if try_to_generate:
            print_msg("Generated an easyconfig file %s, going to use it now..." % fn, silent=silent)
            return (fn, generated)
        else:
            try:
                os.remove(fn)
            except OSError, err:
                warning("Failed to remove generated easyconfig file %s." % fn)
            error("Unable to find an easyconfig for the given specifications: %s; " \
                  "to make EasyBuild try to generate a matching easyconfig, " \
                  "use the --try-X options " % specs, log=log, exit_on_error=exit_on_error)


def robot_find_easyconfig(log, path, module):
    """
    Find an easyconfig for module in path
    """
    name, version = module
    # candidate easyconfig paths
    easyconfigsPaths = easyconfig.create_paths(path, name, version)
    for easyconfigPath in easyconfigsPaths:
        log.debug("Checking easyconfig path %s" % easyconfigPath)
        if os.path.isfile(easyconfigPath):
            log.debug("Found easyconfig file for %s at %s" % (module, easyconfigPath))
            return os.path.abspath(easyconfigPath)

    return None

def retrieve_blocks_in_spec(spec, log, onlyBlocks, silent=False):
    """
    Easyconfigs can contain blocks (headed by a [Title]-line)
    which contain commands specific to that block. Commands in the beginning of the file
    above any block headers are common and shared between each block.
    """
    regBlock = re.compile(r"^\s*\[([\w.-]+)\]\s*$", re.M)
    regDepBlock = re.compile(r"^\s*block\s*=(\s*.*?)\s*$", re.M)

    cfgName = os.path.basename(spec)
    pieces = regBlock.split(open(spec).read())

    # the first block contains common statements
    common = pieces.pop(0)
    if pieces:
        # make a map of blocks
        blocks = []
        while pieces:
            blockName = pieces.pop(0)
            blockContents = pieces.pop(0)

            if blockName in [b['name'] for b in blocks]:
                msg = "Found block %s twice in %s." % (blockName, spec)
                log.error(msg)

            block = {'name': blockName, 'contents': blockContents}

            # dependency block
            depBlock = regDepBlock.search(blockContents)
            if depBlock:
                dependencies = eval(depBlock.group(1))
                if type(dependencies) == list:
                    block['dependencies'] = dependencies
                else:
                    block['dependencies'] = [dependencies]

            blocks.append(block)

        # make a new easyconfig for each block
        # they will be processed in the same order as they are all described in the original file
        specs = []
        for block in blocks:
            name = block['name']
            if onlyBlocks and not (name in onlyBlocks):
                print_msg("Skipping block %s-%s" % (cfgName, name), silent=silent)
                continue

            (fd, blockPath) = tempfile.mkstemp(prefix='easybuild-', suffix='%s-%s' % (cfgName, name))
            os.close(fd)
            try:
                f = open(blockPath, 'w')
                f.write(common)

                if 'dependencies' in block:
                    for dep in block['dependencies']:
                        if not dep in [b['name'] for b in blocks]:
                            msg = "Block %s depends on %s, but block was not found." % (name, dep)
                            log.error(msg)

                        dep = [b for b in blocks if b['name'] == dep][0]
                        f.write("\n# Dependency block %s" % (dep['name']))
                        f.write(dep['contents'])

                f.write("\n# Main block %s" % name)
                f.write(block['contents'])
                f.close()

            except Exception:
                msg = "Failed to write block %s to easyconfig %s" % (name, spec)
                log.exception(msg)

            specs.append(blockPath)

        log.debug("Found %s block(s) in %s" % (len(specs), spec))
        return specs
    else:
        # no blocks, one file
        return [spec]

def get_build_stats(app, starttime):
    """
    Return build statistics for this build
    """

    buildtime = round(time.time() - starttime, 2)
    buildstats = OrderedDict([
                              ('easybuild-framework_version', str(FRAMEWORK_VERSION)),
                              ('easybuild-easyblocks_version', str(EASYBLOCKS_VERSION)),
                              ('host', os.uname()[1]),
                              ('platform' , platform.platform()),
                              ('cpu_model', systemtools.get_cpu_model()),
                              ('core_count', systemtools.get_core_count()),
                              ('timestamp', int(time.time())),
                              ('build_time', buildtime),
                              ('install_size', app.det_installsize()),
                             ])

    return buildstats

def build_and_install_software(module, options, log, origEnviron, exitOnFailure=True, silent=False):
    """
    Build the software
    """
    spec = module['spec']

    print_msg("processing EasyBuild easyconfig %s" % spec, log, silent=silent)

    # restore original environment
    log.info("Resetting environment")
    filetools.errorsFoundInLog = 0
    modify_env(os.environ, origEnviron)

    cwd = os.getcwd()

    # load easyblock
    easyblock = options.easyblock
    if not easyblock:
        # try to look in .eb file
        reg = re.compile(r"^\s*easyblock\s*=(.*)$")
        for line in open(spec).readlines():
            match = reg.search(line)
            if match:
                easyblock = eval(match.group(1))
                break

    name = module['module'][0]
    try:
        app_class = get_class(easyblock, log, name=name)
        app = app_class(spec, debug=options.debug, robot_path=options.robot)
        log.info("Obtained application instance of for %s (easyblock: %s)" % (name, easyblock))
    except EasyBuildError, err:
        error("Failed to get application instance for %s (easyblock: %s): %s" % (name, easyblock, err.msg), silent=silent)

    # application settings
    if options.stop:
        log.debug("Stop set to %s" % options.stop)
        app.cfg['stop'] = options.stop

    if options.skip:
        log.debug("Skip set to %s" % options.skip)
        app.cfg['skip'] = options.skip

    # build easyconfig
    errormsg = '(no error)'
    # timing info
    starttime = time.time()
    try:
        result = app.run_all_steps(run_test_cases=(not options.skip_test_cases and app.cfg['tests']),
                                   regtest_online=options.regtest_online)
    except EasyBuildError, err:
        lastn = 300
        errormsg = "autoBuild Failed (last %d chars): %s" % (lastn, err.msg[-lastn:])
        log.exception(errormsg)
        result = False

    ended = "ended"

    # successful build
    if result:

        # collect build stats
        log.info("Collecting build stats...")

        currentbuildstats = app.cfg['buildstats']
        buildstats = get_build_stats(app, starttime)
        log.debug("Build stats: %s" % buildstats)

        if app.cfg['stop']:
            ended = "STOPPED"
            newLogDir = os.path.join(app.builddir, config.log_path())
        else:
            newLogDir = os.path.join(app.installdir, config.log_path())

            try:
                # upload spec to central repository
                repo = get_repository()
                if 'originalSpec' in module:
                    repo.add_easyconfig(module['originalSpec'], app.name, app.get_installversion() + ".block", buildstats, currentbuildstats)
                repo.add_easyconfig(spec, app.name, app.get_installversion(), buildstats, currentbuildstats)
                repo.commit("Built %s/%s" % (app.name, app.get_installversion()))
                del repo
            except EasyBuildError, err:
                log.warn("Unable to commit easyconfig to repository (%s)", err)

        exitCode = 0
        succ = "successfully"
        summary = "COMPLETED"

        # cleanup logs
        app.close_log()
        try:
            if not os.path.isdir(newLogDir):
                os.makedirs(newLogDir)
            applicationLog = os.path.join(newLogDir, os.path.basename(app.logfile))
            shutil.move(app.logfile, applicationLog)
        except IOError, err:
            error("Failed to move log file %s to new log file %s: %s" % (app.logfile, applicationLog, err))

        try:
            shutil.copy(spec, os.path.join(newLogDir, "%s-%s.eb" % (app.name, app.get_installversion())))
        except IOError, err:
            error("Failed to move easyconfig %s to log dir %s: %s" % (spec, newLogDir, err))

    # build failed
    else:
        exitCode = 1
        summary = "FAILED"

        buildDir = ''
        if app.builddir:
            buildDir = " (build directory: %s)" % (app.builddir)
        succ = "unsuccessfully%s:\n%s" % (buildDir, errormsg)

        # cleanup logs
        app.close_log()
        applicationLog = app.logfile

    print_msg("%s: Installation %s %s" % (summary, ended, succ), log, silent=silent)

    # check for errors
    if exitCode > 0 or filetools.errorsFoundInLog > 0:
        print_msg("\nWARNING: Build exited with exit code %d. %d possible error(s) were detected in the " \
                  "build logs, please verify the build.\n" % (exitCode, filetools.errorsFoundInLog),
                  log, silent=silent)

    if app.postmsg:
        print_msg("\nWARNING: %s\n" % app.postmsg, log, silent=silent)

    print_msg("Results of the build can be found in the log file %s" % applicationLog, log, silent=silent)

    del app
    os.chdir(cwd)

    if exitCode > 0:
        # don't exit on failure in test suite
        if exitOnFailure:
            sys.exit(exitCode)
        else:
            return (False, applicationLog)
    else:
        return (True, applicationLog)

def print_avail_params(easyblock, log):
    """
    Print the available easyconfig parameters, for the given easyblock.
    """
    app = get_class(easyblock, log)
    extra = app.extra_options()
    mapping = easyconfig.convert_to_help(EasyConfig.default_config + extra)

    for key, values in mapping.items():
        print "%s" % key.upper()
        print '-' * len(key)
        for name, value in values:
            tabs = "\t" * (3 - (len(name) + 1) / 8)
            print "%s:%s%s" % (name, tabs, value)

        print

def dep_graph(fn, specs, log):
    """
    Create a dependency graph for the given easyconfigs.
    """

    # check whether module names are unique
    # if so, we can omit versions in the graph
    names = set()
    for spec in specs:
        names.add(spec['module'][0])
    omit_versions = len(names) == len(specs)

    def mk_node_name(mod):
        if omit_versions:
            return mod[0]
        else:
            return '-'.join(mod)

    # enhance list of specs
    for spec in specs:
        spec['module'] = mk_node_name(spec['module'])
        spec['unresolvedDependencies'] = [mk_node_name(s) for s in spec['unresolvedDependencies']]  # [s[0] for s in spec['unresolvedDependencies']]

    # build directed graph
    dgr = digraph()
    dgr.add_nodes([spec['module'] for spec in specs])
    for spec in specs:
        for dep in spec['unresolvedDependencies']:
            dgr.add_edge((spec['module'], dep))

    # write to file
    dottxt = dot.write(dgr)
    if fn.endswith(".dot"):
        # create .dot file
        try:
            f = open(fn, "w")
            f.write(dottxt)
            f.close()
        except IOError, err:
            log.error("Failed to create file %s: %s" % (fn, err))
    else:
        # try and render graph in specified file format
        gvv = gv.readstring(dottxt)
        gv.layout(gvv, 'dot')
        gv.render(gvv, fn.split('.')[-1], fn)

    print "Wrote dependency graph to %s" % fn

def write_to_xml(succes, failed, filename):
    """
    Create xml output, using minimal output required according to
    http://stackoverflow.com/questions/4922867/junit-xml-format-specification-that-hudson-supports
    """
    dom = xml.getDOMImplementation()
    root = dom.createDocument(None, "testsuite", None)

    def create_testcase(name):
        el = root.createElement("testcase")
        el.setAttribute("name", name)
        return el

    def create_failure(name, error_type, error):
        el = create_testcase(name)

        # encapsulate in CDATA section
        error_text = root.createCDATASection("\n%s\n" % error)
        failure_el = root.createElement("failure")
        failure_el.setAttribute("type", error_type)
        el.appendChild(failure_el)
        el.lastChild.appendChild(error_text)
        return el

    def create_success(name, stats):
        el = create_testcase(name)
        text = "\n".join(["%s=%s" % (key, value) for (key, value) in stats.items()])
        build_stats = root.createCDATASection("\n%s\n" % text)
        system_out = root.createElement("system-out")
        el.appendChild(system_out)
        el.lastChild.appendChild(build_stats)
        return el

    properties = root.createElement("properties")
    framework_version = root.createElement("property")
    framework_version.setAttribute("name", "easybuild-framework-version")
    framework_version.setAttribute("value", str(FRAMEWORK_VERSION))
    properties.appendChild(framework_version)
    easyblocks_version = root.createElement("property")
    easyblocks_version.setAttribute("name", "easybuild-easyblocks-version")
    easyblocks_version.setAttribute("value", str(EASYBLOCKS_VERSION))
    properties.appendChild(easyblocks_version)

    time = root.createElement("property")
    time.setAttribute("name", "timestamp")
    time.setAttribute("value", str(datetime.now()))
    properties.appendChild(time)

    root.firstChild.appendChild(properties)

    for (obj, fase, error, _) in failed:
        # try to pretty print
        try:
            el = create_failure("%s/%s" % (obj.name, obj.get_installversion()), fase, error)
        except AttributeError:
            el = create_failure(obj, fase, error)

        root.firstChild.appendChild(el)

    for (obj, stats) in succes:
        el = create_success("%s/%s" % (obj.name, obj.get_installversion()), stats)
        root.firstChild.appendChild(el)

    output_file = open(filename, "w")
    root.writexml(output_file)
    output_file.close()

def build_easyconfigs(easyconfigs, output_dir, test_results, options, log):
    """Build the list of easyconfigs."""

    build_stopped = {}

    apploginfo = lambda x, y: x.log.info(y)

    def perform_step(step, obj, method, logfile):
        """Perform method on object if it can be built."""
        if (type(obj) == dict and obj['spec'] not in build_stopped) or obj not in build_stopped:
            try:
                if step == 'initialization':
                    log.info("Running %s step" % step)
                    return parbuild.get_instance(obj, log, robot_path=options.robot)
                else:
                    apploginfo(obj, "Running %s step" % step)
                    method(obj)
            except Exception, err:  # catch all possible errors, also crashes in EasyBuild code itself
                fullerr = str(err)
                if not isinstance(err, EasyBuildError):
                    tb = traceback.format_exc()
                    fullerr = '\n'.join([tb, str(err)])
                # we cannot continue building it
                if step == 'initialization':
                    obj = obj['spec']
                test_results.append((obj, step, fullerr, logfile))
                # keep a dict of so we can check in O(1) if objects can still be build
                build_stopped[obj] = step

    # initialize all instances
    apps = []
    for ec in easyconfigs:
        instance = perform_step('initialization', ec, None, log)
        apps.append(instance)

    base_dir = os.getcwd()
    base_env = copy.deepcopy(os.environ)
    succes = []

    for app in apps:

        # if initialisation step failed, app will be None
        if app:

            applog = os.path.join(output_dir, "%s-%s.log" % (app.name, app.get_installversion()))

            start_time = time.time()

            # start with a clean slate
            os.chdir(base_dir)
            modify_env(os.environ, base_env)

            steps = EasyBlock.get_steps()

            for (step_name, _, step_methods, _) in steps:
                for step_method in step_methods:
                    method_name = '_'.join(step_method.func_code.co_names)
                    perform_step('_'.join([step_name, method_name]), app, step_method, applog)

            # close log and move it
            app.close_log()
            try:
                # retain old logs
                if os.path.exists(applog):
                    i = 0
                    old_applog = "%s.%d" % (applog, i)
                    while os.path.exists(old_applog):
                        i += 1
                        old_applog = "%s.%d" % (applog, i)
                    shutil.move(applog, old_applog)
                    log.info("Moved existing log file %s to %s" % (applog, old_applog))

                shutil.move(app.logfile, applog)
                log.info("Log file moved to %s" % applog)
            except IOError, err:
                error("Failed to move log file %s to new log file %s: %s" % (app.logfile, applog, err))

            if app not in build_stopped:
                # gather build stats
                build_time = round(time.time() - start_time, 2)
                buildstats = get_build_stats(app, start_time)
                succes.append((app, buildstats))

    for result in test_results:
        log.info("%s crashed with an error during fase: %s, error: %s, log file: %s" % result)

    failed = len(build_stopped)
    total = len(apps)

    log.info("%s of %s packages failed to build!" % (failed, total))

    output_file = os.path.join(output_dir, "easybuild-test.xml")
    log.debug("writing xml output to %s" % output_file)
    write_to_xml(succes, test_results, output_file)

    return failed == 0

def aggregate_xml_in_dirs(base_dir, output_filename):
    """
    Finds all the xml files in the dirs and takes the testcase attribute out of them.
    These are then put in a single output file.
    """
    dom = xml.getDOMImplementation()
    root = dom.createDocument(None, "testsuite", None)
    root.documentElement.setAttribute("name", base_dir)
    properties = root.createElement("properties")
    framework_version = root.createElement("property")
    framework_version.setAttribute("name", "easybuild-framework-version")
    framework_version.setAttribute("value", str(FRAMEWORK_VERSION))
    properties.appendChild(framework_version)
    easyblocks_version = root.createElement("property")
    easyblocks_version.setAttribute("name", "easybuild-easyblocks-version")
    easyblocks_version.setAttribute("value", str(EASYBLOCKS_VERSION))
    properties.appendChild(easyblocks_version)

    time_el = root.createElement("property")
    time_el.setAttribute("name", "timestamp")
    time_el.setAttribute("value", str(datetime.now()))
    properties.appendChild(time_el)

    root.firstChild.appendChild(properties)

    dirs = filter(os.path.isdir, [os.path.join(base_dir, d) for d in os.listdir(base_dir)])

    succes = 0
    total = 0

    for d in dirs:
        xml_file = glob.glob(os.path.join(d, "*.xml"))
        if xml_file:
            # take the first one (should be only one present)
            xml_file = xml_file[0]
            dom = xml.parse(xml_file)
            # only one should be present, we are just discarding the rest
            testcase = dom.getElementsByTagName("testcase")[0]
            root.firstChild.appendChild(testcase)

            total += 1
            if not testcase.getElementsByTagName("failure"):
                succes += 1

    comment = root.createComment("%s out of %s builds succeeded" % (succes, total))
    root.firstChild.insertBefore(comment, properties)
    output_file = open(output_filename, "w")
    root.writexml(output_file, addindent="\t", newl="\n")
    output_file.close()

    print "Aggregate regtest results written to %s" % output_filename

def regtest(options, log, easyconfig_paths):
    """Run regression test, using easyconfigs available in given path."""

    cur_dir = os.getcwd()

    if options.aggregate_regtest:
        output_file = os.path.join(options.aggregate_regtest,
                                   "%s-aggregate.xml" % os.path.basename(options.aggregate_regtest))
        aggregate_xml_in_dirs(options.aggregate_regtest, output_file)
        log.info("aggregated xml files inside %s, output written to: %s" % (options.aggregate_regtest, output_file))
        sys.exit(0)

    # create base directory, which is used to place
    # all log files and the test output as xml
    basename = "easybuild-test-%s" % datetime.now().strftime("%Y%m%d%H%M%S")
    var = config.environmentVariables['test_output_path']
    if options.regtest_output_dir:
        output_dir = options.regtest_output_dir
    elif var in os.environ:
        output_dir = os.path.abspath(os.environ[var])
    else:
        # default: current dir + easybuild-test-[timestamp]
        output_dir = os.path.join(cur_dir, basename)

    if not os.path.isdir(output_dir):
        os.makedirs(output_dir)

    # find all easyconfigs
    ecfiles = []
    if easyconfig_paths:
        for path in easyconfig_paths:
            ecfiles += find_easyconfigs(path, log)
    else:
        log.error("No easyconfig paths specified.")

    test_results = []

    # process all the found easyconfig files
    easyconfigs = []
    for ecfile in ecfiles:
        try:
            easyconfigs.extend(process_easyconfig(ecfile, log, None))
        except EasyBuildError, err:
            test_results.append((ecfile, 'parsing_easyconfigs', 'easyconfig file error: %s' % err, log))

    if options.sequential:
        return build_easyconfigs(easyconfigs, output_dir, test_results, options, log)
    else:
        resolved = resolve_dependencies(easyconfigs, options.robot, log)

        cmd = "eb %(spec)s --regtest --sequential -ld"
        command = "unset TMPDIR && cd %s && %s; " % (cur_dir, cmd)
        # retry twice in case of failure, to avoid fluke errors
        command += "if [ $? -ne 0 ]; then %(cmd)s && %(cmd)s; fi" % {'cmd': cmd}

        jobs = parbuild.build_easyconfigs_in_parallel(command, resolved, output_dir, log, robot_path=options.robot)

        print "List of submitted jobs:"
        for job in jobs:
            print "%s: %s" % (job.name, job.jobid)
        print "(%d jobs submitted)" % len(jobs)

        # determine leaf nodes in dependency graph, and report them
        all_deps = set()
        for job in jobs:
            all_deps = all_deps.union(job.deps)

        leaf_nodes = []
        for job in jobs:
            if not job.jobid in all_deps:
                leaf_nodes.append(str(job.jobid).split('.')[0])

        log.info("Job ids of leaf nodes in dep. graph: %s" % ','.join(leaf_nodes))

        log.info("Submitted regression test as jobs, results in %s" % output_dir)

        return True  # success

def list_easyblocks(detailed=False):
    """Get a class tree for easyblocks."""

    classes = {}

    module_regexp = re.compile("^([^_].*)\.py$")

    for package in ["easybuild.easyblocks", "easybuild.easyblocks.generic"]:

        __import__(package)

        # determine paths for this package
        paths = sys.modules[package].__path__

        # import all modules in these paths
        for path in paths:
            if os.path.exists(path):
                for f in os.listdir(path):
                    res = module_regexp.match(f)
                    if res:
                        __import__("%s.%s" % (package, res.group(1)))

    from easybuild.framework.easyblock import EasyBlock
    from easybuild.framework.extension import Extension

    def add_class(classes, cls):
        """Add a new class, and all of its subclasses."""
        children = cls.__subclasses__()
        classes.update({cls.__name__: {
                                         'module': cls.__module__,
                                         'children': [x.__name__ for x in children]
                                        }
                       })
        for child in children:
            add_class(classes, child)

    roots = [EasyBlock, Extension]

    classes = {}
    for root in roots:
        add_class(classes, root)

    # Print the tree, start with the roots
    for root in roots:
        root = root.__name__
        if detailed:
            print "%s (%s)" % (root, classes[root]['module'])
        else:
            print "%s" % root
        if 'children' in classes[root]:
            print_tree(classes, classes[root]['children'], detailed)
            print ""

def print_tree(classes, classNames, detailed, depth=0):
    """Print list of classes as a tree."""

    for className in classNames:
        classInfo = classes[className]
        if detailed:
            print "%s|-- %s (%s)" % ("|   " * depth, className, classInfo['module'])
        else:
            print "%s|-- %s" % ("|   " * depth, className)
        if 'children' in classInfo:
            print_tree(classes, classInfo['children'], detailed, depth + 1)

def list_toolchains(log, silent=False):
    """Show list of known toolchains."""

    _, all_tcs = search_toolchain('')
    all_tcs_names = [x.NAME for x in all_tcs]
    tclist = sorted(zip(all_tcs_names, all_tcs))

    lines = ["List of known toolchains:"]

    for (tcname, tcc) in tclist:

        tc = tcc(version='1.2.3')  # version doesn't matter here, but something needs to be there
        tc_elems = set([y for x in dir(tc) if x.endswith('_MODULE_NAME') for y in eval("tc.%s" % x)])

        lines.append("\t%s: %s" % (tcname, ', '.join(sorted(tc_elems))))

    txt = '\n'.join(lines)
    log.info(txt)
    if not silent:
        print txt


if __name__ == "__main__":
    try:
        main()
    except EasyBuildError, e:
        sys.stderr.write('ERROR: %s\n' % e.msg)
        sys.exit(1)<|MERGE_RESOLUTION|>--- conflicted
+++ resolved
@@ -140,19 +140,13 @@
     # TODO move to generaloption / tools.options
     # show version
     if options.version:
-<<<<<<< HEAD
         print_msg(this_is_easybuild(), log, silent=testing)
-=======
-        top_version = max(FRAMEWORK_VERSION, EASYBLOCKS_VERSION)
-        print_msg("This is EasyBuild %s (framework: %s, easyblocks: %s)" % (top_version,
-                                                                            FRAMEWORK_VERSION,
-                                                                            EASYBLOCKS_VERSION), log, silent=testing)
+
     if not options.robot is None:
         if options.robot:
             log.info("Using robot path: %s" % options.robot)
         else:
             log.error("No robot path specified, and unable to determine easybuild-easyconfigs install path.")
->>>>>>> efe0024d
 
     # determine easybuild-easyconfigs package install path
     easyconfigs_paths = get_paths_for(log, "easyconfigs", robot_path=options.robot)
