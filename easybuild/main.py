#!/usr/bin/env python
# #
# Copyright 2009-2015 Ghent University
#
# This file is part of EasyBuild,
# originally created by the HPC team of Ghent University (http://ugent.be/hpc/en),
# with support of Ghent University (http://ugent.be/hpc),
# the Flemish Supercomputer Centre (VSC) (https://vscentrum.be/nl/en),
# the Hercules foundation (http://www.herculesstichting.be/in_English)
# and the Department of Economy, Science and Innovation (EWI) (http://www.ewi-vlaanderen.be/en).
#
# http://github.com/hpcugent/easybuild
#
# EasyBuild is free software: you can redistribute it and/or modify
# it under the terms of the GNU General Public License as published by
# the Free Software Foundation v2.
#
# EasyBuild is distributed in the hope that it will be useful,
# but WITHOUT ANY WARRANTY; without even the implied warranty of
# MERCHANTABILITY or FITNESS FOR A PARTICULAR PURPOSE.  See the
# GNU General Public License for more details.
#
# You should have received a copy of the GNU General Public License
# along with EasyBuild.  If not, see <http://www.gnu.org/licenses/>.
# #
"""
Main entry point for EasyBuild: build software from .eb input file

@author: Stijn De Weirdt (Ghent University)
@author: Dries Verdegem (Ghent University)
@author: Kenneth Hoste (Ghent University)
@author: Pieter De Baets (Ghent University)
@author: Jens Timmerman (Ghent University)
@author: Toon Willems (Ghent University)
@author: Ward Poelmans (Ghent University)
@author: Fotis Georgatos (Uni.Lu, NTUA)
"""
import copy
import os
import sys
import traceback

# IMPORTANT this has to be the first easybuild import as it customises the logging
#  expect missing log output when this not the case!
from easybuild.tools.build_log import EasyBuildError, init_logging, print_msg, print_error, stop_logging

import easybuild.tools.config as config
import easybuild.tools.options as eboptions
from easybuild.framework.easyblock import EasyBlock, build_and_install_one
from easybuild.framework.easyconfig import EASYCONFIGS_PKG_SUBDIR
from easybuild.framework.easyconfig.tools import alt_easyconfig_paths, dep_graph, det_easyconfig_paths
from easybuild.framework.easyconfig.tools import get_paths_for, parse_easyconfigs, skip_available
from easybuild.framework.easyconfig.tweak import obtain_ec_for, tweak
from easybuild.tools.config import get_repository, get_repositorypath, set_tmpdir
from easybuild.tools.filetools import cleanup, write_file
from easybuild.tools.options import process_software_build_specs
from easybuild.tools.robot import det_robot_path, dry_run, resolve_dependencies, search_easyconfigs
from easybuild.tools.parallelbuild import submit_jobs
from easybuild.tools.repository.repository import init_repository
from easybuild.tools.testing import create_test_report, overall_test_report, regtest, session_module_list, session_state
from easybuild.tools.version import this_is_easybuild


_log = None


def log_start(eb_command_line, eb_tmpdir):
    """Log startup info."""
    _log.info(this_is_easybuild())

    # log used command line
    _log.info("Command line: %s" % (' '.join(eb_command_line)))

    _log.info("Using %s as temporary directory" % eb_tmpdir)


def find_easyconfigs_by_specs(build_specs, robot_path, try_to_generate, testing=False):
    """Find easyconfigs by build specifications."""
    generated, ec_file = obtain_ec_for(build_specs, robot_path, None)
    if generated:
        if try_to_generate:
            print_msg("Generated an easyconfig file %s, going to use it now..." % ec_file, silent=testing)
        else:
            # (try to) cleanup
            try:
                os.remove(ec_file)
            except OSError, err:
                _log.warning("Failed to remove generated easyconfig file %s: %s" % (ec_file, err))

            # don't use a generated easyconfig unless generation was requested (using a --try-X option)
            _log.error(("Unable to find an easyconfig for the given specifications: %s; "
                        "to make EasyBuild try to generate a matching easyconfig, "
                        "use the --try-X options ") % build_specs)

    return [(ec_file, generated)]


def build_and_install_software(ecs, init_session_state, exit_on_failure=True):
    """Build and install software for all provided parsed easyconfig files."""
    # obtain a copy of the starting environment so each build can start afresh
    # we shouldn't use the environment from init_session_state, since relevant env vars might have been set since
    # e.g. via easyconfig.handle_allowed_system_deps
    orig_environ = copy.deepcopy(os.environ)

    res = []
    for ec in ecs:
        ec_res = {}
        try:
            (ec_res['success'], app_log, err) = build_and_install_one(ec, orig_environ)
            ec_res['log_file'] = app_log
            if not ec_res['success']:
                ec_res['err'] = EasyBuildError(err)
        except Exception, err:
            # purposely catch all exceptions
            ec_res['success'] = False
            ec_res['err'] = err
            ec_res['traceback'] = traceback.format_exc()

        # keep track of success/total count
        if ec_res['success']:
            test_msg = "Successfully built %s" % ec['spec']
        else:
            test_msg = "Build of %s failed" % ec['spec']
            if 'err' in ec_res:
                test_msg += " (err: %s)" % ec_res['err']

        # dump test report next to log file
        test_report_txt = create_test_report(test_msg, [(ec, ec_res)], init_session_state)
        if 'log_file' in ec_res:
            test_report_fp = "%s_test_report.md" % '.'.join(ec_res['log_file'].split('.')[:-1])
            write_file(test_report_fp, test_report_txt)

        if not ec_res['success'] and exit_on_failure:
            if 'traceback' in ec_res:
                _log.error(ec_res['traceback'])
            else:
                _log.error(test_msg)

        res.append((ec, ec_res))

    return res


def main(testing_data=(None, None, None)):
    """
    Main function: parse command line options, and act accordingly.
    @param testing_data: tuple with command line arguments, log file and boolean indicating whether or not to build
    """
    # purposely session state very early, to avoid modules loaded by EasyBuild meddling in
    init_session_state = session_state()

    # steer behavior when testing main
    testing = testing_data[0] is not None
    args, logfile, do_build = testing_data

    # initialise options
    eb_go = eboptions.parse_options(args=args)
    options = eb_go.options
    orig_paths = eb_go.args

    # set umask (as early as possible)
    if options.umask is not None:
        new_umask = int(options.umask, 8)
        old_umask = os.umask(new_umask)

    # set temporary directory to use
    eb_tmpdir = set_tmpdir(options.tmpdir)

    # initialise logging for main
    global _log
    _log, logfile = init_logging(logfile, logtostdout=options.logtostdout, testing=testing)

    # disallow running EasyBuild as root
    if os.getuid() == 0:
        _log.error("You seem to be running EasyBuild with root privileges which is not wise, so let's end this here.")

    # log startup info
    eb_cmd_line = eb_go.generate_cmd_line() + eb_go.args
    log_start(eb_cmd_line, eb_tmpdir)

    if options.umask is not None:
        _log.info("umask set to '%s' (used to be '%s')" % (oct(new_umask), oct(old_umask)))

    # process software build specifications (if any), i.e.
    # software name/version, toolchain name/version, extra patches, ...
    (try_to_generate, build_specs) = process_software_build_specs(options)

<<<<<<< HEAD
    # specified robot paths are preferred over installed easyconfig files
    # --try-X and --dep-graph both require --robot, so enable it with path of installed easyconfigs
    if robot_path or try_to_generate or options.dep_graph:
        robot_path.extend(easyconfigs_paths)
        easyconfigs_paths = robot_path[:]
        _log.info("Extended list of robot paths with paths for installed easyconfigs: %s" % robot_path)

    # prepend robot path with location where tweaked easyconfigs will be placed
    tweaked_ecs_path = None
    if try_to_generate and build_specs:
        tweaked_ecs_path = os.path.join(eb_tmpdir, 'tweaked_easyconfigs')
        robot_path.insert(0, tweaked_ecs_path)

    # initialise the easybuild configuration
    config.init(options, eb_go.get_options_by_section('config'))

    # building a dependency graph implies force, so that all dependencies are retained
    # and also skips validation of easyconfigs (e.g. checking os dependencies)
    retain_all_deps = False
    if options.dep_graph:
        _log.info("Enabling force to generate dependency graph.")
        options.force = True
        retain_all_deps = True

    if options.dep_graph or options.dry_run or options.dry_run_short:
        options.ignore_osdeps = True

    pr_path = None
    if options.from_pr:
        # extend robot search path with location where files touch in PR will be downloaded to
        pr_path = os.path.join(eb_tmpdir, "files_pr%s" % options.from_pr)
        robot_path.insert(0, pr_path)
        _log.info("Prepended list of robot search paths with %s: %s" % (pr_path, robot_path))

    config.init_build_options({
        'aggregate_regtest': options.aggregate_regtest,
        'allow_modules_tool_mismatch': options.allow_modules_tool_mismatch,
        'check_osdeps': not options.ignore_osdeps,
        'filter_deps': options.filter_deps,
        'cleanup_builddir': options.cleanup_builddir,
        'command_line': eb_command_line,
        'debug': options.debug,
        'dry_run': options.dry_run or options.dry_run_short,
        'easyblock': options.easyblock,
        'experimental': options.experimental,
        'force': options.force,
        'github_user': options.github_user,
        'group': options.group,
        'hidden': options.hidden,
        'ignore_dirs': options.ignore_dirs,
        'modules_footer': options.modules_footer,
        'only_blocks': options.only_blocks,
        'only_module': options.only_module,
        'optarch': options.optarch,
        'recursive_mod_unload': options.recursive_module_unload,
        'regtest_output_dir': options.regtest_output_dir,
        'retain_all_deps': retain_all_deps,
=======
    # determine robot path
    # --try-X, --dep-graph, --search use robot path for searching, so enable it with path of installed easyconfigs
    tweaked_ecs = try_to_generate and build_specs
    tweaked_ecs_path, pr_path = alt_easyconfig_paths(eb_tmpdir, tweaked_ecs=tweaked_ecs, from_pr=options.from_pr)
    auto_robot = try_to_generate or options.dep_graph or options.search or options.search_short
    robot_path = det_robot_path(options.robot_paths, tweaked_ecs_path, pr_path, auto_robot=auto_robot)
    _log.debug("Full robot path: %s" % robot_path)

    # configure & initialize build options
    config_options_dict = eb_go.get_options_by_section('config')
    build_options = {
        'build_specs': build_specs,
        'command_line': eb_cmd_line,
        'pr_path': pr_path,
>>>>>>> 103a7300
        'robot_path': robot_path,
        'silent': testing,
        'try_to_generate': try_to_generate,
        'valid_stops': [x[0] for x in EasyBlock.get_steps()],
    }
    # initialise the EasyBuild configuration & build options
    config.init(options, config_options_dict)
    config.init_build_options(build_options=build_options, cmdline_options=options)

    # update session state
    eb_config = eb_go.generate_cmd_line(add_default=True)
    modlist = session_module_list(testing=testing)  # build options must be initialized first before 'module list' works
    init_session_state.update({'easybuild_configuration': eb_config})
    init_session_state.update({'module_list': modlist})
    _log.debug("Initial session state: %s" % init_session_state)

    # search for easyconfigs, if a query is specified
    query = options.search or options.search_short
    if query:
        search_easyconfigs(query, short=not options.search)

    # determine easybuild-easyconfigs package install path
    easyconfigs_pkg_paths = get_paths_for(subdir=EASYCONFIGS_PKG_SUBDIR)
    if not easyconfigs_pkg_paths:
        _log.warning("Failed to determine install path for easybuild-easyconfigs package.")

    # determine paths to easyconfigs
    paths = det_easyconfig_paths(orig_paths)
    if paths:
        # transform paths into tuples, use 'False' to indicate the corresponding easyconfig files were not generated
        paths = [(p, False) for p in paths]
    else:
        if 'name' in build_specs:
            # try to obtain or generate an easyconfig file via build specifications if a software name is provided
            paths = find_easyconfigs_by_specs(build_specs, robot_path, try_to_generate, testing=testing)
        elif not any([options.aggregate_regtest, options.search, options.search_short, options.regtest]):
            print_error(("Please provide one or multiple easyconfig files, or use software build "
                         "options to make EasyBuild search for easyconfigs"),
                         log=_log, opt_parser=eb_go.parser, exit_on_error=not testing)
    _log.debug("Paths: %s" % paths)

    # run regtest
    if options.regtest or options.aggregate_regtest:
        _log.info("Running regression test")
        # fallback: easybuild-easyconfigs install path
        regtest_ok = regtest([path[0] for path in paths] or easyconfigs_pkg_paths)
        if not regtest_ok:
            _log.info("Regression test failed (partially)!")
            sys.exit(31)  # exit -> 3x1t -> 31

    # read easyconfig files
    easyconfigs, generated_ecs = parse_easyconfigs(paths)

    # tweak obtained easyconfig files, if requested
    # don't try and tweak anything if easyconfigs were generated, since building a full dep graph will fail
    # if easyconfig files for the dependencies are not available
    if try_to_generate and build_specs and not generated_ecs:
        easyconfigs = tweak(easyconfigs, build_specs, targetdir=tweaked_ecs_path)

    # dry_run: print all easyconfigs and dependencies, and whether they are already built
    if options.dry_run or options.dry_run_short:
        txt = dry_run(easyconfigs, short=not options.dry_run, build_specs=build_specs)
        print_msg(txt, log=_log, silent=testing, prefix=False)

    # cleanup and exit after dry run, searching easyconfigs or submitting regression test
    if any([options.dry_run, options.dry_run_short, options.regtest, options.search, options.search_short]):
        cleanup(logfile, eb_tmpdir, testing)
        sys.exit(0)

    # skip modules that are already installed unless forced
    if not options.force:
        retained_ecs = skip_available(easyconfigs)
        if not testing:
            for skipped_ec in [ec for ec in easyconfigs if ec not in retained_ecs]:
                print_msg("%s is already installed (module found), skipping" % skipped_ec['full_mod_name'])
        easyconfigs = retained_ecs

    # determine an order that will allow all specs in the set to build
    if len(easyconfigs) > 0:
        if options.robot:
            print_msg("resolving dependencies ...", log=_log, silent=testing)
            ordered_ecs = resolve_dependencies(easyconfigs, build_specs=build_specs)
        else:
            ordered_ecs = easyconfigs
    else:
        print_msg("No easyconfigs left to be built.", log=_log, silent=testing)
        ordered_ecs = []

    # create dependency graph and exit
    if options.dep_graph:
        _log.info("Creating dependency graph %s" % options.dep_graph)
        dep_graph(options.dep_graph, ordered_ecs)
        sys.exit(0)

    # submit build as job(s), clean up and exit
    if options.job:
        job_info_txt = submit_jobs(ordered_ecs, eb_go.generate_cmd_line(), testing=testing)
        if not testing:
            print_msg("Submitted parallel build jobs, exiting now: %s" % job_info_txt)
            cleanup(logfile, eb_tmpdir, testing)
            sys.exit(0)

    # build software, will exit when errors occurs (except when testing)
    exit_on_failure = not options.dump_test_report and not options.upload_test_report
    if not testing or (testing and do_build):
        ecs_with_res = build_and_install_software(ordered_ecs, init_session_state, exit_on_failure=exit_on_failure)
    else:
        ecs_with_res = [(ec, {}) for ec in ordered_ecs]

    correct_builds_cnt = len([ec_res for (_, ec_res) in ecs_with_res if ec_res.get('success', False)])
    overall_success = correct_builds_cnt == len(ordered_ecs)
    success_msg = "Build succeeded for %s out of %s" % (correct_builds_cnt, len(ordered_ecs))

    repo = init_repository(get_repository(), get_repositorypath())
    repo.cleanup()

    # dump/upload overall test report
    test_report_msg = overall_test_report(ecs_with_res, len(paths), overall_success, success_msg, init_session_state)
    if test_report_msg is not None:
        print_msg(test_report_msg)

    print_msg(success_msg, log=_log, silent=testing)

    # cleanup and spec files
    for ec in easyconfigs:
        if 'original_spec' in ec and os.path.isfile(ec['spec']):
            os.remove(ec['spec'])

    # stop logging and cleanup tmp log file, unless one build failed (individual logs are located in eb_tmpdir path)
    stop_logging(logfile, logtostdout=options.logtostdout)
    if overall_success:
        cleanup(logfile, eb_tmpdir, testing)


if __name__ == "__main__":
    try:
        main()
    except EasyBuildError, e:
        print_error(e.msg)<|MERGE_RESOLUTION|>--- conflicted
+++ resolved
@@ -185,65 +185,6 @@
     # software name/version, toolchain name/version, extra patches, ...
     (try_to_generate, build_specs) = process_software_build_specs(options)
 
-<<<<<<< HEAD
-    # specified robot paths are preferred over installed easyconfig files
-    # --try-X and --dep-graph both require --robot, so enable it with path of installed easyconfigs
-    if robot_path or try_to_generate or options.dep_graph:
-        robot_path.extend(easyconfigs_paths)
-        easyconfigs_paths = robot_path[:]
-        _log.info("Extended list of robot paths with paths for installed easyconfigs: %s" % robot_path)
-
-    # prepend robot path with location where tweaked easyconfigs will be placed
-    tweaked_ecs_path = None
-    if try_to_generate and build_specs:
-        tweaked_ecs_path = os.path.join(eb_tmpdir, 'tweaked_easyconfigs')
-        robot_path.insert(0, tweaked_ecs_path)
-
-    # initialise the easybuild configuration
-    config.init(options, eb_go.get_options_by_section('config'))
-
-    # building a dependency graph implies force, so that all dependencies are retained
-    # and also skips validation of easyconfigs (e.g. checking os dependencies)
-    retain_all_deps = False
-    if options.dep_graph:
-        _log.info("Enabling force to generate dependency graph.")
-        options.force = True
-        retain_all_deps = True
-
-    if options.dep_graph or options.dry_run or options.dry_run_short:
-        options.ignore_osdeps = True
-
-    pr_path = None
-    if options.from_pr:
-        # extend robot search path with location where files touch in PR will be downloaded to
-        pr_path = os.path.join(eb_tmpdir, "files_pr%s" % options.from_pr)
-        robot_path.insert(0, pr_path)
-        _log.info("Prepended list of robot search paths with %s: %s" % (pr_path, robot_path))
-
-    config.init_build_options({
-        'aggregate_regtest': options.aggregate_regtest,
-        'allow_modules_tool_mismatch': options.allow_modules_tool_mismatch,
-        'check_osdeps': not options.ignore_osdeps,
-        'filter_deps': options.filter_deps,
-        'cleanup_builddir': options.cleanup_builddir,
-        'command_line': eb_command_line,
-        'debug': options.debug,
-        'dry_run': options.dry_run or options.dry_run_short,
-        'easyblock': options.easyblock,
-        'experimental': options.experimental,
-        'force': options.force,
-        'github_user': options.github_user,
-        'group': options.group,
-        'hidden': options.hidden,
-        'ignore_dirs': options.ignore_dirs,
-        'modules_footer': options.modules_footer,
-        'only_blocks': options.only_blocks,
-        'only_module': options.only_module,
-        'optarch': options.optarch,
-        'recursive_mod_unload': options.recursive_module_unload,
-        'regtest_output_dir': options.regtest_output_dir,
-        'retain_all_deps': retain_all_deps,
-=======
     # determine robot path
     # --try-X, --dep-graph, --search use robot path for searching, so enable it with path of installed easyconfigs
     tweaked_ecs = try_to_generate and build_specs
@@ -258,7 +199,6 @@
         'build_specs': build_specs,
         'command_line': eb_cmd_line,
         'pr_path': pr_path,
->>>>>>> 103a7300
         'robot_path': robot_path,
         'silent': testing,
         'try_to_generate': try_to_generate,
