#!/usr/bin/env python
# #
# Copyright 2009-2013 Ghent University
#
# This file is part of EasyBuild,
# originally created by the HPC team of Ghent University (http://ugent.be/hpc/en),
# with support of Ghent University (http://ugent.be/hpc),
# the Flemish Supercomputer Centre (VSC) (https://vscentrum.be/nl/en),
# the Hercules foundation (http://www.herculesstichting.be/in_English)
# and the Department of Economy, Science and Innovation (EWI) (http://www.ewi-vlaanderen.be/en).
#
# http://github.com/hpcugent/easybuild
#
# EasyBuild is free software: you can redistribute it and/or modify
# it under the terms of the GNU General Public License as published by
# the Free Software Foundation v2.
#
# EasyBuild is distributed in the hope that it will be useful,
# but WITHOUT ANY WARRANTY; without even the implied warranty of
# MERCHANTABILITY or FITNESS FOR A PARTICULAR PURPOSE.  See the
# GNU General Public License for more details.
#
# You should have received a copy of the GNU General Public License
# along with EasyBuild.  If not, see <http://www.gnu.org/licenses/>.
# #
"""
Main entry point for EasyBuild: build software from .eb input file

@author: Stijn De Weirdt (Ghent University)
@author: Dries Verdegem (Ghent University)
@author: Kenneth Hoste (Ghent University)
@author: Pieter De Baets (Ghent University)
@author: Jens Timmerman (Ghent University)
@author: Toon Willems (Ghent University)
"""

import copy
import glob
import platform
import os
import re
import shutil
import subprocess
import sys
import tempfile
import time
import traceback
import xml.dom.minidom as xml
from datetime import datetime
from vsc import fancylogger
from vsc.utils.missing import any

# optional Python packages, these might be missing
# failing imports are just ignored
# a NameError should be catched where these are used

# PyGraph (used for generating dependency graphs)
graph_errors = []
try:
    from pygraph.classes.digraph import digraph
except ImportError, err:
    graph_errors.append("Failed to import pygraph-core: try easy_install python-graph-core")

try:
    import  pygraph.readwrite.dot as dot
except ImportError, err:
    graph_errors.append("Failed to import pygraph-dot: try easy_install python-graph-dot")

# graphviz (used for creating dependency graph images)
try:
    sys.path.append('..')
    sys.path.append('/usr/lib/graphviz/python/')
    sys.path.append('/usr/lib64/graphviz/python/')
    import gv
except ImportError, err:
    graph_errors.append("Failed to import graphviz: try yum install graphviz-python, or apt-get install python-pygraphviz")

# IMPORTANT this has to be the first easybuild import as it customises the logging
#  expect missing log output when this not the case!
from easybuild.tools.build_log import  EasyBuildError, print_msg, print_error, print_warning

import easybuild.framework.easyconfig as easyconfig
import easybuild.tools.config as config
import easybuild.tools.filetools as filetools
import easybuild.tools.options as eboptions
import easybuild.tools.parallelbuild as parbuild
from easybuild.framework.easyblock import EasyBlock, get_class
from easybuild.framework.easyconfig.easyconfig import EasyConfig, ITERATE_OPTIONS
from easybuild.framework.easyconfig.tools import get_paths_for
from easybuild.tools import systemtools
from easybuild.tools.version import this_is_easybuild, FRAMEWORK_VERSION, EASYBLOCKS_VERSION  # from a single location
from easybuild.tools.config import get_repository, module_classes
<<<<<<< HEAD
from easybuild.tools.filetools import modify_env
from easybuild.tools.modules import Modules
=======
from easybuild.tools.filetools import modify_env, read_file, write_file
from easybuild.tools.modules import Modules, search_module
>>>>>>> a8c9066d
from easybuild.tools.modules import curr_module_paths, mk_module_path
from easybuild.tools.ordereddict import OrderedDict


_log = None


def main(testing_data=(None, None)):
    """
    Main function:
    @arg options: a tuple: (options, paths, logger, logfile, hn) as defined in parse_options
    This function will:
    - read easyconfig
    - build software
    """
    # disallow running EasyBuild as root
    if os.getuid() == 0:
        sys.stderr.write("ERROR: You seem to be running EasyBuild with root privileges.\n" \
                        "That's not wise, so let's end this here.\n" \
                        "Exiting.\n")
        sys.exit(1)

    # steer behavior when testing main
    testing = testing_data[0] is not None
    args, logfile = testing_data

    # initialise options
    eb_go = eboptions.parse_options(args=args)
    options = eb_go.options
    orig_paths = eb_go.args

    # initialise logging for main
    if options.logtostdout:
        fancylogger.logToScreen(enable=True, stdout=True)
    else:
        if logfile is None:
            # mkstemp returns (fd,filename), fd is from os.open, not regular open!
            fd, logfile = tempfile.mkstemp(suffix='.log', prefix='easybuild-')
            os.close(fd)

        fancylogger.logToFile(logfile)
        print_msg('temporary log file in case of crash %s' % (logfile), log=None, silent=testing)

    global _log
    _log = fancylogger.getLogger(fname=False)

    # hello world!
    _log.info(this_is_easybuild())

    # set strictness of filetools module
    if options.strict:
        filetools.strictness = options.strict

    if not options.robot is None:
        if options.robot:
            _log.info("Using robot path: %s" % options.robot)
        else:
            _log.error("No robot path specified, and unable to determine easybuild-easyconfigs install path.")

    # determine easybuild-easyconfigs package install path
    easyconfigs_paths = get_paths_for("easyconfigs", robot_path=options.robot)
    easyconfigs_pkg_full_path = None

    search_path = os.getcwd()
    if easyconfigs_paths:
        easyconfigs_pkg_full_path = easyconfigs_paths[0]
        if not options.robot:
            search_path = easyconfigs_pkg_full_path
        else:
            search_path = options.robot
    else:
        _log.info("Failed to determine install path for easybuild-easyconfigs package.")

    if options.robot:
        easyconfigs_paths = [options.robot] + easyconfigs_paths

    # initialise the easybuild configuration
    config.init(options, eb_go.get_options_by_section('config'))

    # search for easyconfigs
    if options.search:
        search_file(search_path, options.search, silent=testing)

    # process software build specifications (if any), i.e.
    # software name/version, toolchain name/version, extra patches, ...
    (try_to_generate, software_build_specs) = process_software_build_specs(options)

    paths = []
    if len(orig_paths) == 0:
        if software_build_specs.has_key('name'):
            paths = [obtain_path(software_build_specs, easyconfigs_paths,
                                 try_to_generate=try_to_generate, exit_on_error=not testing)]
        elif not any([options.aggregate_regtest, options.search, options.regtest]):
            print_error(("Please provide one or multiple easyconfig files, or use software build "
                  "options to make EasyBuild search for easyconfigs"),
                  log=_log, opt_parser=eb_go.parser, exit_on_error=not testing)
    else:
        # look for easyconfigs with relative paths in easybuild-easyconfigs package,
        # unless they we found at the given relative paths

        if easyconfigs_pkg_full_path:
            # create a mapping from filename to path in easybuild-easyconfigs package install path
            easyconfigs_map = {}
            for (subpath, _, filenames) in os.walk(easyconfigs_pkg_full_path):
                for filename in filenames:
                    easyconfigs_map.update({filename: os.path.join(subpath, filename)})

            # try and find non-existing non-absolute eaysconfig paths in easybuild-easyconfigs package install path
            for idx, orig_path in enumerate(orig_paths):
                if not os.path.isabs(orig_path) and not os.path.exists(orig_path):
                    if orig_path in easyconfigs_map:
                        _log.info("Found %s in %s: %s" % (orig_path, easyconfigs_pkg_full_path,
                                                         easyconfigs_map[orig_path]))
                        orig_paths[idx] = easyconfigs_map[orig_path]

        # indicate that specified paths do not contain generated easyconfig files
        paths = [(path, False) for path in orig_paths]

    _log.debug("Paths: %s" % paths)

    # run regtest
    if options.regtest or options.aggregate_regtest:
        _log.info("Running regression test")
        if paths:
            regtest_ok = regtest(options, [path[0] for path in paths])
        else:  # fallback: easybuild-easyconfigs install path
            regtest_ok = regtest(options, [easyconfigs_pkg_full_path])

        if not regtest_ok:
            _log.info("Regression test failed (partially)!")
            sys.exit(31)  # exit -> 3x1t -> 31

    if any([options.search, options.regtest]):
        cleanup_logfile_and_exit(logfile, testing, True)

    # building a dependency graph implies force, so that all dependencies are retained
    # and also skips validation of easyconfigs (e.g. checking os dependencies)
    validate_easyconfigs = True
    retain_all_deps = False
    if options.dep_graph:
        _log.info("Enabling force to generate dependency graph.")
        options.force = True
        validate_easyconfigs = False
        retain_all_deps = True

    # read easyconfig files
    easyconfigs = []
    for (path, generated) in paths:
        path = os.path.abspath(path)
        if not (os.path.exists(path)):
            print_error("Can't find path %s" % path)

        try:
            files = find_easyconfigs(path)
            for f in files:
                if not generated and try_to_generate and software_build_specs:
                    ec_file = easyconfig.tools.tweak(f, None, software_build_specs)
                else:
                    ec_file = f
                easyconfigs.extend(process_easyconfig(ec_file, options.only_blocks,
                                                      validate=validate_easyconfigs))
        except IOError, err:
            _log.error("Processing easyconfigs in path %s failed: %s" % (path, err))

    # before building starts, take snapshot of environment (watch out -t option!)
    origEnviron = copy.deepcopy(os.environ)
    os.chdir(os.environ['PWD'])

    # skip modules that are already installed unless forced
    if not options.force:
        easyconfigs = skip_available(easyconfigs, testing=testing)

    # determine an order that will allow all specs in the set to build
    if len(easyconfigs) > 0:
        print_msg("resolving dependencies ...", log=_log, silent=testing)
        # force all dependencies to be retained and validation to be skipped for building dep graph
        force = retain_all_deps and not validate_easyconfigs
        orderedSpecs = resolve_dependencies(easyconfigs, options.robot, force=force)
    else:
        print_msg("No easyconfigs left to be built.", log=_log, silent=testing)
        orderedSpecs = []

    # create dependency graph and exit
    if options.dep_graph:
        _log.info("Creating dependency graph %s" % options.dep_graph)
        try:
            dep_graph(options.dep_graph, orderedSpecs)
        except NameError, err:
            _log.error("An optional Python packages required to " \
                      "generate dependency graphs is missing: %s" % "\n".join(graph_errors))
        sys.exit(0)

    # submit build as job(s) and exit
    if options.job:
        curdir = os.getcwd()

        # the options to ignore (help options can't reach here)
        ignore_opts = ['robot', 'job']

        # generate_cmd_line returns the options in form --longopt=value
        opts = [x for x in eb_go.generate_cmd_line() if not x.split('=')[0] in ['--%s' % y for y in ignore_opts]]

        quoted_opts = subprocess.list2cmdline(opts)

        command = "unset TMPDIR && cd %s && eb %%(spec)s %s" % (curdir, quoted_opts)
        _log.info("Command template for jobs: %s" % command)
        if not testing:
            jobs = parbuild.build_easyconfigs_in_parallel(command, orderedSpecs, "easybuild-build",
                                                          robot_path=options.robot)
            txt = ["List of submitted jobs:"]
            txt.extend(["%s: %s" % (job.name, job.jobid) for job in jobs])
            txt.append("(%d jobs submitted)" % len(jobs))

            msg = "\n".join(txt)
            _log.info("Submitted parallel build jobs, exiting now (%s)." % msg)
            print msg

            cleanup_logfile_and_exit(logfile, testing, True)

            sys.exit(0)

    # build software, will exit when errors occurs (except when regtesting)
    correct_built_cnt = 0
    all_built_cnt = 0
    if not testing:
        for spec in orderedSpecs:
            (success, _) = build_and_install_software(spec, options, origEnviron, silent=testing)
            if success:
                correct_built_cnt += 1
            all_built_cnt += 1

    print_msg("Build succeeded for %s out of %s" % (correct_built_cnt, all_built_cnt), log=_log, silent=testing)

    get_repository().cleanup()

    # cleanup and spec files
    for ec in easyconfigs:
        if 'originalSpec' in ec and os.path.isfile(ec['spec']):
            os.remove(ec['spec'])

    # cleanup tmp log file (all is well, all modules have their own log file)
    if options.logtostdout:
        fancylogger.logToScreen(enable=False, stdout=True)
    else:
        fancylogger.logToFile(logfile, enable=False)
        cleanup_logfile_and_exit(logfile, testing, False)
        logfile = None

    return logfile


def cleanup_logfile_and_exit(logfile, testing, doexit):
    """Cleanup the logfile and exit"""
    if not testing and logfile is not None:
        os.remove(logfile)
        print_msg('temporary log file %s has been removed.' % (logfile), log=None, silent=testing)
    if doexit:
        sys.exit(0)


def find_easyconfigs(path):
    """
    Find .eb easyconfig files in path
    """
    if os.path.isfile(path):
        return [path]

    # walk through the start directory, retain all files that end in .eb
    files = []
    path = os.path.abspath(path)
    for dirpath, _, filenames in os.walk(path):
        for f in filenames:
            if not f.endswith('.eb') or f == 'TEMPLATE.eb':
                continue

            spec = os.path.join(dirpath, f)
            _log.debug("Found easyconfig %s" % spec)
            files.append(spec)

    return files


def process_easyconfig(path, onlyBlocks=None, regtest_online=False, validate=True):
    """
    Process easyconfig, returning some information for each block
    """
    blocks = retrieve_blocks_in_spec(path, onlyBlocks)

    easyconfigs = []
    for spec in blocks:
        # process for dependencies and real installversionname
        # - use mod? __init__ and importCfg are ignored.
        _log.debug("Processing easyconfig %s" % spec)

        # create easyconfig
        try:
            all_stops = [x[0] for x in EasyBlock.get_steps()]
            ec = EasyConfig(spec, validate=validate, valid_module_classes=module_classes(), valid_stops=all_stops)
        except EasyBuildError, err:
            msg = "Failed to process easyconfig %s:\n%s" % (spec, err.msg)
            _log.exception(msg)

        name = ec['name']

        # this app will appear as following module in the list
        easyconfig = {
                      'spec': spec,
                      'module': (ec.name, ec.get_installversion()),
                      'dependencies': []
                     }
        if len(blocks) > 1:
            easyconfig['originalSpec'] = path

        for d in ec.dependencies():
            dep = (d['name'], d['tc'])
            _log.debug("Adding dependency %s for app %s." % (dep, name))
            easyconfig['dependencies'].append(dep)

        if ec.toolchain.name != 'dummy':
            dep = (ec.toolchain.name, ec.toolchain.version)
            _log.debug("Adding toolchain %s as dependency for app %s." % (dep, name))
            easyconfig['dependencies'].append(dep)

        del ec

        # this is used by the parallel builder
        easyconfig['unresolvedDependencies'] = copy.copy(easyconfig['dependencies'])

        easyconfigs.append(easyconfig)

    return easyconfigs


def skip_available(easyconfigs, testing=False):
    """Skip building easyconfigs for which a module is already available."""
    m = Modules()
    easyconfigs, check_easyconfigs = [], easyconfigs
    for ec in check_easyconfigs:
        module = ec['module']
        mod = "%s (version %s)" % (module[0], module[1])
        modspath = mk_module_path(curr_module_paths() + [os.path.join(config.install_path("mod"), 'all')])
        if m.exists(module[0], module[1], modspath):
            msg = "%s is already installed (module found in %s), skipping " % (mod, modspath)
            print_msg(msg, log=_log, silent=testing)
            _log.info(msg)
        else:
            _log.debug("%s is not installed yet, so retaining it" % mod)
            easyconfigs.append(ec)
    return easyconfigs


def resolve_dependencies(unprocessed, robot, force=False):
    """
    Work through the list of easyconfigs to determine an optimal order
    enabling force results in retaining all dependencies and skipping validation of easyconfigs
    """

    if force:
        # assume that no modules are available when forced
        availableModules = []
        _log.info("Forcing all dependencies to be retained.")
    else:
        # Get a list of all available modules (format: [(name, installversion), ...])
        availableModules = Modules().available()

        if len(availableModules) == 0:
            _log.warning("No installed modules. Your MODULEPATH is probably incomplete: %s" % os.getenv('MODULEPATH'))

    orderedSpecs = []
    # All available modules can be used for resolving dependencies except
    # those that will be installed
    beingInstalled = [p['module'] for p in unprocessed]
    processed = [m for m in availableModules if not m in beingInstalled]

    # as long as there is progress in processing the modules, keep on trying
    loopcnt = 0
    maxloopcnt = 10000
    robotAddedDependency = True
    while robotAddedDependency:

        robotAddedDependency = False

        # make sure this stops, we really don't want to get stuck in an infinite loop
        loopcnt += 1
        if loopcnt > maxloopcnt:
            msg = "Maximum loop cnt %s reached, so quitting." % maxloopcnt
            _log.error(msg)

        # first try resolving dependencies without using external dependencies
        lastProcessedCount = -1
        while len(processed) > lastProcessedCount:
            lastProcessedCount = len(processed)
            orderedSpecs.extend(find_resolved_modules(unprocessed, processed))

        # robot: look for an existing dependency, add one
        if robot and len(unprocessed) > 0:

            beingInstalled = [p['module'] for p in unprocessed]

            for module in unprocessed:
                # do not choose a module that is being installed in the current run
                # if they depend, you probably want to rebuild them using the new dependency
                candidates = [d for d in module['dependencies'] if not d in beingInstalled]
                if len(candidates) > 0:
                    # find easyconfig, might not find any
                    path = robot_find_easyconfig(robot, candidates[0])

                else:
                    path = None
                    _log.debug("No more candidate dependencies to resolve for module %s" % str(module['module']))

                if path:
                    _log.info("Robot: resolving dependency %s with %s" % (candidates[0], path))

                    processedSpecs = process_easyconfig(path, validate=(not force))

                    # ensure the pathname is equal to the module
                    mods = [spec['module'] for spec in processedSpecs]
                    if not candidates[0] in mods:
                        _log.error("easyconfig file %s does not contain module %s" % (path, candidates[0]))

                    unprocessed.extend(processedSpecs)
                    robotAddedDependency = True
                    break

    # there are dependencies that cannot be resolved
    if len(unprocessed) > 0:
        _log.debug("List of unresolved dependencies: %s" % unprocessed)
        missingDependencies = {}
        for module in unprocessed:
            for dep in module['dependencies']:
                missingDependencies[dep] = True

        msg = "Dependencies not met. Cannot resolve %s" % missingDependencies.keys()
        _log.error(msg)

    _log.info("Dependency resolution complete, building as follows:\n%s" % orderedSpecs)
    return orderedSpecs


def find_resolved_modules(unprocessed, processed):
    """
    Find modules in unprocessed which can be fully resolved using easyconfigs in processed
    """
    orderedSpecs = []

    for module in unprocessed:
        module['dependencies'] = [d for d in module['dependencies'] if not d in processed]

        if len(module['dependencies']) == 0:
            _log.debug("Adding easyconfig %s to final list" % module['spec'])
            orderedSpecs.append(module)
            processed.append(module['module'])

    unprocessed[:] = [m for m in unprocessed if len(m['dependencies']) > 0]

    return orderedSpecs


def process_software_build_specs(options):
    """
    Create a dictionary with specified software build options.
    The options arguments should be a parsed option list (as delivered by OptionParser.parse_args)
    """

    try_to_generate = False
    buildopts = {}

    # regular options: don't try to generate easyconfig, and search
    opts_map = {
                'name': options.software_name,
                'version': options.software_version,
                'toolchain_name': options.toolchain_name,
                'toolchain_version': options.toolchain_version,
               }

    # try options: enable optional generation of easyconfig
    try_opts_map = {
                    'name': options.try_software_name,
                    'version': options.try_software_version,
                    'toolchain_name': options.try_toolchain_name,
                    'toolchain_version': options.try_toolchain_version,
                   }

    # process easy options
    for (key, opt) in opts_map.items():
        if opt:
            buildopts.update({key: opt})
            # remove this key from the dict of try-options (overruled)
            try_opts_map.pop(key)

    for (key, opt) in try_opts_map.items():
        if opt:
            buildopts.update({key: opt})
            # only when a try option is set do we enable generating easyconfigs
            try_to_generate = True

    # process --toolchain --try-toolchain (sanity check done in tools.options)
    tc = options.toolchain or options.try_toolchain
    if tc:
        if options.toolchain and options.try_toolchain:
            print_warning("Ignoring --try-toolchain, only using --toolchain specification.")
        elif options.try_toolchain:
            try_to_generate = True
        buildopts.update({'toolchain_name': tc[0],
                          'toolchain_version': tc[1],
                          })

    # process --amend and --try-amend
    if options.amend or options.try_amend:

        amends = []
        if options.amend:
            amends += options.amend
            if options.try_amend:
                print_warning("Ignoring options passed via --try-amend, only using those passed via --amend.")
        if options.try_amend:
            amends += options.try_amend
            try_to_generate = True

        for amend_spec in amends:
            # e.g., 'foo=bar=baz' => foo = 'bar=baz'
            param = amend_spec.split('=')[0]
            value = '='.join(amend_spec.split('=')[1:])
            # support list values by splitting on ',' if its there
            # e.g., 'foo=bar,baz' => foo = ['bar', 'baz']
            if ',' in value:
                value = value.split(',')
            buildopts.update({param: value})

    return (try_to_generate, buildopts)


def obtain_path(specs, paths, try_to_generate=False, exit_on_error=True, silent=False):
    """Obtain a path for an easyconfig that matches the given specifications."""

    # if no easyconfig files/paths were provided, but we did get a software name,
    # we can try and find a suitable easyconfig ourselves, or generate one if we can
    (generated, fn) = easyconfig.tools.obtain_ec_for(specs, paths, None)
    if not generated:
        return (fn, generated)
    else:
        # if an easyconfig was generated, make sure we're allowed to use it
        if try_to_generate:
            print_msg("Generated an easyconfig file %s, going to use it now..." % fn, silent=silent)
            return (fn, generated)
        else:
            try:
                os.remove(fn)
            except OSError, err:
                print_warning("Failed to remove generated easyconfig file %s." % fn)
            print_error(("Unable to find an easyconfig for the given specifications: %s; "
                  "to make EasyBuild try to generate a matching easyconfig, "
                  "use the --try-X options ") % specs, log=_log, exit_on_error=exit_on_error)


def robot_find_easyconfig(path, module):
    """
    Find an easyconfig for module in path
    """
    name, version = module
    # candidate easyconfig paths
    easyconfigsPaths = easyconfig.tools.create_paths(path, name, version)
    for easyconfigPath in easyconfigsPaths:
        _log.debug("Checking easyconfig path %s" % easyconfigPath)
        if os.path.isfile(easyconfigPath):
            _log.debug("Found easyconfig file for %s at %s" % (module, easyconfigPath))
            return os.path.abspath(easyconfigPath)

    return None


def retrieve_blocks_in_spec(spec, onlyBlocks, silent=False):
    """
    Easyconfigs can contain blocks (headed by a [Title]-line)
    which contain commands specific to that block. Commands in the beginning of the file
    above any block headers are common and shared between each block.
    """
    regBlock = re.compile(r"^\s*\[([\w.-]+)\]\s*$", re.M)
    regDepBlock = re.compile(r"^\s*block\s*=(\s*.*?)\s*$", re.M)

    cfgName = os.path.basename(spec)
    pieces = regBlock.split(open(spec).read())

    # the first block contains common statements
    common = pieces.pop(0)
    if pieces:
        # make a map of blocks
        blocks = []
        while pieces:
            blockName = pieces.pop(0)
            blockContents = pieces.pop(0)

            if blockName in [b['name'] for b in blocks]:
                msg = "Found block %s twice in %s." % (blockName, spec)
                _log.error(msg)

            block = {'name': blockName, 'contents': blockContents}

            # dependency block
            depBlock = regDepBlock.search(blockContents)
            if depBlock:
                dependencies = eval(depBlock.group(1))
                if type(dependencies) == list:
                    block['dependencies'] = dependencies
                else:
                    block['dependencies'] = [dependencies]

            blocks.append(block)

        # make a new easyconfig for each block
        # they will be processed in the same order as they are all described in the original file
        specs = []
        for block in blocks:
            name = block['name']
            if onlyBlocks and not (name in onlyBlocks):
                print_msg("Skipping block %s-%s" % (cfgName, name), silent=silent)
                continue

            (fd, blockPath) = tempfile.mkstemp(prefix='easybuild-', suffix='%s-%s' % (cfgName, name))
            os.close(fd)

<<<<<<< HEAD
                if 'dependencies' in block:
                    for dep in block['dependencies']:
                        if not dep in [b['name'] for b in blocks]:
                            msg = "Block %s depends on %s, but block was not found." % (name, dep)
                            _log.error(msg)
=======
            txt = common

            if 'dependencies' in block:
                for dep in block['dependencies']:
                    if not dep in [b['name'] for b in blocks]:
                        log.error("Block %s depends on %s, but block was not found." % (name, dep))
>>>>>>> a8c9066d

                    dep = [b for b in blocks if b['name'] == dep][0]
                    txt += "\n# Dependency block %s" % (dep['name'])
                    txt += dep['contents']

            txt += "\n# Main block %s" % name
            txt += block['contents']

<<<<<<< HEAD
            except Exception:
                msg = "Failed to write block %s to easyconfig %s" % (name, spec)
                _log.exception(msg)
=======
            write_file(blockPath, txt)
>>>>>>> a8c9066d

            specs.append(blockPath)

        _log.debug("Found %s block(s) in %s" % (len(specs), spec))
        return specs
    else:
        # no blocks, one file
        return [spec]


def get_build_stats(app, starttime):
    """
    Return build statistics for this build
    """

    buildtime = round(time.time() - starttime, 2)
    buildstats = OrderedDict([
                              ('easybuild-framework_version', str(FRAMEWORK_VERSION)),
                              ('easybuild-easyblocks_version', str(EASYBLOCKS_VERSION)),
                              ('host', os.uname()[1]),
                              ('platform' , platform.platform()),
                              ('cpu_model', systemtools.get_cpu_model()),
                              ('core_count', systemtools.get_core_count()),
                              ('timestamp', int(time.time())),
                              ('build_time', buildtime),
                              ('install_size', app.det_installsize()),
                             ])

    return buildstats


def build_and_install_software(module, options, origEnviron, exitOnFailure=True, silent=False):
    """
    Build the software
    """
    spec = module['spec']

    print_msg("processing EasyBuild easyconfig %s" % spec, log=_log, silent=silent)

    # restore original environment
    _log.info("Resetting environment")
    filetools.errorsFoundInLog = 0
    modify_env(os.environ, origEnviron)

    cwd = os.getcwd()

    # load easyblock
    easyblock = options.easyblock
    if not easyblock:
        # try to look in .eb file
        reg = re.compile(r"^\s*easyblock\s*=(.*)$")
        txt = read_file(spec)
        for line in txt.split('\n'):
            match = reg.search(line)
            if match:
                easyblock = eval(match.group(1))
                break

    name = module['module'][0]
    try:
        app_class = get_class(easyblock, name=name)
        app = app_class(spec, debug=options.debug, robot_path=options.robot)
        _log.info("Obtained application instance of for %s (easyblock: %s)" % (name, easyblock))
    except EasyBuildError, err:
        print_error("Failed to get application instance for %s (easyblock: %s): %s" % (name, easyblock, err.msg), silent=silent)

    # application settings
    if options.stop:
        _log.debug("Stop set to %s" % options.stop)
        app.cfg['stop'] = options.stop

    if options.skip:
        _log.debug("Skip set to %s" % options.skip)
        app.cfg['skip'] = options.skip

    # build easyconfig
    errormsg = '(no error)'
    # timing info
    starttime = time.time()
    try:
        result = app.run_all_steps(run_test_cases=(not options.skip_test_cases and app.cfg['tests']),
                                   regtest_online=options.regtest_online)
    except EasyBuildError, err:
        lastn = 300
        errormsg = "autoBuild Failed (last %d chars): %s" % (lastn, err.msg[-lastn:])
        _log.exception(errormsg)
        result = False

    ended = "ended"

    # successful build
    if result:

        # collect build stats
        _log.info("Collecting build stats...")

        currentbuildstats = app.cfg['buildstats']
        buildstats = get_build_stats(app, starttime)
        _log.debug("Build stats: %s" % buildstats)

        if app.cfg['stop']:
            ended = "STOPPED"
            newLogDir = os.path.join(app.builddir, config.log_path())
        else:
            newLogDir = os.path.join(app.installdir, config.log_path())

            try:
                # upload spec to central repository
                repo = get_repository()
                if 'originalSpec' in module:
                    repo.add_easyconfig(module['originalSpec'], app.name, app.get_installversion() + ".block", buildstats, currentbuildstats)
                repo.add_easyconfig(spec, app.name, app.get_installversion(), buildstats, currentbuildstats)
                repo.commit("Built %s/%s" % (app.name, app.get_installversion()))
                del repo
            except EasyBuildError, err:
                _log.warn("Unable to commit easyconfig to repository (%s)", err)

        exitCode = 0
        succ = "successfully"
        summary = "COMPLETED"

        # cleanup logs
        app.close_log()
        try:
            if not os.path.isdir(newLogDir):
                os.makedirs(newLogDir)
            applicationLog = os.path.join(newLogDir, os.path.basename(app.logfile))
            shutil.move(app.logfile, applicationLog)
        except IOError, err:
            print_error("Failed to move log file %s to new log file %s: %s" % (app.logfile, applicationLog, err))

        try:
            shutil.copy(spec, os.path.join(newLogDir, "%s-%s.eb" % (app.name, app.get_installversion())))
        except IOError, err:
            print_error("Failed to move easyconfig %s to log dir %s: %s" % (spec, newLogDir, err))

    # build failed
    else:
        exitCode = 1
        summary = "FAILED"

        buildDir = ''
        if app.builddir:
            buildDir = " (build directory: %s)" % (app.builddir)
        succ = "unsuccessfully%s:\n%s" % (buildDir, errormsg)

        # cleanup logs
        app.close_log()
        applicationLog = app.logfile

    print_msg("%s: Installation %s %s" % (summary, ended, succ), log=_log, silent=silent)

    # check for errors
    if exitCode > 0 or filetools.errorsFoundInLog > 0:
        print_msg("\nWARNING: Build exited with exit code %d. %d possible error(s) were detected in the " \
                  "build logs, please verify the build.\n" % (exitCode, filetools.errorsFoundInLog),
                  _log, silent=silent)

    if app.postmsg:
        print_msg("\nWARNING: %s\n" % app.postmsg, _log, silent=silent)

    print_msg("Results of the build can be found in the log file %s" % applicationLog, _log, silent=silent)

    del app
    os.chdir(cwd)

    if exitCode > 0:
        # don't exit on failure in test suite
        if exitOnFailure:
            sys.exit(exitCode)
        else:
            return (False, applicationLog)
    else:
        return (True, applicationLog)


def dep_graph(fn, specs, silent=False):
    """
    Create a dependency graph for the given easyconfigs.
    """

    # check whether module names are unique
    # if so, we can omit versions in the graph
    names = set()
    for spec in specs:
        names.add(spec['module'][0])
    omit_versions = len(names) == len(specs)

    def mk_node_name(mod):
        if omit_versions:
            return mod[0]
        else:
            return '-'.join(mod)

    # enhance list of specs
    for spec in specs:
        spec['module'] = mk_node_name(spec['module'])
        spec['unresolvedDependencies'] = [mk_node_name(s) for s in spec['unresolvedDependencies']]  # [s[0] for s in spec['unresolvedDependencies']]

    # build directed graph
    dgr = digraph()
    dgr.add_nodes([spec['module'] for spec in specs])
    for spec in specs:
        for dep in spec['unresolvedDependencies']:
            dgr.add_edge((spec['module'], dep))

    # write to file
    dottxt = dot.write(dgr)
    if fn.endswith(".dot"):
        # create .dot file
<<<<<<< HEAD
        try:
            f = open(fn, "w")
            f.write(dottxt)
            f.close()
        except IOError, err:
            _log.error("Failed to create file %s: %s" % (fn, err))
=======
        write_file(fn, dottxt)
>>>>>>> a8c9066d
    else:
        # try and render graph in specified file format
        gvv = gv.readstring(dottxt)
        gv.layout(gvv, 'dot')
        gv.render(gvv, fn.split('.')[-1], fn)

    if not silent:
        print "Wrote dependency graph for %d easyconfigs to %s" % (len(specs), fn)


def search_file(path, query, silent=False):
    """
    Search for a particular file (only prints)
    """
    print_msg("Searching for %s in %s " % (query.lower(), path), log=_log, silent=silent)

    query = query.lower()
    for (dirpath, dirnames, filenames) in os.walk(path, topdown=True):
        for filename in filenames:
            filename = os.path.join(dirpath, filename)
            if filename.lower().find(query) != -1:
                print_msg("- %s" % filename, log=_log, silent=silent)

        # do not consider (certain) hidden directories
        # note: we still need to consider e.g., .local !
        # replace list elements using [:], so os.walk doesn't process deleted directories
        # see http://stackoverflow.com/questions/13454164/os-walk-without-hidden-folders
        # TODO (see #623): add a configuration option with subdirs to ignore (also taken into account for --robot)
        dirnames[:] = [d for d in dirnames if not d in ['.git', '.svn']]


def write_to_xml(succes, failed, filename):
    """
    Create xml output, using minimal output required according to
    http://stackoverflow.com/questions/4922867/junit-xml-format-specification-that-hudson-supports
    """
    dom = xml.getDOMImplementation()
    root = dom.createDocument(None, "testsuite", None)

    def create_testcase(name):
        el = root.createElement("testcase")
        el.setAttribute("name", name)
        return el

    def create_failure(name, error_type, error):
        el = create_testcase(name)

        # encapsulate in CDATA section
        error_text = root.createCDATASection("\n%s\n" % error)
        failure_el = root.createElement("failure")
        failure_el.setAttribute("type", error_type)
        el.appendChild(failure_el)
        el.lastChild.appendChild(error_text)
        return el

    def create_success(name, stats):
        el = create_testcase(name)
        text = "\n".join(["%s=%s" % (key, value) for (key, value) in stats.items()])
        build_stats = root.createCDATASection("\n%s\n" % text)
        system_out = root.createElement("system-out")
        el.appendChild(system_out)
        el.lastChild.appendChild(build_stats)
        return el

    properties = root.createElement("properties")
    framework_version = root.createElement("property")
    framework_version.setAttribute("name", "easybuild-framework-version")
    framework_version.setAttribute("value", str(FRAMEWORK_VERSION))
    properties.appendChild(framework_version)
    easyblocks_version = root.createElement("property")
    easyblocks_version.setAttribute("name", "easybuild-easyblocks-version")
    easyblocks_version.setAttribute("value", str(EASYBLOCKS_VERSION))
    properties.appendChild(easyblocks_version)

    time = root.createElement("property")
    time.setAttribute("name", "timestamp")
    time.setAttribute("value", str(datetime.now()))
    properties.appendChild(time)

    root.firstChild.appendChild(properties)

    for (obj, fase, error, _) in failed:
        # try to pretty print
        try:
            el = create_failure("%s/%s" % (obj.name, obj.get_installversion()), fase, error)
        except AttributeError:
            el = create_failure(obj, fase, error)

        root.firstChild.appendChild(el)

    for (obj, stats) in succes:
        el = create_success("%s/%s" % (obj.name, obj.get_installversion()), stats)
        root.firstChild.appendChild(el)

    output_file = open(filename, "w")
    root.writexml(output_file)
    output_file.close()


def build_easyconfigs(easyconfigs, output_dir, test_results, options):
    """Build the list of easyconfigs."""

    build_stopped = {}

    apploginfo = lambda x, y: x.log.info(y)

    def perform_step(step, obj, method, logfile):
        """Perform method on object if it can be built."""
        if (isinstance(obj, dict) and obj['spec'] not in build_stopped) or obj not in build_stopped:

            # update templates before every step (except for initialization)
            if isinstance(obj, EasyBlock):
                obj.update_config_template_run_step()

            try:
                if step == 'initialization':
                    _log.info("Running %s step" % step)
                    return parbuild.get_easyblock_instance(obj, robot_path=options.robot)
                else:
                    apploginfo(obj, "Running %s step" % step)
                    method(obj)
            except Exception, err:  # catch all possible errors, also crashes in EasyBuild code itself
                fullerr = str(err)
                if not isinstance(err, EasyBuildError):
                    tb = traceback.format_exc()
                    fullerr = '\n'.join([tb, str(err)])
                # we cannot continue building it
                if step == 'initialization':
                    obj = obj['spec']
                test_results.append((obj, step, fullerr, logfile))
                # keep a dict of so we can check in O(1) if objects can still be build
                build_stopped[obj] = step

    # initialize all instances
    apps = []
    for ec in easyconfigs:
        instance = perform_step('initialization', ec, None, _log)
        apps.append(instance)

    base_dir = os.getcwd()
    base_env = copy.deepcopy(os.environ)
    succes = []

    for app in apps:

        # if initialisation step failed, app will be None
        if app:

            applog = os.path.join(output_dir, "%s-%s.log" % (app.name, app.get_installversion()))

            start_time = time.time()

            # start with a clean slate
            os.chdir(base_dir)
            modify_env(os.environ, base_env)

            steps = EasyBlock.get_steps(iteration_count=app.det_iter_cnt())

            for (step_name, _, step_methods, skippable) in steps:
                if skippable and step_name in app.cfg['skipsteps']:
                    _log.info("Skipping step %s" % step_name)
                else:
                    for step_method in step_methods:
                        method_name = '_'.join(step_method.func_code.co_names)
                        perform_step('_'.join([step_name, method_name]), app, step_method, applog)

            # close log and move it
            app.close_log()
            try:
                # retain old logs
                if os.path.exists(applog):
                    i = 0
                    old_applog = "%s.%d" % (applog, i)
                    while os.path.exists(old_applog):
                        i += 1
                        old_applog = "%s.%d" % (applog, i)
                    shutil.move(applog, old_applog)
                    _log.info("Moved existing log file %s to %s" % (applog, old_applog))

                shutil.move(app.logfile, applog)
                _log.info("Log file moved to %s" % applog)
            except IOError, err:
                print_error("Failed to move log file %s to new log file %s: %s" % (app.logfile, applog, err))

            if app not in build_stopped:
                # gather build stats
                buildstats = get_build_stats(app, start_time)
                succes.append((app, buildstats))

    for result in test_results:
        _log.info("%s crashed with an error during fase: %s, error: %s, log file: %s" % result)

    failed = len(build_stopped)
    total = len(apps)

    _log.info("%s of %s packages failed to build!" % (failed, total))

    output_file = os.path.join(output_dir, "easybuild-test.xml")
    _log.debug("writing xml output to %s" % output_file)
    write_to_xml(succes, test_results, output_file)

    return failed == 0


def aggregate_xml_in_dirs(base_dir, output_filename):
    """
    Finds all the xml files in the dirs and takes the testcase attribute out of them.
    These are then put in a single output file.
    """
    dom = xml.getDOMImplementation()
    root = dom.createDocument(None, "testsuite", None)
    root.documentElement.setAttribute("name", base_dir)
    properties = root.createElement("properties")
    framework_version = root.createElement("property")
    framework_version.setAttribute("name", "easybuild-framework-version")
    framework_version.setAttribute("value", str(FRAMEWORK_VERSION))
    properties.appendChild(framework_version)
    easyblocks_version = root.createElement("property")
    easyblocks_version.setAttribute("name", "easybuild-easyblocks-version")
    easyblocks_version.setAttribute("value", str(EASYBLOCKS_VERSION))
    properties.appendChild(easyblocks_version)

    time_el = root.createElement("property")
    time_el.setAttribute("name", "timestamp")
    time_el.setAttribute("value", str(datetime.now()))
    properties.appendChild(time_el)

    root.firstChild.appendChild(properties)

    dirs = filter(os.path.isdir, [os.path.join(base_dir, d) for d in os.listdir(base_dir)])

    succes = 0
    total = 0

    for d in dirs:
        xml_file = glob.glob(os.path.join(d, "*.xml"))
        if xml_file:
            # take the first one (should be only one present)
            xml_file = xml_file[0]
            dom = xml.parse(xml_file)
            # only one should be present, we are just discarding the rest
            testcase = dom.getElementsByTagName("testcase")[0]
            root.firstChild.appendChild(testcase)

            total += 1
            if not testcase.getElementsByTagName("failure"):
                succes += 1

    comment = root.createComment("%s out of %s builds succeeded" % (succes, total))
    root.firstChild.insertBefore(comment, properties)
    output_file = open(output_filename, "w")
    root.writexml(output_file, addindent="\t", newl="\n")
    output_file.close()

    print "Aggregate regtest results written to %s" % output_filename


def regtest(options, easyconfig_paths):
    """Run regression test, using easyconfigs available in given path."""

    cur_dir = os.getcwd()

    if options.aggregate_regtest:
        output_file = os.path.join(options.aggregate_regtest,
                                   "%s-aggregate.xml" % os.path.basename(options.aggregate_regtest))
        aggregate_xml_in_dirs(options.aggregate_regtest, output_file)
        _log.info("aggregated xml files inside %s, output written to: %s" % (options.aggregate_regtest, output_file))
        sys.exit(0)

    # create base directory, which is used to place
    # all log files and the test output as xml
    basename = "easybuild-test-%s" % datetime.now().strftime("%Y%m%d%H%M%S")
    var = config.oldstyle_environment_variables['test_output_path']
    if options.regtest_output_dir:
        output_dir = options.regtest_output_dir
    elif var in os.environ:
        output_dir = os.path.abspath(os.environ[var])
    else:
        # default: current dir + easybuild-test-[timestamp]
        output_dir = os.path.join(cur_dir, basename)

    if not os.path.isdir(output_dir):
        os.makedirs(output_dir)

    # find all easyconfigs
    ecfiles = []
    if easyconfig_paths:
        for path in easyconfig_paths:
            ecfiles += find_easyconfigs(path)
    else:
        _log.error("No easyconfig paths specified.")

    test_results = []

    # process all the found easyconfig files
    easyconfigs = []
    for ecfile in ecfiles:
        try:
            easyconfigs.extend(process_easyconfig(ecfile, None))
        except EasyBuildError, err:
            test_results.append((ecfile, 'parsing_easyconfigs', 'easyconfig file error: %s' % err, _log))

    # skip easyconfigs for which a module is already available, unless forced
    if not options.force:
        easyconfigs = skip_available(easyconfigs)

    if options.sequential:
        return build_easyconfigs(easyconfigs, output_dir, test_results, options)
    else:
        resolved = resolve_dependencies(easyconfigs, options.robot)

        cmd = "eb %(spec)s --regtest --sequential -ld"
        command = "unset TMPDIR && cd %s && %s; " % (cur_dir, cmd)
        # retry twice in case of failure, to avoid fluke errors
        command += "if [ $? -ne 0 ]; then %(cmd)s && %(cmd)s; fi" % {'cmd': cmd}

        jobs = parbuild.build_easyconfigs_in_parallel(command, resolved, output_dir, robot_path=options.robot)

        print "List of submitted jobs:"
        for job in jobs:
            print "%s: %s" % (job.name, job.jobid)
        print "(%d jobs submitted)" % len(jobs)

        # determine leaf nodes in dependency graph, and report them
        all_deps = set()
        for job in jobs:
            all_deps = all_deps.union(job.deps)

        leaf_nodes = []
        for job in jobs:
            if not job.jobid in all_deps:
                leaf_nodes.append(str(job.jobid).split('.')[0])

        _log.info("Job ids of leaf nodes in dep. graph: %s" % ','.join(leaf_nodes))

        _log.info("Submitted regression test as jobs, results in %s" % output_dir)

        return True  # success


if __name__ == "__main__":
    try:
        main()
    except EasyBuildError, e:
        sys.stderr.write('ERROR: %s\n' % e.msg)
        sys.exit(1)<|MERGE_RESOLUTION|>--- conflicted
+++ resolved
@@ -90,13 +90,8 @@
 from easybuild.tools import systemtools
 from easybuild.tools.version import this_is_easybuild, FRAMEWORK_VERSION, EASYBLOCKS_VERSION  # from a single location
 from easybuild.tools.config import get_repository, module_classes
-<<<<<<< HEAD
-from easybuild.tools.filetools import modify_env
+from easybuild.tools.filetools import modify_env, read_file, write_file
 from easybuild.tools.modules import Modules
-=======
-from easybuild.tools.filetools import modify_env, read_file, write_file
-from easybuild.tools.modules import Modules, search_module
->>>>>>> a8c9066d
 from easybuild.tools.modules import curr_module_paths, mk_module_path
 from easybuild.tools.ordereddict import OrderedDict
 
@@ -719,20 +714,12 @@
             (fd, blockPath) = tempfile.mkstemp(prefix='easybuild-', suffix='%s-%s' % (cfgName, name))
             os.close(fd)
 
-<<<<<<< HEAD
-                if 'dependencies' in block:
-                    for dep in block['dependencies']:
-                        if not dep in [b['name'] for b in blocks]:
-                            msg = "Block %s depends on %s, but block was not found." % (name, dep)
-                            _log.error(msg)
-=======
             txt = common
 
             if 'dependencies' in block:
                 for dep in block['dependencies']:
                     if not dep in [b['name'] for b in blocks]:
                         log.error("Block %s depends on %s, but block was not found." % (name, dep))
->>>>>>> a8c9066d
 
                     dep = [b for b in blocks if b['name'] == dep][0]
                     txt += "\n# Dependency block %s" % (dep['name'])
@@ -741,13 +728,7 @@
             txt += "\n# Main block %s" % name
             txt += block['contents']
 
-<<<<<<< HEAD
-            except Exception:
-                msg = "Failed to write block %s to easyconfig %s" % (name, spec)
-                _log.exception(msg)
-=======
             write_file(blockPath, txt)
->>>>>>> a8c9066d
 
             specs.append(blockPath)
 
@@ -958,16 +939,7 @@
     dottxt = dot.write(dgr)
     if fn.endswith(".dot"):
         # create .dot file
-<<<<<<< HEAD
-        try:
-            f = open(fn, "w")
-            f.write(dottxt)
-            f.close()
-        except IOError, err:
-            _log.error("Failed to create file %s: %s" % (fn, err))
-=======
         write_file(fn, dottxt)
->>>>>>> a8c9066d
     else:
         # try and render graph in specified file format
         gvv = gv.readstring(dottxt)
