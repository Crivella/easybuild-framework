--- conflicted
+++ resolved
@@ -102,16 +102,9 @@
         "Programming Language :: Python :: 2.4",
         "Topic :: Software Development :: Build Tools",
     ],
-<<<<<<< HEAD
-    platforms = "Linux",
-    provides = ["eb"] + easybuild_packages,
-    test_suite = "test.framework.suite",
-    zip_safe = False,
-    install_requires = ["vsc-base >= 2.0.0"],
-=======
     platforms="Linux",
     provides=["eb"] + easybuild_packages,
     test_suite="test.framework.suite",
     zip_safe=False,
->>>>>>> e20efeab
+    install_requires=["vsc-base >= 2.0.0"],
 )