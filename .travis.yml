language: python
python: 2.6
env:
  matrix:
    # purposely specifying slowest builds first, to gain time overall
    - LMOD_VERSION=6.5.1
    - LMOD_VERSION=6.5.1 TEST_EASYBUILD_MODULE_SYNTAX=Tcl
<<<<<<< HEAD
    - LMOD_VERSION=7.8.5
    - LMOD_VERSION=7.8.5 TEST_EASYBUILD_MODULE_SYNTAX=Tcl
    - LMOD_VERSION=8.0.9
    - LMOD_VERSION=8.0.9 TEST_EASYBUILD_MODULE_SYNTAX=Tcl
=======
    - LMOD_VERSION=7.8.22
    - LMOD_VERSION=7.8.22 TEST_EASYBUILD_MODULE_SYNTAX=Tcl
>>>>>>> 527a4393
    - ENV_MOD_VERSION=3.2.10 TEST_EASYBUILD_MODULES_TOOL=EnvironmentModulesC TEST_EASYBUILD_MODULE_SYNTAX=Tcl
    - ENV_MOD_TCL_VERSION=1.147 TEST_EASYBUILD_MODULES_TOOL=EnvironmentModulesTcl TEST_EASYBUILD_MODULE_SYNTAX=Tcl
    - ENV_MOD_VERSION=4.1.4 TEST_EASYBUILD_MODULE_SYNTAX=Tcl TEST_EASYBUILD_MODULES_TOOL=EnvironmentModules  # Tmod 4.1.4 is used in RHEL8
cache:
  pip: true
matrix:
  # mark build as finished as soon as job has failed
  fast_finish: true
  include:
    # also test default configuration with Python 2.7
    - python: 2.7
      env: LMOD_VERSION=6.6.3
addons:
  apt:
    packages:
      # for environment modules/Lmod
      - tcl8.5
      # for EasyBuild
      - python-setuptools
      # for GitPython, python-hglib
      - git
      - mercurial
      # for GC3Pie (optional dep for EasyBuild)
      - time
before_install:
    - pip --version
    - pip install --upgrade pip
    - pip --version
    # keyring is required to provide GitHub token to EasyBuild;
    # keyring v5.7.1 is last version to be compatible with py2.6;
    # for recent versions of keyring, keyrings.alt must be installed too
    - if [ "x$TRAVIS_PYTHON_VERSION" == 'x2.6' ]; then pip install keyring==5.7.1; else pip install 'keyring<=9.1' keyrings.alt; fi
    # GitPython 2.x may no longer be compatible with py2.6
    - if [ "x$TRAVIS_PYTHON_VERSION" == 'x2.6' ]; then pip install 'GitPython<2.0'; else pip install GitPython; fi
    # pydot (dep for python-graph-dot) 1.2.0 and more recent doesn't work with Python 2.6
    - if [ "x$TRAVIS_PYTHON_VERSION" == 'x2.6' ]; then pip install pydot==1.1.0; else pip install pydot; fi
    # pycparser 2.19 (dep for paramiko) doesn't work with Python 2.6
    - if [ "x$TRAVIS_PYTHON_VERSION" == 'x2.6' ]; then pip install 'pycparser<2.19'; fi
    # idna 2.8 (dep for paramiko) & more recent doesn't work with Python 2.6
    - if [ "x$TRAVIS_PYTHON_VERSION" == 'x2.6' ]; then pip install 'idna<2.8'; fi
    # paramiko 2.4.0 (dep for GC3Pie) & more recent doesn't work with Python 2.6
    - if [ "x$TRAVIS_PYTHON_VERSION" == 'x2.6' ]; then pip install 'paramiko<2.4.0'; fi
    # SQLAlchemy 1.2.0 (dep for GC3Pie) & more recent doesn't work with Python 2.6
    - if [ "x$TRAVIS_PYTHON_VERSION" == 'x2.6' ]; then pip install 'SQLAlchemy<1.2.0'; fi
    # python 2.0 (dep for GC3Pie) & more recent doesn't work with Python 2.6
    - if [ "x$TRAVIS_PYTHON_VERSION" == 'x2.6' ]; then pip install 'python-daemon<2.0'; fi
    # autopep8 1.3.4 is last one to support Python 2.6
    - if [ "x$TRAVIS_PYTHON_VERSION" == 'x2.6' ]; then pip install 'autopep8<1.3.5'; else pip install autopep8; fi
    # PyYAML 5.x no longer supports Python 2.6
    - if [ "x$TRAVIS_PYTHON_VERSION" == 'x2.6' ]; then pip install 'PyYAML<5.0'; else pip install PyYAML; fi
    # optional Python packages for EasyBuild
    - pip install GC3Pie pycodestyle python-graph-dot python-hglib requests
    # git config is required to make actual git commits (cfr. tests for GitRepository)
    - git config --global user.name "Travis CI"
    - git config --global user.email "travis@travis-ci.org"
install:
    # install vsc-base (& vsc-install) dependencies for EasyBuild
    - easy_install vsc-base
    # install environment modules or Lmod
    - export INSTALL_DEP=$TRAVIS_BUILD_DIR/easybuild/scripts/install_eb_dep.sh
    - if [ ! -z $ENV_MOD_VERSION ]; then source $INSTALL_DEP modules-${ENV_MOD_VERSION} $HOME; fi
    - if [ ! -z $LMOD_VERSION ]; then source $INSTALL_DEP lua-5.1.4.8 $HOME; fi
    - if [ ! -z $LMOD_VERSION ]; then source $INSTALL_DEP Lmod-${LMOD_VERSION} $HOME; fi
    - if [ ! -z $ENV_MOD_TCL_VERSION ]; then source $INSTALL_DEP modules-tcl-${ENV_MOD_TCL_VERSION} $HOME; fi
script:
    # make sure 'ml' alias is defined, otherwise sourcing the init script fails (silently) for Lmod (< 5.9.3)
    - if [ ! -z $MOD_INIT ] && [ ! -z $LMOD_VERSION ]; then alias ml=foobar; fi
    # set up environment for modules tool (if $MOD_INIT is defined)
    - if [ ! -z $MOD_INIT ]; then source $MOD_INIT; type module; fi
    # install GitHub token
    - if [ ! -z $GITHUB_TOKEN ]; then
        if [ "x$TRAVIS_PYTHON_VERSION" == 'x2.6' ];
            then SET_KEYRING="keyring.set_keyring(keyring.backends.file.PlaintextKeyring())";
            else SET_KEYRING="import keyrings; keyring.set_keyring(keyrings.alt.file.PlaintextKeyring())";
        fi;
        python -c "import keyring; $SET_KEYRING; keyring.set_password('github_token', 'easybuild_test', '$GITHUB_TOKEN')";
      fi
    - if [ ! -z $TEST_EASYBUILD_MODULES_TOOL ]; then export EASYBUILD_MODULES_TOOL=$TEST_EASYBUILD_MODULES_TOOL; fi
    - if [ ! -z $TEST_EASYBUILD_MODULE_SYNTAX ]; then export EASYBUILD_MODULE_SYNTAX=$TEST_EASYBUILD_MODULE_SYNTAX; fi
    # create 'source distribution' tarball, like we do when publishing a release to PyPI
    - cd $TRAVIS_BUILD_DIR; python setup.py sdist
    - ls -l $TRAVIS_BUILD_DIR/dist/
    # set up environment for EasyBuild framework tests
    - export PATH=/tmp/$TRAVIS_JOB_ID/bin:$PATH
    - export PYTHONPATH=/tmp/$TRAVIS_JOB_ID/lib/python$TRAVIS_PYTHON_VERSION/site-packages
    # install easybuild-framework to unique temporary location using prepared sdist tarball
    - mkdir -p $PYTHONPATH; easy_install --prefix /tmp/$TRAVIS_JOB_ID $TRAVIS_BUILD_DIR/dist/easybuild-framework*tar.gz
    # move outside of checkout of easybuild-framework repository,
    # to run tests on an *installed* version of the EasyBuild framework;
    # this is done to catch possible packaging issues
    - cd $HOME
    # check GitHub configuration
    - eb --check-github --github-user=easybuild_test
    # run test suite
    - python -O -m test.framework.suite 2>&1 | tee test_framework_suite.log
    # try and make sure output of running tests is clean (no printed messages/warnings)
    - IGNORE_PATTERNS="vsc\.install\.shared_setup|no GitHub token available|skipping SvnRepository test|lib/python2.6/site-packages|required Lmod as modules tool"
    # '|| true' is needed to avoid that Travis stops the job on non-zero exit of grep (i.e. when there are no matches)
    - PRINTED_MSG=$(egrep -v "${IGNORE_PATTERNS}" test_framework_suite.log | grep '\.\n*[A-Za-z]' || true)
    - test "x$PRINTED_MSG" = "x" || (echo "Found printed messages in output of test suite\n${PRINTED_MSG}" && exit 1)
    # check bootstrap script version
    # version and SHA256 checksum are hardcoded below to avoid forgetting to update the version in the script along with contents
    - EB_BOOTSTRAP_VERSION=$(grep '^EB_BOOTSTRAP_VERSION' $TRAVIS_BUILD_DIR/easybuild/scripts/bootstrap_eb.py | sed 's/[^0-9.]//g')
    - EB_BOOTSTRAP_SHA256SUM=$(sha256sum $TRAVIS_BUILD_DIR/easybuild/scripts/bootstrap_eb.py | cut -f1 -d' ')
    - EB_BOOTSTRAP_FOUND="$EB_BOOTSTRAP_VERSION $EB_BOOTSTRAP_SHA256SUM"
    - EB_BOOTSTRAP_EXPECTED="20190322.01 4b00b89b2317e2e44fc56d0223e10239c1b4efc50f81fcd39eb73895bccbe927"
    - test "$EB_BOOTSTRAP_FOUND" = "$EB_BOOTSTRAP_EXPECTED" || (echo "Version check on bootstrap script failed $EB_BOOTSTRAP_FOUND" && exit 1)
    # test bootstrap script
    - python $TRAVIS_BUILD_DIR/easybuild/scripts/bootstrap_eb.py /tmp/$TRAVIS_JOB_ID/eb_bootstrap
    # unset $PYTHONPATH to avoid mixing two EasyBuild 'installations' when testing bootstrapped EasyBuild module
    - unset PYTHONPATH
    # simply sanity check on bootstrapped EasyBuild module
    - module use /tmp/$TRAVIS_JOB_ID/eb_bootstrap/modules/all
    - module load EasyBuild; eb --version<|MERGE_RESOLUTION|>--- conflicted
+++ resolved
@@ -5,15 +5,10 @@
     # purposely specifying slowest builds first, to gain time overall
     - LMOD_VERSION=6.5.1
     - LMOD_VERSION=6.5.1 TEST_EASYBUILD_MODULE_SYNTAX=Tcl
-<<<<<<< HEAD
-    - LMOD_VERSION=7.8.5
-    - LMOD_VERSION=7.8.5 TEST_EASYBUILD_MODULE_SYNTAX=Tcl
+    - LMOD_VERSION=7.8.22
+    - LMOD_VERSION=7.8.22 TEST_EASYBUILD_MODULE_SYNTAX=Tcl
     - LMOD_VERSION=8.0.9
     - LMOD_VERSION=8.0.9 TEST_EASYBUILD_MODULE_SYNTAX=Tcl
-=======
-    - LMOD_VERSION=7.8.22
-    - LMOD_VERSION=7.8.22 TEST_EASYBUILD_MODULE_SYNTAX=Tcl
->>>>>>> 527a4393
     - ENV_MOD_VERSION=3.2.10 TEST_EASYBUILD_MODULES_TOOL=EnvironmentModulesC TEST_EASYBUILD_MODULE_SYNTAX=Tcl
     - ENV_MOD_TCL_VERSION=1.147 TEST_EASYBUILD_MODULES_TOOL=EnvironmentModulesTcl TEST_EASYBUILD_MODULE_SYNTAX=Tcl
     - ENV_MOD_VERSION=4.1.4 TEST_EASYBUILD_MODULE_SYNTAX=Tcl TEST_EASYBUILD_MODULES_TOOL=EnvironmentModules  # Tmod 4.1.4 is used in RHEL8
