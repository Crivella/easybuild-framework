--- conflicted
+++ resolved
@@ -535,11 +535,7 @@
             self.assertEqual(res, ['impi/2016', 'intel/2016'])
 
         else:
-<<<<<<< HEAD
-            print("Skipping test_path_to_top_of_module_tree_lua, requires Lmod as modules tool")
-=======
             print("Skipping test_path_to_top_of_module_tree_lua, required Lmod as modules tool")
->>>>>>> 9a4e835f
 
     def test_interpret_raw_path_lua(self):
         """Test interpret_raw_path_lua method"""
