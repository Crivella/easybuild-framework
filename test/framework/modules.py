##
# Copyright 2012-2014 Ghent University
#
# This file is part of EasyBuild,
# originally created by the HPC team of Ghent University (http://ugent.be/hpc/en),
# with support of Ghent University (http://ugent.be/hpc),
# the Flemish Supercomputer Centre (VSC) (https://vscentrum.be/nl/en),
# the Hercules foundation (http://www.herculesstichting.be/in_English)
# and the Department of Economy, Science and Innovation (EWI) (http://www.ewi-vlaanderen.be/en).
#
# http://github.com/hpcugent/easybuild
#
# EasyBuild is free software: you can redistribute it and/or modify
# it under the terms of the GNU General Public License as published by
# the Free Software Foundation v2.
#
# EasyBuild is distributed in the hope that it will be useful,
# but WITHOUT ANY WARRANTY; without even the implied warranty of
# MERCHANTABILITY or FITNESS FOR A PARTICULAR PURPOSE.  See the
# GNU General Public License for more details.
#
# You should have received a copy of the GNU General Public License
# along with EasyBuild.  If not, see <http://www.gnu.org/licenses/>.
##
"""
Unit tests for modules.py.

@author: Toon Willems (Ghent University)
@author: Kenneth Hoste (Ghent University)
@author: Stijn De Weirdt (Ghent University)
"""

import os
import re
import tempfile
import shutil
from test.framework.utilities import EnhancedTestCase, init_config
from unittest import TestLoader, main

from easybuild.framework.easyblock import EasyBlock
from easybuild.tools.build_log import EasyBuildError
from easybuild.tools.modules import get_software_root, get_software_version, get_software_libdir, modules_tool


# number of modules included for testing purposes
<<<<<<< HEAD
TEST_MODULES_COUNT = 40
=======
TEST_MODULES_COUNT = 42
>>>>>>> 441b80a2


class ModulesTest(EnhancedTestCase):
    """Test cases for modules."""

    def setUp(self):
        """set up everything for a unit test."""
        super(ModulesTest, self).setUp()
        self.testmods = modules_tool()

    def init_testmods(self, test_modules_paths=None):
        """Initialize set of test modules for test."""
        if test_modules_paths is None:
            test_modules_paths = [os.path.abspath(os.path.join(os.path.dirname(__file__), 'modules'))]
        mod_paths = self.testmods.mod_paths[:]
        for path in test_modules_paths:
            self.testmods.prepend_module_path(path)
        for path in mod_paths:
            if path not in test_modules_paths:
                self.testmods.remove_module_path(path)

    # for Lmod, this test has to run first, to avoid that it fails;
    # no modules are found if another test ran before it, but using a (very) long module path works fine interactively
    def test_long_module_path(self):
        """Test dealing with a (very) long module path."""

        # create a really long modules install path
        tmpdir = tempfile.mkdtemp()
        long_mod_path = tmpdir
        subdir = 'foo'
        # Lmod v5.1.5 doesn't support module paths longer than 256 characters, so stay just under that magic limit
        while (len(os.path.abspath(long_mod_path)) + len(subdir)) < 240:
            long_mod_path = os.path.join(long_mod_path, subdir)

        # copy one of the test modules there
        gcc_mod_dir = os.path.join(long_mod_path, 'GCC')
        os.makedirs(gcc_mod_dir)
        gcc_mod_path = os.path.join(os.path.dirname(__file__), 'modules', 'GCC', '4.6.3')
        shutil.copy2(gcc_mod_path, gcc_mod_dir)

        # try and use long modules path
        self.init_testmods(test_modules_paths=[long_mod_path])
        ms = self.testmods.available()

        self.assertEqual(ms, ['GCC/4.6.3'])

        shutil.rmtree(tmpdir)

    def test_avail(self):
        """Test if getting a (restricted) list of available modules works."""
        self.init_testmods()

        # test modules include 3 GCC modules
        ms = self.testmods.available('GCC')
        self.assertEqual(ms, ['GCC/4.6.3', 'GCC/4.6.4', 'GCC/4.7.2'])

        # test modules include one GCC/4.6.3 module
        ms = self.testmods.available(mod_name='GCC/4.6.3')
        self.assertEqual(ms, ['GCC/4.6.3'])

        # all test modules are accounted for
        ms = self.testmods.available()
        self.assertEqual(len(ms), TEST_MODULES_COUNT)

    def test_exists(self):
        """Test if testing for module existence works."""
        self.init_testmods()
        self.assertEqual(self.testmods.exist(['OpenMPI/1.6.4-GCC-4.6.4']), [True])
        self.assertEqual(self.testmods.exist(['foo/1.2.3']), [False])
        # exists should not return True for incomplete module names
        self.assertEqual(self.testmods.exist(['GCC']), [False])

        # exists works on hidden modules
        self.assertEqual(self.testmods.exist(['toy/.0.0-deps']), [True])

        # exists also works on lists of module names
        # list should be sufficiently long, since for short lists 'show' is always used
        mod_names = ['OpenMPI/1.6.4-GCC-4.6.4', 'foo/1.2.3', 'GCC',
                     'ScaLAPACK/1.8.0-gompi-1.1.0-no-OFED',
                     'ScaLAPACK/1.8.0-gompi-1.1.0-no-OFED-ATLAS-3.8.4-LAPACK-3.4.0-BLACS-1.1',
                     'Compiler/GCC/4.7.2/OpenMPI/1.6.4', 'toy/.0.0-deps']
        self.assertEqual(self.testmods.exist(mod_names), [True, False, False, False, True, True, True])

        # test deprecated functionality
        self.assertTrue(self.testmods.exists('OpenMPI/1.6.4-GCC-4.6.4'))
        self.assertFalse(self.testmods.exists('foo/1.2.3'))
        # exists should not return True for incomplete module names
        self.assertFalse(self.testmods.exists('GCC'))

    def test_load(self):
        """ test if we load one module it is in the loaded_modules """
        self.init_testmods()
        ms = self.testmods.available()
        # exclude modules not on the top level of a hierarchy
        ms = [m for m in ms if not (m.startswith('Core') or m.startswith('Compiler/') or m.startswith('MPI/'))]

        for m in ms:
            self.testmods.load([m])
            self.assertTrue(m in self.testmods.loaded_modules())
            self.testmods.purge()

        # trying to load a module not on the top level of a hierarchy should fail
        mods = [
            'Compiler/GCC/4.7.2/OpenMPI/1.6.4',  # module use on non-existent dir (Tcl-based env mods), or missing dep (Lmod)
            'MPI/GCC/4.7.2/OpenMPI/1.6.4/ScaLAPACK/2.0.2-OpenBLAS-0.2.6-LAPACK-3.4.2',  # missing dep
        ]
        for mod in mods:
            self.assertErrorRegex(EasyBuildError, '.*', self.testmods.load, [mod])

    def test_ld_library_path(self):
        """Make sure LD_LIBRARY_PATH is what it should be when loaded multiple modules."""
        self.init_testmods()

        testpath = '/this/is/just/a/test'
        os.environ['LD_LIBRARY_PATH'] = testpath

        # load module and check that previous LD_LIBRARY_PATH is still there, at the end
        self.testmods.load(['GCC/4.6.3'])
        self.assertTrue(re.search("%s$" % testpath, os.environ['LD_LIBRARY_PATH']))
        self.testmods.purge()

        # check that previous LD_LIBRARY_PATH is still there, at the end
        self.assertTrue(re.search("%s$" % testpath, os.environ['LD_LIBRARY_PATH']))
        self.testmods.purge()

    def test_purge(self):
        """Test if purging of modules works."""
        self.init_testmods()
        ms = self.testmods.available()

        self.testmods.load([ms[0]])
        self.assertTrue(len(self.testmods.loaded_modules()) > 0)

        self.testmods.purge()
        self.assertTrue(len(self.testmods.loaded_modules()) == 0)

        self.testmods.purge()
        self.assertTrue(len(self.testmods.loaded_modules()) == 0)

    def test_get_software_root_version_libdir(self):
        """Test get_software_X functions."""

        tmpdir = tempfile.mkdtemp()
        test_cases = [
            ('GCC', 'GCC'),
            ('grib_api', 'GRIB_API'),
            ('netCDF-C++', 'NETCDFMINCPLUSPLUS'),
            ('Score-P', 'SCOREMINP'),
        ]
        for (name, env_var_name) in test_cases:
            # mock stuff that get_software_X functions rely on
            root = os.path.join(tmpdir, name)
            os.makedirs(os.path.join(root, 'lib'))
            os.environ['EBROOT%s' % env_var_name] = root
            version = '0.0-%s' % root
            os.environ['EBVERSION%s' % env_var_name] = version

            self.assertEqual(get_software_root(name), root)
            self.assertEqual(get_software_version(name), version)
            self.assertEqual(get_software_libdir(name), 'lib')

            os.environ.pop('EBROOT%s' % env_var_name)
            os.environ.pop('EBVERSION%s' % env_var_name)

        # check expected result of get_software_libdir with multiple lib subdirs
        root = os.path.join(tmpdir, name)
        os.makedirs(os.path.join(root, 'lib64'))
        os.environ['EBROOT%s' % env_var_name] = root
        self.assertErrorRegex(EasyBuildError, "Multiple library subdirectories found.*", get_software_libdir, name)
        self.assertEqual(get_software_libdir(name, only_one=False), ['lib', 'lib64'])

        # only directories containing files in specified list should be retained
        open(os.path.join(root, 'lib64', 'foo'), 'w').write('foo')
        self.assertEqual(get_software_libdir(name, fs=['foo']), 'lib64')

        # clean up for previous tests
        os.environ.pop('EBROOT%s' % env_var_name)

        # if root/version for specified software package can not be found, these functions should return None
        self.assertEqual(get_software_root('foo'), None)
        self.assertEqual(get_software_version('foo'), None)
        self.assertEqual(get_software_libdir('foo'), None)

        # if no library subdir is found, get_software_libdir should return None
        os.environ['EBROOTFOO'] = tmpdir
        self.assertEqual(get_software_libdir('foo'), None)
        os.environ.pop('EBROOTFOO')

        shutil.rmtree(tmpdir)

    def test_wrong_modulepath(self):
        """Test whether modules tool can deal with a broken $MODULEPATH."""
        test_modules_path = os.path.join(os.path.dirname(os.path.abspath(__file__)), 'modules')
        modules_test_installpath = os.path.join(self.test_installpath, 'modules', 'all')
        os.environ['MODULEPATH'] = "/some/non-existing/path:/this/doesnt/exists/anywhere:%s" % test_modules_path
        init_config()
        modtool = modules_tool()
        self.assertEqual(len(modtool.mod_paths), 2)
        self.assertTrue(os.path.samefile(modtool.mod_paths[0], modules_test_installpath))
        self.assertEqual(modtool.mod_paths[1], test_modules_path)
        self.assertTrue(len(modtool.available()) > 0)

    def test_path_to_top_of_module_tree(self):
        """Test function to determine path to top of the module tree."""

        modtool = modules_tool()

        path = modtool.path_to_top_of_module_tree([], 'gompi/1.3.12', '', ['GCC/4.6.4', 'OpenMPI/1.6.4-GCC-4.6.4'])
        self.assertEqual(path, [])
        path = modtool.path_to_top_of_module_tree([], 'toy/.0.0-deps', '', ['gompi/1.3.12'])
        self.assertEqual(path, [])
        path = modtool.path_to_top_of_module_tree([], 'toy/0.0', '', [])
        self.assertEqual(path, [])

        ecs_dir = os.path.join(os.path.dirname(__file__), 'easyconfigs')
        all_stops = [x[0] for x in EasyBlock.get_steps()]
        build_options = {
            'check_osdeps': False,
            'robot_path': [ecs_dir],
            'valid_stops': all_stops,
            'validate': False,
        }
        os.environ['EASYBUILD_MODULE_NAMING_SCHEME'] = 'HierarchicalMNS'
        init_config(build_options=build_options)
        self.setup_hierarchical_modules()
        modtool = modules_tool()
        mod_prefix = os.path.join(self.test_installpath, 'modules', 'all')
        init_modpaths = [os.path.join(mod_prefix, 'Core')]

        deps = ['GCC/4.7.2', 'OpenMPI/1.6.4', 'FFTW/3.3.3', 'OpenBLAS/0.2.6-LAPACK-3.4.2',
                'ScaLAPACK/2.0.2-OpenBLAS-0.2.6-LAPACK-3.4.2']
        path = modtool.path_to_top_of_module_tree(init_modpaths, 'goolf/1.4.10', os.path.join(mod_prefix, 'Core'), deps)
        self.assertEqual(path, [])
        path = modtool.path_to_top_of_module_tree(init_modpaths, 'GCC/4.7.2', os.path.join(mod_prefix, 'Core'), [])
        self.assertEqual(path, [])
        full_mod_subdir = os.path.join(mod_prefix, 'Compiler', 'GCC', '4.7.2')
        deps = ['GCC/4.7.2', 'hwloc/1.6.2']
        path = modtool.path_to_top_of_module_tree(init_modpaths, 'OpenMPI/1.6.4', full_mod_subdir, deps)
        self.assertEqual(path, ['GCC/4.7.2'])
        full_mod_subdir = os.path.join(mod_prefix, 'MPI', 'GCC', '4.7.2', 'OpenMPI', '1.6.4')
        deps = ['GCC/4.7.2', 'OpenMPI/1.6.4']
        path = modtool.path_to_top_of_module_tree(init_modpaths, 'FFTW/3.3.3', full_mod_subdir, deps)
        self.assertEqual(path, ['OpenMPI/1.6.4', 'GCC/4.7.2'])

def suite():
    """ returns all the testcases in this module """
    return TestLoader().loadTestsFromTestCase(ModulesTest)

if __name__ == '__main__':
    main()<|MERGE_RESOLUTION|>--- conflicted
+++ resolved
@@ -43,11 +43,7 @@
 
 
 # number of modules included for testing purposes
-<<<<<<< HEAD
-TEST_MODULES_COUNT = 40
-=======
-TEST_MODULES_COUNT = 42
->>>>>>> 441b80a2
+TEST_MODULES_COUNT = 44
 
 
 class ModulesTest(EnhancedTestCase):
