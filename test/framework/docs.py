# #
# Copyright 2012-2015 Ghent University
#
# This file is part of EasyBuild,
# originally created by the HPC team of Ghent University (http://ugent.be/hpc/en),
# with support of Ghent University (http://ugent.be/hpc),
# the Flemish Supercomputer Centre (VSC) (https://vscentrum.be/nl/en),
# the Hercules foundation (http://www.herculesstichting.be/in_English)
# and the Department of Economy, Science and Innovation (EWI) (http://www.ewi-vlaanderen.be/en).
#
# http://github.com/hpcugent/easybuild
#
# EasyBuild is free software: you can redistribute it and/or modify
# it under the terms of the GNU General Public License as published by
# the Free Software Foundation v2.
#
# EasyBuild is distributed in the hope that it will be useful,
# but WITHOUT ANY WARRANTY; without even the implied warranty of
# MERCHANTABILITY or FITNESS FOR A PARTICULAR PURPOSE.  See the
# GNU General Public License for more details.
#
# You should have received a copy of the GNU General Public License
# along with EasyBuild.  If not, see <http://www.gnu.org/licenses/>.
##
"""
Unit tests for docs.py.
"""

import os
import re
import sys
import inspect

from easybuild.tools.docs import gen_easyblocks_overview_rst
from easybuild.tools.utilities import import_available_modules
from test.framework.utilities import EnhancedTestCase, init_config
from unittest import TestLoader, main
from vsc.utils.docs import mk_rst_table

class DocsTest(EnhancedTestCase):

    def test_gen_easyblocks(self):
        """ Test gen_easyblocks_overview_rst function """
        module = 'easybuild.easyblocks.generic'
        modules = import_available_modules(module)
        common_params = {
            'ConfigureMake' : ['configopts', 'buildopts', 'installopts'],
        }
        doc_functions = ['build_step', 'configure_step', 'test_step']

        eb_overview = gen_easyblocks_overview_rst(module, 'easyconfigs', common_params, doc_functions)
        ebdoc = '\n'.join(eb_overview)

        # extensive check for ConfigureMake easyblock
        check_configuremake = '\n'.join([
            ".. _ConfigureMake:",
            '',
            "``ConfigureMake``",
            "=================",
            '',
            "(derives from EasyBlock)",
            '',
            "Dummy support for building and installing applications with configure/make/make install.",
            '',
            "Commonly used easyconfig parameters with ``ConfigureMake`` easyblock",
            "--------------------------------------------------------------------",
<<<<<<< HEAD
            "",
=======
>>>>>>> 102032ad
            "====================    ================================================================",
            "easyconfig parameter    description                                                     ",
            "====================    ================================================================",
            "configopts              Extra options passed to configure (default already has --prefix)",
            "buildopts               Extra options passed to make step (default already has -j X)    ",
            "installopts             Extra options for installation                                  ",
            "====================    ================================================================",
        ])

        self.assertTrue(check_configuremake in ebdoc)
        names = []

        for mod in modules:
            for name, obj in inspect.getmembers(mod, inspect.isclass):
                eb_class = getattr(mod, name)
                # skip imported classes that are not easyblocks
                if eb_class.__module__.startswith(module):
                    self.assertTrue(name in ebdoc)
                    names.append(name)

        toc = [":ref:`" + n + "`" for n in sorted(names)]
        pattern = " - ".join(toc)

        regex = re.compile(pattern)
        self.assertTrue(re.search(regex, ebdoc), "Pattern %s found in %s" % (regex.pattern, ebdoc))


def suite():
    """ returns all test cases in this module """
    return TestLoader().loadTestsFromTestCase(DocsTest)

if __name__ == '__main__':
    # also check the setUp for debug
    # logToScreen(enable=True)
    # setLogLevelDebug()
    main()<|MERGE_RESOLUTION|>--- conflicted
+++ resolved
@@ -35,7 +35,6 @@
 from easybuild.tools.utilities import import_available_modules
 from test.framework.utilities import EnhancedTestCase, init_config
 from unittest import TestLoader, main
-from vsc.utils.docs import mk_rst_table
 
 class DocsTest(EnhancedTestCase):
 
@@ -64,10 +63,7 @@
             '',
             "Commonly used easyconfig parameters with ``ConfigureMake`` easyblock",
             "--------------------------------------------------------------------",
-<<<<<<< HEAD
-            "",
-=======
->>>>>>> 102032ad
+            '',
             "====================    ================================================================",
             "easyconfig parameter    description                                                     ",
             "====================    ================================================================",
