# #
# Copyright 2012-2024 Ghent University
#
# This file is part of EasyBuild,
# originally created by the HPC team of Ghent University (http://ugent.be/hpc/en),
# with support of Ghent University (http://ugent.be/hpc),
# the Flemish Supercomputer Centre (VSC) (https://www.vscentrum.be),
# Flemish Research Foundation (FWO) (http://www.fwo.be/en)
# and the Department of Economy, Science and Innovation (EWI) (http://www.ewi-vlaanderen.be/en).
#
# https://github.com/easybuilders/easybuild
#
# EasyBuild is free software: you can redistribute it and/or modify
# it under the terms of the GNU General Public License as published by
# the Free Software Foundation v2.
#
# EasyBuild is distributed in the hope that it will be useful,
# but WITHOUT ANY WARRANTY; without even the implied warranty of
# MERCHANTABILITY or FITNESS FOR A PARTICULAR PURPOSE.  See the
# GNU General Public License for more details.
#
# You should have received a copy of the GNU General Public License
# along with EasyBuild.  If not, see <http://www.gnu.org/licenses/>.
# #
"""
Unit tests for easyconfig.py

@author: Toon Willems (Ghent University)
@author: Kenneth Hoste (Ghent University)
@author: Stijn De Weirdt (Ghent University)
"""
import copy
import glob
import os
import re
import shutil
import stat
import sys
import tempfile
import textwrap
from collections import OrderedDict
from easybuild.tools import LooseVersion
from test.framework.utilities import EnhancedTestCase, TestLoaderFiltered, init_config
from unittest import TextTestRunner

import easybuild.tools.build_log
import easybuild.framework.easyconfig as easyconfig
import easybuild.tools.github as gh
import easybuild.tools.systemtools as st
from easybuild.framework.easyblock import EasyBlock
from easybuild.framework.easyconfig.constants import EXTERNAL_MODULE_MARKER
from easybuild.framework.easyconfig.easyconfig import ActiveMNS, EasyConfig, create_paths, copy_easyconfigs
from easybuild.framework.easyconfig.easyconfig import det_subtoolchain_version, fix_deprecated_easyconfigs
from easybuild.framework.easyconfig.easyconfig import get_easyblock_class, get_module_path
from easybuild.framework.easyconfig.easyconfig import letter_dir_for, process_easyconfig, resolve_template
from easybuild.framework.easyconfig.easyconfig import triage_easyconfig_params, verify_easyconfig_filename
from easybuild.framework.easyconfig.licenses import License, LicenseGPLv3
from easybuild.framework.easyconfig.parser import EasyConfigParser, fetch_parameters_from_easyconfig
from easybuild.framework.easyconfig.templates import template_constant_dict, to_template_str
from easybuild.framework.easyconfig.style import check_easyconfigs_style
from easybuild.framework.easyconfig.tools import alt_easyconfig_paths, categorize_files_by_type, check_sha256_checksums
from easybuild.framework.easyconfig.tools import dep_graph, det_copy_ec_specs, find_related_easyconfigs, get_paths_for
from easybuild.framework.easyconfig.tools import parse_easyconfigs
from easybuild.framework.easyconfig.tweak import obtain_ec_for, tweak, tweak_one
from easybuild.framework.extension import resolve_exts_filter_template
from easybuild.toolchains.system import SystemToolchain
from easybuild.tools.build_log import EasyBuildError
from easybuild.tools.config import build_option, get_module_syntax, module_classes, update_build_option
from easybuild.tools.configobj import ConfigObj
from easybuild.tools.docs import avail_easyconfig_constants, avail_easyconfig_templates
from easybuild.tools.filetools import adjust_permissions, change_dir, copy_file, mkdir, read_file
from easybuild.tools.filetools import remove_dir, remove_file, symlink, write_file
from easybuild.tools.module_naming_scheme.toolchain import det_toolchain_compilers, det_toolchain_mpi
from easybuild.tools.module_naming_scheme.utilities import det_full_ec_version
from easybuild.tools.options import parse_external_modules_metadata
<<<<<<< HEAD
=======
from easybuild.tools.py2vs3 import reload
>>>>>>> f7035e9b
from easybuild.tools.robot import det_robot_path, resolve_dependencies
from easybuild.tools.systemtools import AARCH64, KNOWN_ARCH_CONSTANTS, POWER, X86_64
from easybuild.tools.systemtools import get_cpu_architecture, get_shared_lib_ext, get_os_name, get_os_version

from easybuild.tools.toolchain.utilities import search_toolchain
from easybuild.tools.utilities import quote_str, quote_py_str
from test.framework.github import GITHUB_TEST_ACCOUNT
from test.framework.utilities import find_full_path

try:
    import pycodestyle  # noqa
except ImportError:
    try:
        import pep8  # noqa
    except ImportError:
        pass


EXPECTED_DOTTXT_TOY_DEPS = """digraph graphname {
toy;
"GCC/6.4.0-2.28 (EXT)";
intel;
toy -> intel;
toy -> "GCC/6.4.0-2.28 (EXT)";
}
"""


class EasyConfigTest(EnhancedTestCase):
    """ easyconfig tests """
    contents = None
    eb_file = ''

    def setUp(self):
        """Set up everything for running a unit test."""
        super(EasyConfigTest, self).setUp()
        self.orig_get_cpu_architecture = st.get_cpu_architecture

        self.cwd = os.getcwd()
        self.all_stops = [x[0] for x in EasyBlock.get_steps()]
        if os.path.exists(self.eb_file):
            os.remove(self.eb_file)

        github_token = gh.fetch_github_token(GITHUB_TEST_ACCOUNT)
        self.skip_github_tests = github_token is None and os.getenv('FORCE_EB_GITHUB_TESTS') is None

        self.orig_easyconfig_DEPRECATED_EASYCONFIG_PARAMETERS = easyconfig.easyconfig.DEPRECATED_EASYCONFIG_PARAMETERS
        self.orig_easyconfig_DEPRECATED_EASYCONFIG_TEMPLATES = easyconfig.easyconfig.DEPRECATED_EASYCONFIG_TEMPLATES
        self.orig_easyconfig_ALTERNATIVE_EASYCONFIG_PARAMETERS = easyconfig.easyconfig.ALTERNATIVE_EASYCONFIG_PARAMETERS
        self.orig_easyconfig_ALTERNATIVE_EASYCONFIG_TEMPLATES = easyconfig.easyconfig.ALTERNATIVE_EASYCONFIG_TEMPLATES

    def prep(self):
        """Prepare for test."""
        # (re)cleanup last test file
        if os.path.exists(self.eb_file):
            os.remove(self.eb_file)
        if self.contents is not None:
            fd, self.eb_file = tempfile.mkstemp(prefix='easyconfig_test_file_', suffix='.eb')
            os.close(fd)
            write_file(self.eb_file, self.contents)

    def tearDown(self):
        """ make sure to remove the temporary file """
        st.get_cpu_architecture = self.orig_get_cpu_architecture

        super(EasyConfigTest, self).tearDown()
        if os.path.exists(self.eb_file):
            os.remove(self.eb_file)

        # restore orignal values of DEPRECATED_EASYCONFIG_TEMPLATES & co in easyconfig.templates
        easyconfig.easyconfig.DEPRECATED_EASYCONFIG_PARAMETERS = self.orig_easyconfig_DEPRECATED_EASYCONFIG_PARAMETERS
        easyconfig.easyconfig.DEPRECATED_EASYCONFIG_TEMPLATES = self.orig_easyconfig_DEPRECATED_EASYCONFIG_TEMPLATES
        easyconfig.easyconfig.ALTERNATIVE_EASYCONFIG_PARAMETERS = self.orig_easyconfig_ALTERNATIVE_EASYCONFIG_PARAMETERS
        easyconfig.easyconfig.ALTERNATIVE_EASYCONFIG_TEMPLATES = self.orig_easyconfig_ALTERNATIVE_EASYCONFIG_TEMPLATES

    def test_empty(self):
        """ empty files should not parse! """
        self.assertErrorRegex(EasyBuildError, "expected a valid path", EasyConfig, "")
        self.contents = "# empty string"
        self.prep()
        self.assertRaises(EasyBuildError, EasyConfig, self.eb_file)
        self.contents = ""
        self.prep()
        self.assertErrorRegex(EasyBuildError, "is empty", EasyConfig, self.eb_file)

    def test_mandatory(self):
        """ make sure all checking of mandatory parameters works """
        self.contents = '\n'.join([
            'easyblock = "ConfigureMake"',
            'name = "pi"',
            'version = "3.14"',
        ])
        self.prep()
        self.assertErrorRegex(EasyBuildError, "mandatory parameters not provided", EasyConfig, self.eb_file)

        self.contents += '\n' + '\n'.join([
            'homepage = "http://example.com"',
            'description = "test easyconfig"',
            'toolchain = SYSTEM',
        ])
        self.prep()

        ec = EasyConfig(self.eb_file)

        self.assertEqual(ec['name'], "pi")
        self.assertEqual(ec['version'], "3.14")
        self.assertEqual(ec['homepage'], "http://example.com")
        self.assertEqual(ec['toolchain'], {"name": "system", "version": "system"})
        self.assertEqual(ec['description'], "test easyconfig")

        for key in ['name', 'version', 'homepage', 'toolchain', 'description']:
            self.assertTrue(ec.is_mandatory_param(key))
        for key in ['buildopts', 'dependencies', 'easyblock', 'sources']:
            self.assertFalse(ec.is_mandatory_param(key))

    def test_validation(self):
        """ test other validations beside mandatory parameters """
        self.contents = '\n'.join([
            'easyblock = "ConfigureMake"',
            'name = "pi"',
            'version = "3.14"',
            'homepage = "http://example.com"',
            'description = "test easyconfig"',
            'toolchain = SYSTEM',
            'stop = "notvalid"',
        ])
        self.prep()
        ec = EasyConfig(self.eb_file, validate=False)
        self.assertErrorRegex(EasyBuildError, r"\w* provided '\w*' is not valid", ec.validate)

        ec['stop'] = 'patch'
        # this should now not crash
        ec.validate()

        ec['osdependencies'] = ['non-existent-dep']
        self.assertErrorRegex(EasyBuildError, "OS dependencies were not found", ec.validate)

        # system toolchain, installversion == version
        self.assertEqual(det_full_ec_version(ec), "3.14")

        os.chmod(self.eb_file, 0o000)
        self.assertErrorRegex(EasyBuildError, "Permission denied", EasyConfig, self.eb_file)
        os.chmod(self.eb_file, 0o755)

        self.contents += "\nsyntax_error'"
        self.prep()

        # exact error message depends on Python version (different starting with Python 3.10)
        if sys.version_info >= (3, 10):
            error_pattern = "Parsing easyconfig file failed: unterminated string literal"
        else:
            error_pattern = "Parsing easyconfig file failed: EOL while scanning string literal"

        self.assertErrorRegex(EasyBuildError, error_pattern, EasyConfig, self.eb_file)

        # introduce "TypeError: format requires mapping" issue"
        self.contents = self.contents.replace("syntax_error'", "foo = '%(name)s %s' % version")
        self.prep()
        error_pattern = r"Parsing easyconfig file failed: format requires a mapping \(line 8\)"
        self.assertErrorRegex(EasyBuildError, error_pattern, EasyConfig, self.eb_file)

    def test_system_toolchain_constant(self):
        """Test use of SYSTEM constant to specify toolchain."""
        self.contents = '\n'.join([
            'easyblock = "ConfigureMake"',
            'name = "pi"',
            'version = "3.14"',
            'homepage = "http://example.com"',
            'description = "test easyconfig"',
            'toolchain = SYSTEM',
        ])
        self.prep()
        eb = EasyConfig(self.eb_file)
        self.assertEqual(eb['toolchain'], {'name': 'system', 'version': 'system'})
        self.assertIsInstance(eb.toolchain, SystemToolchain)

    def test_shlib_ext(self):
        """ inside easyconfigs shared_lib_ext should be set """
        self.contents = '\n'.join([
            'easyblock = "ConfigureMake"',
            'name = "pi"',
            'version = "3.14"',
            'homepage = "http://example.com"',
            'description = "test easyconfig"',
            'toolchain = SYSTEM',
            'sanity_check_paths = { "files": ["lib/lib.%s" % SHLIB_EXT] }',
        ])
        self.prep()
        eb = EasyConfig(self.eb_file)
        self.assertEqual(eb['sanity_check_paths']['files'][0], "lib/lib.%s" % get_shared_lib_ext())

    def test_dependency(self):
        """ test all possible ways of specifying dependencies """
        init_config(build_options={'silent': True})

        self.contents = '\n'.join([
            'easyblock = "ConfigureMake"',
            'name = "pi"',
            'version = "3.14"',
            'versionsuffix = "-test"',
            'homepage = "http://example.com"',
            'description = "test easyconfig"',
            'toolchain = {"name":"GCC", "version": "4.6.3"}',
            'dependencies = ['
            '   ("first", "1.1"),'
            '   {"name": "second", "version": "2.2"},',
            # funky way of referring to version(suffix), but should work!
            '   ("foo", "%(version)s", versionsuffix),',
            '   ("bar", "1.2.3", "%(versionsuffix)s-123"),',
            ']',
            'builddependencies = [',
            '   ("first", "1.1"),',
            '   {"name": "second", "version": "2.2"},',
            ']',
        ])
        self.prep()
        eb = EasyConfig(self.eb_file)
        # should include builddependencies
        self.assertEqual(len(eb.dependencies()), 6)
        self.assertEqual(len(eb.builddependencies()), 2)

        first = eb.dependencies()[0]
        second = eb.dependencies()[1]

        self.assertEqual(first['name'], "first")
        self.assertEqual(first['version'], "1.1")
        self.assertEqual(first['versionsuffix'], '')

        self.assertEqual(second['name'], "second")
        self.assertEqual(second['version'], "2.2")
        self.assertEqual(second['versionsuffix'], '')

        self.assertEqual(eb['dependencies'][2]['name'], 'foo')
        self.assertEqual(eb['dependencies'][2]['version'], '3.14')
        self.assertEqual(eb['dependencies'][2]['versionsuffix'], '-test')

        self.assertEqual(eb['dependencies'][3]['name'], 'bar')
        self.assertEqual(eb['dependencies'][3]['version'], '1.2.3')
        self.assertEqual(eb['dependencies'][3]['versionsuffix'], '-test-123')

        self.assertEqual(det_full_ec_version(first), '1.1-GCC-4.6.3')
        self.assertEqual(det_full_ec_version(second), '2.2-GCC-4.6.3')

        self.assertEqual(eb.dependency_names(), {'first', 'second', 'foo', 'bar'})
        # same tests for builddependencies
        self.assertEqual(eb.dependency_names(build_only=True), {'first', 'second'})
        first = eb.builddependencies()[0]
        second = eb.builddependencies()[1]

        self.assertEqual(first['name'], "first")
        self.assertEqual(second['name'], "second")

        self.assertEqual(first['version'], "1.1")
        self.assertEqual(second['version'], "2.2")

        self.assertEqual(det_full_ec_version(first), '1.1-GCC-4.6.3')
        self.assertEqual(det_full_ec_version(second), '2.2-GCC-4.6.3')

        self.assertErrorRegex(EasyBuildError, "Dependency foo of unsupported type", eb._parse_dependency, "foo")
        self.assertErrorRegex(EasyBuildError, "without name", eb._parse_dependency, ())
        self.assertErrorRegex(EasyBuildError, "without version", eb._parse_dependency, {'name': 'test'})
        err_msg = "Incorrect external dependency specification"
        self.assertErrorRegex(EasyBuildError, err_msg, eb._parse_dependency, (EXTERNAL_MODULE_MARKER,))
        self.assertErrorRegex(EasyBuildError, err_msg, eb._parse_dependency, ('foo', '1.2.3', EXTERNAL_MODULE_MARKER))

    def test_false_dep_version(self):
        """
        Test use False as dependency version via dict using 'arch=' keys,
        which should result in filtering the dependency.
        """
        # silence warnings about missing easyconfigs for dependencies, we don't care
        init_config(build_options={'silent': True})

        arch = get_cpu_architecture()

        self.contents = '\n'.join([
            'easyblock = "ConfigureMake"',
            'name = "pi"',
            'version = "3.14"',
            'versionsuffix = "-test"',
            'homepage = "http://example.com"',
            'description = "test easyconfig"',
            'toolchain = {"name":"GCC", "version": "4.6.3"}',
            'builddependencies = [',
            '   ("first_build", {"arch=%s": False}),' % arch,
            '   ("second_build", "2.0"),',
            ']',
            'dependencies = ['
            '   ("first", "1.0"),',
            '   ("second", {"arch=%s": False}),' % arch,
            ']',
        ])
        self.prep()
        eb = EasyConfig(self.eb_file)
        deps = eb.dependencies()
        self.assertEqual(len(deps), 2)
        self.assertEqual(deps[0]['name'], 'second_build')
        self.assertEqual(deps[1]['name'], 'first')
        self.assertEqual(eb.dependency_names(), {'first', 'second_build'})

        # more realistic example: only filter dep for POWER
        self.contents = '\n'.join([
            'easyblock = "ConfigureMake"',
            'name = "pi"',
            'version = "3.14"',
            'versionsuffix = "-test"',
            'homepage = "http://example.com"',
            'description = "test easyconfig"',
            'toolchain = {"name":"GCC", "version": "4.6.3"}',
            'dependencies = ['
            '   ("not_on_power", {"arch=*": "1.2.3", "arch=POWER": False}),',
            ']',
        ])
        self.prep()

        # only non-POWER arch, dependency is retained
        for arch in (AARCH64, X86_64):
            st.get_cpu_architecture = lambda: arch
            eb = EasyConfig(self.eb_file)
            deps = eb.dependencies()
            self.assertEqual(len(deps), 1)
            self.assertEqual(deps[0]['name'], 'not_on_power')
            self.assertEqual(eb.dependency_names(), {'not_on_power'})

        # only power, dependency gets filtered
        st.get_cpu_architecture = lambda: POWER
        eb = EasyConfig(self.eb_file)
        deps = eb.dependencies()
        self.assertEqual(deps, [])
        self.assertEqual(eb.dependency_names(), set())

    def test_extra_options(self):
        """ extra_options should allow other variables to be stored """
        init_config(build_options={'silent': True})

        self.contents = '\n'.join([
            'easyblock = "ConfigureMake"',
            'name = "pi"',
            'version = "3.14"',
            'homepage = "http://example.com"',
            'description = "test easyconfig"',
            'toolchain = {"name":"GCC", "version": "4.6.3"}',
            'toolchainopts = { "static": True}',
            'dependencies = [("first", "1.1"), {"name": "second", "version": "2.2"}]',
        ])
        self.prep()
        eb = EasyConfig(self.eb_file)
        self.assertErrorRegex(EasyBuildError, "unknown easyconfig parameter", lambda: eb['custom_key'])

        extra_vars = {'custom_key': ['default', "This is a default key", easyconfig.CUSTOM]}

        ec = EasyConfig(self.eb_file, extra_options=extra_vars)
        self.assertEqual(ec['custom_key'], 'default')

        self.assertFalse(ec.is_mandatory_param('custom_key'))

        ec['custom_key'] = "not so default"
        self.assertEqual(ec['custom_key'], 'not so default')

        self.contents += "\ncustom_key = 'test'"

        self.prep()

        ec = EasyConfig(self.eb_file, extra_options=extra_vars)
        self.assertEqual(ec['custom_key'], 'test')

        ec['custom_key'] = "not so default"
        self.assertEqual(ec['custom_key'], 'not so default')

        # test if extra toolchain options are being passed
        self.assertEqual(ec.toolchain.options['static'], True)

        # test extra mandatory parameters
        extra_vars.update({'mandatory_key': ['default', 'another mandatory key', easyconfig.MANDATORY]})
        self.assertErrorRegex(EasyBuildError, r"mandatory parameters not provided",
                              EasyConfig, self.eb_file, extra_options=extra_vars)

        self.contents += '\nmandatory_key = "value"'
        self.prep()

        ec = EasyConfig(self.eb_file, extra_options=extra_vars)

        self.assertEqual(ec['mandatory_key'], 'value')
        self.assertTrue(ec.is_mandatory_param('mandatory_key'))

        # check whether mandatory key is retained in dumped easyconfig file, even if it's set to the default value
        ec['mandatory_key'] = 'default'
        test_ecfile = os.path.join(self.test_prefix, 'test_dump_mandatory.eb')
        ec.dump(test_ecfile)

        regex = re.compile("^mandatory_key = 'default'$", re.M)
        ectxt = read_file(test_ecfile)
        self.assertTrue(regex.search(ectxt), "Pattern '%s' found in: %s" % (regex.pattern, ectxt))

        # parsing again should work fine (if mandatory easyconfig parameters are indeed retained)
        ec = EasyConfig(test_ecfile, extra_options=extra_vars)
        self.assertEqual(ec['mandatory_key'], 'default')

    def test_exts_list(self):
        """Test handling of list of extensions."""
        topdir = os.path.dirname(os.path.abspath(__file__))
        os.environ['EASYBUILD_SOURCEPATH'] = ':'.join([
            os.path.join(topdir, 'easyconfigs', 'test_ecs', 'g', 'gzip'),
            os.path.join(topdir, 'easyconfigs', 'test_ecs', 't', 'toy'),
        ])
        init_config()
        self.contents = textwrap.dedent("""
            easyblock = "ConfigureMake"
            name = "PI"
            version = "3.14"
            homepage = "http://example.com"
            description = "test easyconfig"
            toolchain = SYSTEM
            exts_default_options = {
                "source_tmpl": "gzip-1.4.eb", # dummy source template to avoid download fail
                "source_urls": ["http://example.com/%(name)s/%(version)s"]
            }
            exts_list = [
               ("ext1", "1.0"),
               ("ext2", "2.0", {
                   "source_urls": [("http://example.com", "suffix")],
                   "patches": [("toy-0.0.eb", ".")], # dummy patch to avoid download fail
                   "checksums": [
                       # SHA256 checksum for source (gzip-1.4.eb)
                       "6a5abcab719cefa95dca4af0db0d2a9d205d68f775a33b452ec0f2b75b6a3a45",
                       # SHA256 checksum for 'patch' (toy-0.0.eb)
                       "177b34bcdfa1abde96f30354848a01894ebc9c24913bc5145306cd30f78fc8ad",
                   ],
               }),
               # Can use templates in name and version
               ("ext-%(name)s", "%(version)s"),
               ("ext-%(namelower)s", "%(version_major)s.0"),
            ]
        """)
        self.prep()
        ec = EasyConfig(self.eb_file)
        eb = EasyBlock(ec)
        exts_sources = eb.collect_exts_file_info()

        self.assertEqual(len(exts_sources), 4)
        self.assertEqual(exts_sources[0]['name'], 'ext1')
        self.assertEqual(exts_sources[0]['version'], '1.0')
        self.assertEqual(exts_sources[0]['options'], {
            'source_tmpl': 'gzip-1.4.eb',
            'source_urls': ['http://example.com/%(name)s/%(version)s'],
        })
        self.assertEqual(exts_sources[1]['name'], 'ext2')
        self.assertEqual(exts_sources[1]['version'], '2.0')
        self.assertEqual(exts_sources[1]['options'], {
            'checksums': ['6a5abcab719cefa95dca4af0db0d2a9d205d68f775a33b452ec0f2b75b6a3a45',
                          '177b34bcdfa1abde96f30354848a01894ebc9c24913bc5145306cd30f78fc8ad'],
            'patches': [('toy-0.0.eb', '.')],
            'source_tmpl': 'gzip-1.4.eb',
            'source_urls': [('http://example.com', 'suffix')],
        })
        self.assertEqual(exts_sources[2]['name'], 'ext-PI')
        self.assertEqual(exts_sources[2]['version'], '3.14')
        self.assertEqual(exts_sources[3]['name'], 'ext-pi')
        self.assertEqual(exts_sources[3]['version'], '3.0')

        with self.mocked_stdout_stderr():
            modfile = os.path.join(eb.make_module_step(), 'PI', '3.14' + eb.module_generator.MODULE_FILE_EXTENSION)
        modtxt = read_file(modfile)
        # verify that templates used for extensions are resolved as they should
        regex = re.compile('EBEXTSLISTPI.*"ext1-1.0,ext2-2.0,ext-PI-3.14,ext-pi-3.0')
        self.assertTrue(regex.search(modtxt), "Pattern '%s' found in: %s" % (regex.pattern, modtxt))

    def test_extensions_templates(self):
        """Test whether templates used in exts_list are resolved properly."""

        # put dummy source file in place to avoid download fail
        toy_tar_gz = os.path.join(self.test_sourcepath, 'toy', 'toy-0.0.tar.gz')
        copy_file(toy_tar_gz, os.path.join(self.test_prefix, 'toy-0.0-py3-test.tar.gz'))
        toy_patch_fn = 'toy-0.0_fix-silly-typo-in-printf-statement.patch'
        toy_patch = os.path.join(self.test_sourcepath, 'toy', toy_patch_fn)
        copy_file(toy_patch, self.test_prefix)

        os.environ['EASYBUILD_SOURCEPATH'] = self.test_prefix
        init_config(build_options={'silent': True})

        self.contents = '\n'.join([
            'easyblock = "ConfigureMake"',
            'name = "pi"',
            'version = "3.14"',
            'versionsuffix = "-test"',
            'homepage = "http://example.com"',
            'description = "test easyconfig"',
            'toolchain = SYSTEM',
            'dependencies = [("Python", "3.6.6")]',
            'exts_defaultclass = "EB_Toy"',
            # bogus, but useful to check whether this get resolved
            'exts_default_options = {"source_urls": [PYPI_SOURCE]}',
            'exts_list = [',
            '   ("toy", "0.0", {',
            # %(name)s and %(version_major_minor)s should be resolved using name/version of extension (not parent)
            # %(pymajver)s should get resolved because Python is listed as a (runtime) dep
            # %(versionsuffix)s should get resolved with value of parent
            '       "source_tmpl": "%(name)s-%(version_major_minor)s-py%(pymajver)s%(versionsuffix)s.tar.gz",',
            '       "patches": ["%(name)s-%(version)s_fix-silly-typo-in-printf-statement.patch"],',
            # use hacky prebuildopts that is picked up by 'EB_Toy' easyblock, to check whether templates are resolved
            '       "prebuildopts": "gcc -O2 %(name)s.c -o toy-%(version)s &&' +
            ' mv toy-%(version)s toy # echo installdir is %(installdir)s #",',
            '   }),',
            ']',
        ])
        self.prep()
        ec = EasyConfig(self.eb_file)
        eb = EasyBlock(ec)
        with self.mocked_stdout_stderr():
            eb.fetch_step()

        # inject OS dependency that can not be fullfilled,
        # to check whether OS deps are validated again for each extension (they shouldn't be);
        # we need to tweak the contents of the easyconfig file via cfg.rawtxt, since that's what is used to re-parse
        # the easyconfig file for the extension
        eb.cfg.rawtxt += "\nosdependencies = ['this_os_dep_does_not_exist']"

        # run extensions step to install 'toy' extension
        with self.mocked_stdout_stderr():
            eb.extensions_step()

        # check whether template values were resolved correctly in Extension instances that were created/used
        toy_ext = eb.ext_instances[0]
        self.assertEqual(os.path.basename(toy_ext.src), 'toy-0.0-py3-test.tar.gz')
        patches = []
        for patch in toy_ext.patches:
            patches.append(patch['path'])
        self.assertEqual(patches, [os.path.join(self.test_prefix, toy_patch_fn)])
        # define actual installation dir
        pi_installdir = os.path.join(self.test_installpath, 'software', 'pi', '3.14-test')
        expected_prebuildopts = 'gcc -O2 toy.c -o toy-0.0 && mv toy-0.0 toy # echo installdir is %s #' % pi_installdir
        expected = {
            'patches': ['toy-0.0_fix-silly-typo-in-printf-statement.patch'],
            'prebuildopts': expected_prebuildopts,
            'source_tmpl': 'toy-0.0-py3-test.tar.gz',
            'source_urls': ['https://pypi.python.org/packages/source/t/toy'],
        }
        self.assertEqual(toy_ext.options, expected)

        # also .cfg of Extension instance was updated correctly
        self.assertEqual(toy_ext.cfg['source_urls'], ['https://pypi.python.org/packages/source/t/toy'])
        self.assertEqual(toy_ext.cfg['patches'], [toy_patch_fn])
        self.assertEqual(toy_ext.cfg['prebuildopts'], expected_prebuildopts)

        # check whether files expected to be installed for 'toy' extension are in place
        self.assertExists(os.path.join(pi_installdir, 'bin', 'toy'))
        self.assertExists(os.path.join(pi_installdir, 'lib', 'libtoy.a'))

    def test_suggestions(self):
        """ If a typo is present, suggestions should be provided (if possible) """
        self.contents = '\n'.join([
            'easyblock = "ConfigureMake"',
            'name = "pi"',
            'version = "3.14"',
            'homepage = "http://example.com"',
            'description = "test easyconfig"',
            'toolchain = {"name":"GCC", "version": "4.6.3"}',
            'dependencis = [("first", "1.1"), {"name": "second", "version": "2.2"}]',
            'source_uls = ["http://example.com"]',
            'source_URLs = ["http://example.com"]',
            'sourceURLs = ["http://example.com"]',
        ])
        self.prep()
        self.assertErrorRegex(EasyBuildError, "dependencis -> dependencies", EasyConfig, self.eb_file)
        self.assertErrorRegex(EasyBuildError, "source_uls -> source_urls", EasyConfig, self.eb_file)
        self.assertErrorRegex(EasyBuildError, "source_URLs -> source_urls", EasyConfig, self.eb_file)
        self.assertErrorRegex(EasyBuildError, "sourceURLs -> source_urls", EasyConfig, self.eb_file)

        # No error for known params prefixed by "local_"
        self.contents = '\n'.join([
            'easyblock = "ConfigureMake"',
            'name = "pi"',
            'version = "3.14"',
            'homepage = "http://example.com"',
            'description = "test easyconfig"',
            'toolchain = {"name":"GCC", "version": "4.6.3"}',
            'local_source_urls = "https://example.com"',
            'source_urls = [local_source_urls]',
            'local_cuda_compute_capabilities = ["3.3"]',  # This is known that it triggered the typo detection before
            'cuda_compute_capabilities = local_cuda_compute_capabilities',
        ])
        self.prep()
        # Should not raise any error, sanity check that something was done below
        ec = EasyConfig(self.eb_file)
        self.assertEqual(ec['version'], '3.14')

    def test_tweaking(self):
        """test tweaking ability of easyconfigs"""

        fd, tweaked_fn = tempfile.mkstemp(prefix='easybuild-tweaked-', suffix='.eb')
        os.close(fd)
        remove_file(tweaked_fn)

        patches = ["t1.patch", ("t2.patch", 1), ("t3.patch", "test"), ("t4.h", "include")]
        self.contents = '\n'.join([
            'easyblock = "ConfigureMake"',
            'name = "pi"',
            'homepage = "http://www.example.com"',
            'description = "dummy description"',
            'version = "3.14"',
            'toolchain = {"name": "GCC", "version": "4.6.3"}',
            'patches = %s',
            'parallel = 1',
            'keepsymlinks = True',
        ]) % str(patches)
        self.prep()

        ver = "1.2.3"
        verpref = "myprefix"
        versuff = "mysuffix"
        tcname = "gompi"
        tcver = "2018a"
        new_patches = ['t5.patch', 't6.patch']
        homepage = "http://www.justatest.com"

        tweaks = {
            'version': ver,
            'versionprefix': verpref,
            'versionsuffix': versuff,
            'toolchain_version': tcver,
            'patches': new_patches,
            'keepsymlinks': 'True',  # Don't change this
            # It should be possible to overwrite values with True/False/None as they often have special meaning
            'runtest': 'False',
            'hidden': 'True',
            'parallel': 'None',  # Good example: parallel=None means "Auto detect"
            # Adding new options (added only by easyblock) should also be possible
            # and in case the string "True/False/None" is really wanted it is possible to quote it first
            'test_none': '"False"',
            'test_bool': '"True"',
            'test_123': '"None"',
        }
        tweak_one(self.eb_file, tweaked_fn, tweaks)

        eb = EasyConfig(tweaked_fn)
        self.assertEqual(eb['version'], ver)
        self.assertEqual(eb['versionprefix'], verpref)
        self.assertEqual(eb['versionsuffix'], versuff)
        self.assertEqual(eb['toolchain']['version'], tcver)
        self.assertEqual(eb['patches'], new_patches)
        self.assertIs(eb['runtest'], False)
        self.assertIs(eb['hidden'], True)
        self.assertIsNone(eb['parallel'])
        self.assertEqual(eb['test_none'], 'False')
        self.assertEqual(eb['test_bool'], 'True')
        self.assertEqual(eb['test_123'], 'None')

        remove_file(tweaked_fn)

        eb = EasyConfig(self.eb_file)
        # eb['toolchain']['version'] = tcver does not work as expected with templating enabled
        with eb.disable_templating():
            eb['version'] = ver
            eb['toolchain']['version'] = tcver
        eb.dump(self.eb_file)

        tweaks = {
            'toolchain_name': tcname,
            'patches': new_patches[:1],
            'homepage': homepage,
        }

        tweak_one(self.eb_file, tweaked_fn, tweaks)

        eb = EasyConfig(tweaked_fn)
        self.assertEqual(eb['toolchain']['name'], tcname)
        self.assertEqual(eb['toolchain']['version'], tcver)
        self.assertEqual(eb['patches'], new_patches[:1])
        self.assertEqual(eb['version'], ver)
        self.assertEqual(eb['homepage'], homepage)

        # specify patches as string, eb should promote it to a list because original value was a list
        tweaks['patches'] = new_patches[0]
        eb = EasyConfig(tweaked_fn)
        self.assertEqual(eb['patches'], [new_patches[0]])

        # cleanup
        os.remove(tweaked_fn)

    def test_alt_easyconfig_paths(self):
        """Test alt_easyconfig_paths function that collects list of additional paths for easyconfig files."""

        tweaked_ecs_path, extra_ecs_path = alt_easyconfig_paths(self.test_prefix)
        self.assertEqual(tweaked_ecs_path, None)
        self.assertEqual(extra_ecs_path, [])

        tweaked_ecs_path, extra_ecs_path = alt_easyconfig_paths(self.test_prefix, tweaked_ecs=True)
        self.assertTrue(tweaked_ecs_path)
        self.assertTrue(isinstance(tweaked_ecs_path, tuple))
        self.assertEqual(len(tweaked_ecs_path), 2)
        self.assertEqual(tweaked_ecs_path[0], os.path.join(self.test_prefix, 'tweaked_easyconfigs'))
        self.assertEqual(tweaked_ecs_path[1], os.path.join(self.test_prefix, 'tweaked_dep_easyconfigs'))
        self.assertEqual(extra_ecs_path, [])

        tweaked_ecs_path, extra_ecs_path = alt_easyconfig_paths(self.test_prefix, from_prs=[123, 456])
        self.assertEqual(tweaked_ecs_path, None)
        self.assertTrue(extra_ecs_path)
        self.assertTrue(isinstance(extra_ecs_path, list))
        self.assertEqual(len(extra_ecs_path), 2)
        self.assertEqual(extra_ecs_path[0], os.path.join(self.test_prefix, 'files_pr123'))
        self.assertEqual(extra_ecs_path[1], os.path.join(self.test_prefix, 'files_pr456'))

        tweaked_ecs_path, extra_ecs_path = alt_easyconfig_paths(self.test_prefix, from_prs=[123, 456],
                                                                review_pr=789, from_commit='c0ff33')
        self.assertEqual(tweaked_ecs_path, None)
        self.assertTrue(extra_ecs_path)
        self.assertTrue(isinstance(extra_ecs_path, list))
        self.assertEqual(len(extra_ecs_path), 4)
        self.assertEqual(extra_ecs_path[0], os.path.join(self.test_prefix, 'files_pr123'))
        self.assertEqual(extra_ecs_path[1], os.path.join(self.test_prefix, 'files_pr456'))
        self.assertEqual(extra_ecs_path[2], os.path.join(self.test_prefix, 'files_pr789'))
        self.assertEqual(extra_ecs_path[3], os.path.join(self.test_prefix, 'files_commit_c0ff33'))

    def test_tweak_multiple_tcs(self):
        """Test that tweaking variables of ECs from multiple toolchains works"""
        test_easyconfigs = os.path.join(os.path.dirname(os.path.abspath(__file__)), 'easyconfigs', 'test_ecs')

        # Create directories to store the tweaked easyconfigs
        tweaked_ecs_paths, pr_path = alt_easyconfig_paths(self.test_prefix, tweaked_ecs=True)
        robot_path = det_robot_path([test_easyconfigs], tweaked_ecs_paths, pr_path, auto_robot=True)

        init_config(build_options={
            'valid_module_classes': module_classes(),
            'robot_path': robot_path,
            'check_osdeps': False,
        })

        # Allow tweaking of non-toolchain values for multiple ECs of different toolchains
        untweaked_openmpi_1 = os.path.join(test_easyconfigs, 'o', 'OpenMPI', 'OpenMPI-2.1.2-GCC-4.6.4.eb')
        untweaked_openmpi_2 = os.path.join(test_easyconfigs, 'o', 'OpenMPI', 'OpenMPI-3.1.1-GCC-7.3.0-2.30.eb')
        easyconfigs, _ = parse_easyconfigs([(untweaked_openmpi_1, False), (untweaked_openmpi_2, False)])
        tweak_specs = {'moduleclass': 'debugger'}
        easyconfigs = tweak(easyconfigs, tweak_specs, self.modtool, targetdirs=tweaked_ecs_paths)
        # Check that all expected tweaked easyconfigs exists
        tweaked_openmpi_1 = os.path.join(tweaked_ecs_paths[0], os.path.basename(untweaked_openmpi_1))
        tweaked_openmpi_2 = os.path.join(tweaked_ecs_paths[0], os.path.basename(untweaked_openmpi_2))
        self.assertTrue(os.path.isfile(tweaked_openmpi_1))
        self.assertTrue(os.path.isfile(tweaked_openmpi_2))
        tweaked_openmpi_content_1 = read_file(tweaked_openmpi_1)
        tweaked_openmpi_content_2 = read_file(tweaked_openmpi_2)
        self.assertTrue('moduleclass = "debugger"' in tweaked_openmpi_content_1,
                        "Tweaked value not found in " + tweaked_openmpi_content_1)
        self.assertTrue('moduleclass = "debugger"' in tweaked_openmpi_content_2,
                        "Tweaked value not found in " + tweaked_openmpi_content_2)

    def test_installversion(self):
        """Test generation of install version."""

        ver = "3.14"
        verpref = "myprefix|"
        versuff = "|mysuffix"
        tcname = "GCC"
        tcver = "4.6.3"
        system = "system"

        correct_installver = "%s%s-%s-%s%s" % (verpref, ver, tcname, tcver, versuff)
        cfg = {
            'version': ver,
            'toolchain': {'name': tcname, 'version': tcver},
            'versionprefix': verpref,
            'versionsuffix': versuff,
        }
        installver = det_full_ec_version(cfg)
        self.assertEqual(installver, "%s%s-%s-%s%s" % (verpref, ver, tcname, tcver, versuff))

        correct_installver = "%s%s%s" % (verpref, ver, versuff)
        cfg = {
            'version': ver,
            'toolchain': {'name': system, 'version': tcver},
            'versionprefix': verpref,
            'versionsuffix': versuff,
        }
        installver = det_full_ec_version(cfg)
        self.assertEqual(installver, correct_installver)

        # only version key is strictly needed
        self.assertEqual(det_full_ec_version({'version': '1.2.3'}), '1.2.3')

        # versionprefix/versionsuffix can also be set to None,
        # see https://github.com/easybuilders/easybuild-framework/issues/4281
        cfg['versionprefix'] = None
        cfg['versionsuffix'] = None
        self.assertEqual(det_full_ec_version(cfg), '3.14')

        # check how faulty dep spec is handled
        faulty_dep_spec = {
            'name': 'test',
            'version': '1.2.3',
            'versionsuffix': {'name': 'system', 'version': 'system'},
        }
        error_pattern = "versionsuffix value should be a string, found 'dict'"
        self.assertErrorRegex(EasyBuildError, error_pattern, det_full_ec_version, faulty_dep_spec)

    def test_obtain_easyconfig(self):
        """test obtaining an easyconfig file given certain specifications"""
        init_config(build_options={'silent': True})

        change_dir(self.test_prefix)

        tcname = 'GCC'
        tcver = '4.6.3'
        patches = ["one.patch"]

        # prepare a couple of eb files to test again
        fns = ["pi-3.14.eb",
               "pi-3.13-GCC-4.6.3.eb",
               "pi-3.15-GCC-4.6.3.eb",
               "pi-3.15-GCC-4.8.3.eb",
               "foo-1.2.3-GCC-4.6.3.eb"]
        eb_files = [
            (fns[0], "\n".join([
                'easyblock = "ConfigureMake"',
                'name = "pi"',
                'version = "3.12"',
                'homepage = "http://example.com"',
                'description = "test easyconfig"',
                'toolchain = SYSTEM',
                'patches = %s' % patches
            ])),
            (fns[1], "\n".join([
                'easyblock = "ConfigureMake"',
                'name = "pi"',
                'version = "3.13"',
                'homepage = "http://example.com"',
                'description = "test easyconfig"',
                'toolchain = {"name": "%s", "version": "%s"}' % (tcname, tcver),
                'patches = %s' % patches
            ])),
            (fns[2], "\n".join([
                'easyblock = "ConfigureMake"',
                'name = "pi"',
                'version = "3.15"',
                'homepage = "http://example.com"',
                'description = "test easyconfig"',
                'toolchain = {"name": "%s", "version": "%s"}' % (tcname, tcver),
                'patches = %s' % patches
            ])),
            (fns[3], "\n".join([
                'easyblock = "ConfigureMake"',
                'name = "pi"',
                'version = "3.15"',
                'homepage = "http://example.com"',
                'description = "test easyconfig"',
                'toolchain = {"name": "%s", "version": "4.9.2"}' % tcname,
                'patches = %s' % patches
            ])),
            (fns[4], "\n".join([
                'easyblock = "ConfigureMake"',
                'name = "foo"',
                'version = "1.2.3"',
                'homepage = "http://example.com"',
                'description = "test easyconfig"',
                'toolchain = {"name": "%s", "version": "%s"}' % (tcname, tcver),
                'local_foo_extra1 = "bar"',
            ]))
        ]

        for (fn, txt) in eb_files:
            write_file(os.path.join(self.test_prefix, fn), txt)

        # should crash when no suited easyconfig file (or template) is available
        specs = {'name': 'nosuchsoftware'}
        error_regexp = ".*No easyconfig files found for software %s, and no templates available. I'm all out of ideas."
        error_regexp = error_regexp % specs['name']
        self.assertErrorRegex(EasyBuildError, error_regexp, obtain_ec_for, specs, [self.test_prefix], None)

        # should find matching easyconfig file
        specs = {
            'name': 'foo',
            'version': '1.2.3'
        }
        res = obtain_ec_for(specs, [self.test_prefix], None)
        self.assertEqual(res[0], False)
        self.assertEqual(res[1], os.path.join(self.test_prefix, fns[-1]))
        remove_file(res[1])

        # should not pick between multiple available toolchain names
        name = "pi"
        ver = "3.12"
        suff = "mysuff"
        specs.update({
            'name': name,
            'version': ver,
            'versionsuffix': suff
        })
        error_regexp = ".*No toolchain name specified, and more than one available: .*"
        self.assertErrorRegex(EasyBuildError, error_regexp, obtain_ec_for, specs, [self.test_prefix], None)

        # should be able to generate an easyconfig file that slightly differs
        ver = '3.16'
        specs.update({
            'toolchain_name': tcname,
            'toolchain_version': tcver,
            'version': ver,
            'start_dir': 'bar123'
        })
        res = obtain_ec_for(specs, [self.test_prefix], None)
        self.assertEqual(res[1], "%s-%s-%s-%s%s.eb" % (name, ver, tcname, tcver, suff))

        self.assertEqual(res[0], True)
        ec = EasyConfig(res[1])
        self.assertEqual(ec['name'], specs['name'])
        self.assertEqual(ec['version'], specs['version'])
        self.assertEqual(ec['versionsuffix'], specs['versionsuffix'])
        self.assertEqual(ec['toolchain'], {'name': tcname, 'version': tcver})
        self.assertEqual(ec['start_dir'], specs['start_dir'])
        remove_file(res[1])

        # should pick correct version, i.e. not newer than what's specified, if a choice needs to be made
        ver = '3.14'
        specs.update({'version': ver})
        res = obtain_ec_for(specs, [self.test_prefix], None)
        self.assertEqual(res[0], True)
        ec = EasyConfig(res[1])
        self.assertEqual(ec['version'], specs['version'])
        txt = read_file(res[1])
        self.assertTrue(re.search("^version = [\"']%s[\"']$" % ver, txt, re.M))
        remove_file(res[1])

        # should pick correct toolchain version as well, i.e. now newer than what's specified,
        # if a choice needs to be made
        specs.update({
            'version': '3.15',
            'toolchain_version': '4.8.3',
        })
        res = obtain_ec_for(specs, [self.test_prefix], None)
        self.assertEqual(res[0], True)
        ec = EasyConfig(res[1])
        self.assertEqual(ec['version'], specs['version'])
        self.assertEqual(ec['toolchain']['version'], specs['toolchain_version'])
        txt = read_file(res[1])
        pattern = "^toolchain = .*version.*[\"']%s[\"'].*}$" % specs['toolchain_version']
        self.assertTrue(re.search(pattern, txt, re.M))
        os.remove(res[1])

        # should be able to prepend to list of patches and handle list of dependencies
        new_patches = ['two.patch', 'three.patch']
        specs.update({
            'patches': new_patches[:],
            'builddependencies': [('testbuildonly', '4.9.3-2.25')],
            'dependencies': [('foo', '1.2.3'), ('bar', '666', '-bleh', ('gompi', '2018a'))],
            'hiddendependencies': [('test', '3.2.1'), ('testbuildonly', '4.9.3-2.25')],
        })
        parsed_deps = [
            {
                'name': 'testbuildonly',
                'version': '4.9.3-2.25',
                'versionsuffix': '',
                'toolchain': ec['toolchain'],
                'toolchain_inherited': True,
                'system': False,
                'short_mod_name': 'testbuildonly/.4.9.3-2.25-GCC-4.8.3',
                'full_mod_name': 'testbuildonly/.4.9.3-2.25-GCC-4.8.3',
                'build_only': True,
                'hidden': True,
                'external_module': False,
                'external_module_metadata': {},
            },
            {
                'name': 'foo',
                'version': '1.2.3',
                'versionsuffix': '',
                'toolchain': ec['toolchain'],
                'toolchain_inherited': True,
                'system': False,
                'short_mod_name': 'foo/1.2.3-GCC-4.8.3',
                'full_mod_name': 'foo/1.2.3-GCC-4.8.3',
                'build_only': False,
                'hidden': False,
                'external_module': False,
                'external_module_metadata': {},
            },
            {
                'name': 'bar',
                'version': '666',
                'versionsuffix': '-bleh',
                'toolchain': {'name': 'gompi', 'version': '2018a'},
                'toolchain_inherited': False,
                'system': False,
                'short_mod_name': 'bar/666-gompi-2018a-bleh',
                'full_mod_name': 'bar/666-gompi-2018a-bleh',
                'build_only': False,
                'hidden': False,
                'external_module': False,
                'external_module_metadata': {},
            },
            {
                'name': 'test',
                'version': '3.2.1',
                'versionsuffix': '',
                'toolchain': ec['toolchain'],
                'toolchain_inherited': True,
                'system': False,
                'short_mod_name': 'test/.3.2.1-GCC-4.8.3',
                'full_mod_name': 'test/.3.2.1-GCC-4.8.3',
                'build_only': False,
                'hidden': True,
                'external_module': False,
                'external_module_metadata': {},
            },
        ]

        # hidden dependencies must be included in list of dependencies
        res = obtain_ec_for(specs, [self.test_prefix], None)
        self.assertEqual(res[0], True)
        error_pattern = r"Hidden deps with visible module names .* not in list of \(build\)dependencies: .*"
        self.assertErrorRegex(EasyBuildError, error_pattern, EasyConfig, res[1])
        remove_file(res[1])

        specs['dependencies'].append(('test', '3.2.1'))

        res = obtain_ec_for(specs, [self.test_prefix], None)
        self.assertEqual(res[0], True)
        ec = EasyConfig(res[1])
        self.assertEqual(ec['patches'], specs['patches'])
        self.assertEqual(ec.dependencies(), parsed_deps)

        # hidden dependencies are filtered from list of (build)dependencies
        self.assertFalse('test/3.2.1-GCC-4.8.3' in [d['full_mod_name'] for d in ec['dependencies']])
        self.assertTrue('test/.3.2.1-GCC-4.8.3' in [d['full_mod_name'] for d in ec['hiddendependencies']])
        self.assertFalse('testbuildonly/4.9.3-2.25-GCC-4.8.3' in [d['full_mod_name'] for d in ec['builddependencies']])
        self.assertTrue('testbuildonly/.4.9.3-2.25-GCC-4.8.3' in [d['full_mod_name'] for d in ec['hiddendependencies']])
        os.remove(res[1])

        # hidden dependencies are also filtered from list of dependencies when validation is skipped
        res = obtain_ec_for(specs, [self.test_prefix], None)
        ec = EasyConfig(res[1], validate=False)
        self.assertFalse('test/3.2.1-GCC-4.8.3' in [d['full_mod_name'] for d in ec['dependencies']])
        self.assertTrue('test/.3.2.1-GCC-4.8.3' in [d['full_mod_name'] for d in ec['hiddendependencies']])
        self.assertFalse('testbuildonly/4.9.3-2.25-GCC-4.8.3' in [d['full_mod_name'] for d in ec['builddependencies']])
        self.assertTrue('testbuildonly/.4.9.3-2.25-GCC-4.8.3' in [d['full_mod_name'] for d in ec['hiddendependencies']])
        os.remove(res[1])

        # verify append functionality for lists
        specs['patches'].insert(0, '')
        res = obtain_ec_for(specs, [self.test_prefix], None)
        self.assertEqual(res[0], True)
        ec = EasyConfig(res[1])
        self.assertEqual(ec['patches'], patches + new_patches)
        specs['patches'].remove('')
        os.remove(res[1])

        # verify prepend functionality for lists
        specs['patches'].append('')
        res = obtain_ec_for(specs, [self.test_prefix], None)
        self.assertEqual(res[0], True)
        ec = EasyConfig(res[1])
        self.assertEqual(ec['patches'], new_patches + patches)
        os.remove(res[1])

        # should use supplied filename
        fn = "my.eb"
        res = obtain_ec_for(specs, [self.test_prefix], fn)
        self.assertEqual(res[0], True)
        self.assertEqual(res[1], fn)
        os.remove(res[1])

        # should use a template if it's there
        tpl_path = os.path.join("share", "easybuild", "easyconfigs", "TEMPLATE.eb")

        def trim_path(path):
            dirs = path.split(os.path.sep)
            if len(dirs) > 3 and 'site-packages' in dirs:
                if path.endswith('.egg'):
                    path = os.path.join(*dirs[:-4])  # strip of lib/python2.7/site-packages/*.egg part
                else:
                    path = os.path.join(*dirs[:-3])  # strip of lib/python2.7/site-packages part

            return path

        tpl_full_path = find_full_path(tpl_path, trim=trim_path)

        # only run this test if the TEMPLATE.eb file is available
        # TODO: use unittest.skip for this (but only works from Python 2.7)
        if tpl_full_path:
            shutil.copy2(tpl_full_path, self.test_prefix)
            specs.update({'name': 'nosuchsoftware'})
            res = obtain_ec_for(specs, [self.test_prefix], None)
            self.assertEqual(res[0], True)
            ec = EasyConfig(res[1])
            self.assertEqual(ec['name'], specs['name'])
            os.remove(res[1])

    def test_templating_constants(self):
        """Test use of template values and constants in an easyconfig file."""
        inp = {
            'name': 'PI',
            # purposely using minor version that starts with a 0, to check for correct version_minor value
            'version': '3.04',
            'namelower': 'pi',
            'cmd': 'tar xfvz %s',
        }
        # don't use any escaping insanity here, since it is templated itself
        self.contents = '\n'.join([
            'easyblock = "ConfigureMake"',
            'name = "%(name)s"',
            'version = "%(version)s"',
            'versionsuffix = "-Python-%%(pyver)s"',
            'homepage = "http://example.com/%%(nameletter)s/%%(nameletterlower)s/v%%(version_major)s/"',
            'description = "test easyconfig %%(name)s"',
            'toolchain = SYSTEM',
            'source_urls = [GOOGLECODE_SOURCE, GITHUB_SOURCE, GITHUB_RELEASE, GITHUB_LOWER_RELEASE]',
            'sources = [SOURCE_TAR_GZ, (SOURCELOWER_TAR_BZ2, "%(cmd)s")]',
            'sanity_check_paths = {',
            '   "files": ["bin/pi_%%(version_major)s_%%(version_minor)s", "lib/python%%(pyshortver)s/site-packages"],',
            '   "dirs": ["libfoo.%%s" %% SHLIB_EXT, "lib/%%(arch)s/" + SYS_PYTHON_VERSION, "include/" + ARCH],',
            '}',
            'dependencies = [',
            '   ("CUDA", "10.1.105"),'
            '   ("Java", "1.7.80"),'
            '   ("Perl", "5.22.0"),'
            '   ("Python", "2.7.10"),'
            ']',
            'builddependencies = ['
            '   ("R", "3.2.3"),'
            ']',
            'modloadmsg = "%s"' % '; '.join([
                'CUDA: %%(cudaver)s, %%(cudamajver)s, %%(cudaminver)s, %%(cudashortver)s',
                'Java: %%(javaver)s, %%(javamajver)s, %%(javaminver)s, %%(javashortver)s',
                'Python: %%(pyver)s, %%(pymajver)s, %%(pyminver)s, %%(pyshortver)s',
                'Perl: %%(perlver)s, %%(perlmajver)s, %%(perlminver)s, %%(perlshortver)s',
                'R: %%(rver)s, %%(rmajver)s, %%(rminver)s, %%(rshortver)s',
            ]),
            'modunloadmsg = "%s"' % '; '.join([
                'CUDA: %%(cudaver)s, %%(cudamajver)s, %%(cudaminver)s, %%(cudashortver)s',
                'Java: %%(javaver)s, %%(javamajver)s, %%(javaminver)s, %%(javashortver)s',
                'Python: %%(pyver)s, %%(pymajver)s, %%(pyminver)s, %%(pyshortver)s',
                'Perl: %%(perlver)s, %%(perlmajver)s, %%(perlminver)s, %%(perlshortver)s',
                'R: %%(rver)s, %%(rmajver)s, %%(rminver)s, %%(rshortver)s',
            ]),
            'modextrapaths = {"PI_MOD_NAME": "%%(module_name)s"}',
            'modextrapaths_append = {"PATH_APPEND": "appended_path"}',
            'license_file = HOME + "/licenses/PI/license.txt"',
            "github_account = 'easybuilders'",
        ]) % inp
        self.prep()
        ec = EasyConfig(self.eb_file, validate=False)
        ec.validate()

        # temporarily disable templating, just so we can check later whether it's *still* disabled
        with ec.disable_templating():
            ec.generate_template_values()
            self.assertFalse(ec.enable_templating)

        self.assertEqual(ec['description'], "test easyconfig PI")
        self.assertEqual(ec['sources'][0], 'PI-3.04.tar.gz')
        self.assertEqual(ec['sources'][1], ('pi-3.04.tar.bz2', "tar xfvz %s"))
        self.assertEqual(ec['source_urls'][0], 'http://pi.googlecode.com/files')
        self.assertEqual(ec['source_urls'][1], 'https://github.com/easybuilders/PI/archive')
        self.assertEqual(ec['source_urls'][2], 'https://github.com/easybuilders/PI/releases/download/v3.04')
        self.assertEqual(ec['source_urls'][3], 'https://github.com/easybuilders/pi/releases/download/v3.04')

        self.assertEqual(ec['versionsuffix'], '-Python-2.7.10')
        self.assertEqual(ec['sanity_check_paths']['files'][0], 'bin/pi_3_04')
        self.assertEqual(ec['sanity_check_paths']['files'][1], 'lib/python2.7/site-packages')
        self.assertEqual(ec['sanity_check_paths']['dirs'][0], 'libfoo.%s' % get_shared_lib_ext())
        # should match lib/x86_64/2.7.18, lib/aarch64/3.8.6, lib/ppc64le/3.9.2, etc.
        lib_arch_regex = re.compile(r'^lib/[a-z0-9_]+/[23]\.[0-9]+\.[0-9]+$')
        dirs1 = ec['sanity_check_paths']['dirs'][1]
        self.assertTrue(lib_arch_regex.match(dirs1), "Pattern '%s' should match '%s'" % (lib_arch_regex.pattern, dirs1))
        inc_regex = re.compile('^include/(aarch64|ppc64le|x86_64)$')
        dirs2 = ec['sanity_check_paths']['dirs'][2]
        self.assertTrue(inc_regex.match(dirs2), "Pattern '%s' should match '%s'" % (inc_regex, dirs2))
        self.assertEqual(ec['homepage'], "http://example.com/P/p/v3/")
        expected = ("CUDA: 10.1.105, 10, 1, 10.1; "
                    "Java: 1.7.80, 1, 7, 1.7; "
                    "Python: 2.7.10, 2, 7, 2.7; "
                    "Perl: 5.22.0, 5, 22, 5.22; "
                    "R: 3.2.3, 3, 2, 3.2")
        self.assertEqual(ec['modloadmsg'], expected)
        self.assertEqual(ec['modunloadmsg'], expected)
        self.assertEqual(ec['modextrapaths'], {'PI_MOD_NAME': 'PI/3.04-Python-2.7.10'})
        self.assertEqual(ec['modextrapaths_append'], {'PATH_APPEND': 'appended_path'})
        self.assertEqual(ec['license_file'], os.path.join(os.environ['HOME'], 'licenses', 'PI', 'license.txt'))

        # test the escaping insanity here (ie all the crap we allow in easyconfigs)
        ec['description'] = "test easyconfig % %% %s% %%% %(name)s %%(name)s %%%(name)s %%%%(name)s"
        self.assertEqual(ec['description'], "test easyconfig % %% %s% %%% PI %(name)s %PI %%(name)s")

        # Remove github_account
        self.contents = re.sub(r'github_account =.*$', '', self.contents, flags=re.MULTILINE)
        self.prep()
        ec = EasyConfig(self.eb_file, validate=False)
        ec.generate_template_values()
        # and retest GITHUB_* templates that namelower is used instead
        self.assertEqual(ec['source_urls'][1], 'https://github.com/pi/PI/archive')
        self.assertEqual(ec['source_urls'][2], 'https://github.com/pi/PI/releases/download/v3.04')
        self.assertEqual(ec['source_urls'][3], 'https://github.com/pi/pi/releases/download/v3.04')

        # test use of %(mpi_cmd_prefix)s template
        test_ecs_dir = os.path.join(os.path.abspath(os.path.dirname(__file__)), 'easyconfigs', 'test_ecs')
        gompi_ec = os.path.join(test_ecs_dir, 't', 'toy', 'toy-0.0-gompi-2018a.eb')
        test_ec = os.path.join(self.test_prefix, 'test.eb')
        write_file(test_ec, read_file(gompi_ec) + "\nsanity_check_commands = ['%(mpi_cmd_prefix)s toy']")

        ec = EasyConfig(test_ec)
        self.assertEqual(ec['sanity_check_commands'], ['mpirun -n 1 toy'])

        init_config(build_options={'mpi_cmd_template': "mpiexec -np %(nr_ranks)s -- %(cmd)s  "})
        ec = EasyConfig(test_ec)
        self.assertEqual(ec['sanity_check_commands'], ['mpiexec -np 1 -- toy'])

    def test_template_constant_import(self):
        """Test importing template constants works"""
        from easybuild.framework.easyconfig.templates import GITHUB_SOURCE, GNU_SOURCE, SHLIB_EXT
        from easybuild.framework.easyconfig.templates import TEMPLATE_CONSTANTS
        self.assertEqual(GITHUB_SOURCE, TEMPLATE_CONSTANTS['GITHUB_SOURCE'][0])
        self.assertEqual(GNU_SOURCE, TEMPLATE_CONSTANTS['GNU_SOURCE'][0])
        self.assertEqual(SHLIB_EXT, get_shared_lib_ext())

    def test_templating_cuda_toolchain(self):
        """Test templates via toolchain component, like setting %(cudaver)s with fosscuda toolchain."""

        build_options = {'robot_path': [self.test_prefix]}
        init_config(build_options=build_options)

        # create fake easyconfig files, good enough to test with
        cuda_ec = os.path.join(self.test_prefix, 'CUDA-10.1.243')
        cuda_ec_txt = '\n'.join([
            "easyblock = 'Toolchain'",
            "name = 'CUDA'",
            "version = '10.1.243'",
            "homepage = 'https://example.com'",
            "description = 'CUDA'",
            "toolchain = SYSTEM",
        ])
        write_file(cuda_ec, cuda_ec_txt)

        fosscuda_ec = os.path.join(self.test_prefix, 'fosscuda-2021.02.eb')
        fosscuda_ec_txt = '\n'.join([
            "easyblock = 'Toolchain'",
            "name = 'fosscuda'",
            "version = '2021.02'",
            "homepage = 'https://example.com'",
            "description = 'fosscuda toolchain'",
            "toolchain = SYSTEM",
            "dependencies = [('CUDA', '10.1.243')]",
        ])
        write_file(fosscuda_ec, fosscuda_ec_txt)

        test_ec = os.path.join(self.test_prefix, 'test.eb')
        test_ec_txt = '\n'.join([
            "easyblock = 'Toolchain'",
            "name = 'test'",
            "version = '1.0'",
            "homepage = 'https://example.com'",
            "description = 'just a test'",
            "toolchain = {'name': 'fosscuda', 'version': '2021.02'}",
        ])
        write_file(test_ec, test_ec_txt)
        ec = EasyConfig(test_ec)
        self.assertEqual(ec.template_values['cudaver'], '10.1.243')
        self.assertEqual(ec.template_values['cudamajver'], '10')
        self.assertEqual(ec.template_values['cudashortver'], '10.1')

    def test_java_wrapper_templating(self):
        """test templating when the Java wrapper is a dep"""
        self.contents = '\n'.join([
            'easyblock = "ConfigureMake"',
            'name = "pi"',
            'version = "3.14"',
            'homepage = "https://example.com"',
            'description = "test easyconfig"',
            'toolchain = {"name":"GCC", "version": "4.6.3"}',
            'dependencies = [("Java", "11", "", SYSTEM)]',
            'modloadmsg = "Java: %(javaver)s, %(javamajver)s, %(javashortver)s"',
            'modunloadmsg = "Java: %(javaver)s, %(javamajver)s, %(javashortver)s"',
        ])
        self.prep()
        eb = EasyConfig(self.eb_file)

        # no %(javaminver)s because there is no minor version for Java
        self.assertEqual(eb.template_values['javaver'], '11')
        self.assertEqual(eb.template_values['javamajver'], '11')
        self.assertEqual(eb.template_values['javashortver'], '11')
        self.assertNotIn('javaminver', eb.template_values)

        self.assertEqual(eb['modloadmsg'], "Java: 11, 11, 11")
        self.assertEqual(eb['modunloadmsg'], "Java: 11, 11, 11")

    def test_python_whl_templating(self):
        """test templating for Python wheels"""

        self.contents = textwrap.dedent("""
            easyblock = "ConfigureMake"
            name = "Pi"
            version = "3.14"
            homepage = "https://example.com"
            description = "test easyconfig"
            toolchain = {"name":"GCC", "version": "4.6.3"}
            sources = [
                SOURCE_WHL,
                SOURCELOWER_WHL,
                SOURCE_PY2_WHL,
                SOURCELOWER_PY2_WHL,
                SOURCE_PY3_WHL,
                SOURCELOWER_PY3_WHL,
            ]
        """)
        self.prep()
        ec = EasyConfig(self.eb_file)

        sources = ec['sources']

        self.assertEqual(sources[0], 'Pi-3.14-py2.py3-none-any.whl')
        self.assertEqual(sources[1], 'pi-3.14-py2.py3-none-any.whl')
        self.assertEqual(sources[2], 'Pi-3.14-py2-none-any.whl')
        self.assertEqual(sources[3], 'pi-3.14-py2-none-any.whl')
        self.assertEqual(sources[4], 'Pi-3.14-py3-none-any.whl')
        self.assertEqual(sources[5], 'pi-3.14-py3-none-any.whl')

    def test_templating_doc(self):
        """test templating documentation"""
        doc = avail_easyconfig_templates()
        # expected length: 1 per constant and 2 extra per constantgroup (title + empty line in between)
        temps = [
            easyconfig.templates.TEMPLATE_NAMES_EASYCONFIG,
            list(easyconfig.templates.TEMPLATE_SOFTWARE_VERSIONS.keys()) * 3,
            easyconfig.templates.TEMPLATE_NAMES_CONFIG,
            easyconfig.templates.TEMPLATE_NAMES_LOWER,
            easyconfig.templates.TEMPLATE_NAMES_EASYBLOCK_RUN_STEP,
            easyconfig.templates.TEMPLATE_NAMES_DYNAMIC,
            easyconfig.templates.TEMPLATE_CONSTANTS,
        ]

        self.assertEqual(len(doc.split('\n')), sum([2 * len(temps) - 1] + [len(x) for x in temps]))

    def test_start_dir_template(self):
        """Test the %(startdir)s template"""

        test_easyconfigs = os.path.join(os.path.abspath(os.path.dirname(__file__)), 'easyconfigs', 'test_ecs')
        ec = process_easyconfig(os.path.join(test_easyconfigs, 't', 'toy', 'toy-0.0.eb'))[0]

        self.contents = textwrap.dedent("""
            name = 'toy'
            version = '0.0'

            homepage = 'https://easybuilders.github.io/easybuild'
            description = 'Toy C program, 100% toy.'

            toolchain = SYSTEM

            sources = [SOURCE_TAR_GZ]

            preconfigopts = 'echo start_dir in configure is %(start_dir)s && '
            prebuildopts = 'echo start_dir in build is %(start_dir)s && '

            exts_defaultclass = 'EB_Toy'
            exts_list = [
               ('bar', '0.0', {
                   'sources': ['bar-0.0-local.tar.gz'],
                   'preconfigopts': 'echo start_dir in extension configure is %(start_dir)s && ',
                   'prebuildopts': 'echo start_dir in extension build is %(start_dir)s && ',
               }),
            ]

            moduleclass = 'tools'
        """)
        self.prep()
        ec = EasyConfig(self.eb_file)
        from easybuild.easyblocks.toy import EB_toy
        eb = EB_toy(ec)
        eb.cfg['stop'] = 'extensions'
        with self.mocked_stdout_stderr():
            eb.run_all_steps(False)
        logtxt = read_file(eb.logfile)
        start_dir = os.path.join(eb.builddir, 'toy-0.0')
        self.assertIn('start_dir in configure is %s/ &&' % start_dir, logtxt)
        self.assertIn('start_dir in build is %s/ &&' % start_dir, logtxt)
        ext_start_dir = os.path.join(eb.builddir, 'bar', 'bar-0.0')
        self.assertIn('start_dir in extension configure is %s &&' % ext_start_dir, logtxt)
        self.assertIn('start_dir in extension build is %s &&' % ext_start_dir, logtxt)

    def test_sysroot_template(self):
        """Test the %(sysroot)s template"""

        test_easyconfigs = os.path.join(os.path.abspath(os.path.dirname(__file__)), 'easyconfigs', 'test_ecs')
        toy_ec = os.path.join(test_easyconfigs, 't', 'toy', 'toy-0.0.eb')

        test_ec = os.path.join(self.test_prefix, 'test.eb')
        test_ec_txt = read_file(toy_ec)
        test_ec_txt += '\nconfigopts = "--some-opt=%(sysroot)s/"'
        test_ec_txt += '\nbuildopts = "--some-opt=%(sysroot)s/"'
        test_ec_txt += '\ninstallopts = "--some-opt=%(sysroot)s/"'
        write_file(test_ec, test_ec_txt)

        # Validate the value of the sysroot template if sysroot is unset (i.e. the build option is None)
        ec = EasyConfig(test_ec)
        self.assertEqual(ec['configopts'], "--some-opt=/")
        self.assertEqual(ec['buildopts'], "--some-opt=/")
        self.assertEqual(ec['installopts'], "--some-opt=/")

        # Validate the value of the sysroot template if sysroot is unset (i.e. the build option is None)
        # As a test, we'll set the sysroot to self.test_prefix, as it has to be a directory that is guaranteed to exist
        update_build_option('sysroot', self.test_prefix)

        ec = EasyConfig(test_ec)
        self.assertEqual(ec['configopts'], "--some-opt=%s/" % self.test_prefix)
        self.assertEqual(ec['buildopts'], "--some-opt=%s/" % self.test_prefix)
        self.assertEqual(ec['installopts'], "--some-opt=%s/" % self.test_prefix)

    def test_software_commit_template(self):
        """Test the %(software_commit)s template"""

        test_easyconfigs = os.path.join(os.path.abspath(os.path.dirname(__file__)), 'easyconfigs', 'test_ecs')
        toy_ec = os.path.join(test_easyconfigs, 't', 'toy', 'toy-0.0.eb')

        test_ec = os.path.join(self.test_prefix, 'test.eb')
        test_ec_txt = read_file(toy_ec)
        test_ec_txt += '\nconfigopts = "--some-opt=%(software_commit)s"'
        test_ec_txt += '\nbuildopts = "--some-opt=%(software_commit)s"'
        test_ec_txt += '\ninstallopts = "--some-opt=%(software_commit)s"'
        write_file(test_ec, test_ec_txt)

        # Validate the value of the sysroot template if sysroot is unset (i.e. the build option is None)
        ec = EasyConfig(test_ec)
        self.assertEqual(ec['configopts'], "--some-opt=")
        self.assertEqual(ec['buildopts'], "--some-opt=")
        self.assertEqual(ec['installopts'], "--some-opt=")

        # Validate the value of the sysroot template if sysroot is unset (i.e. the build option is None)
        # As a test, we'll set the sysroot to self.test_prefix, as it has to be a directory that is guaranteed to exist
        software_commit = '1234bc'
        update_build_option('software_commit', software_commit)

        ec = EasyConfig(test_ec)
        self.assertEqual(ec['configopts'], "--some-opt=%s" % software_commit)
        self.assertEqual(ec['buildopts'], "--some-opt=%s" % software_commit)
        self.assertEqual(ec['installopts'], "--some-opt=%s" % software_commit)

<<<<<<< HEAD
    def test_template_deprecation_and_alternative(self):
        """Test deprecation of (and alternative) templates"""

        self.prep()

        template_test_deprecations = {
            'builddir': ('depr_build_dir', '1000000000'),
            'cudaver': ('depr_cuda_ver', '1000000000'),
            'start_dir': ('depr_start_dir', '1000000000'),
        }
        easyconfig.easyconfig.DEPRECATED_EASYCONFIG_TEMPLATES = template_test_deprecations

        template_test_alternatives = {
            'installdir': 'alt_install_dir',
            'version_major_minor': 'alt_ver_maj_min',
        }
        easyconfig.easyconfig.ALTERNATIVE_EASYCONFIG_TEMPLATES = template_test_alternatives

        tmpl_str = ("cd %(start_dir)s && make %(namelower)s -Dbuild=%(builddir)s --with-cuda='%(cudaver)s'"
                    " && echo %(alt_install_dir)s %(version_major_minor)s")
        tmpl_dict = {
            'depr_build_dir': '/example/build_dir',
            'depr_cuda_ver': '12.1.1',
            'installdir': '/example/installdir',
            'start_dir': '/example/build_dir/start_dir',
            'alt_ver_maj_min': '1.2',
            'namelower': 'foo',
        }

        with self.mocked_stdout_stderr() as (_, stderr):
            res = resolve_template(tmpl_str, tmpl_dict)
        stderr = stderr.getvalue()

        for tmpl in [*template_test_deprecations.keys(), *template_test_alternatives.keys()]:
            self.assertNotIn("%(" + tmpl + ")s", res)

        for old, (new, ver) in template_test_deprecations.items():
            depr_str = (f"WARNING: Deprecated functionality, will no longer work in EasyBuild v{ver}: "
                        f"Easyconfig template '{old}' is deprecated, use '{new}' instead")
            self.assertIn(depr_str, stderr)

=======
>>>>>>> f7035e9b
    def test_constant_doc(self):
        """test constant documentation"""
        doc = avail_easyconfig_constants()
        # expected length: 1 per constant and 1 extra per constantgroup
        temps = [
            easyconfig.constants.EASYCONFIG_CONSTANTS,
        ]
        self.assertEqual(len(doc.split('\n')), sum([len(temps)] + [len(x) for x in temps]))

    def test_constant_import(self):
        """Test importing EC constants works"""
        from easybuild.framework.easyconfig.constants import SYSTEM, OS_NAME, OS_VERSION
        self.assertEqual(SYSTEM, {'name': 'system', 'version': 'system'})
        self.assertEqual(OS_NAME, get_os_name())
        self.assertEqual(OS_VERSION, get_os_version())

    def test_constant_import_values(self):
        """Test that importing an EC constant works as-if using EASYCONFIG_CONSTANTS"""
        constants = __import__('easybuild.framework.easyconfig.constants', fromlist=[None])
        for name, (value, _doc) in easyconfig.constants.EASYCONFIG_CONSTANTS.items():
            self.assertTrue(hasattr(constants, name), 'Missing ' + name)
            self.assertEqual(getattr(constants, name), value)

    def test_build_options(self):
        """Test configure/build/install options, both strings and lists."""
        orig_contents = '\n'.join([
            'easyblock = "ConfigureMake"',
            'name = "pi"',
            'version = "3.14"',
            'homepage = "http://example.com"',
            'description = "test easyconfig"',
            'toolchain = SYSTEM',
        ])
        self.contents = orig_contents
        self.prep()

        # configopts as string
        configopts = '--opt1 --opt2=foo'
        self.contents = orig_contents + "\nconfigopts = '%s'" % configopts
        self.prep()
        eb = EasyConfig(self.eb_file)

        self.assertEqual(eb['configopts'], configopts)

        # configopts as list
        configopts = ['--opt1 --opt2=foo', '--opt1 --opt2=bar']
        self.contents = orig_contents + "\nconfigopts = %s" % str(configopts)
        self.prep()
        eb = EasyConfig(self.eb_file)

        self.assertEqual(eb['configopts'][0], configopts[0])
        self.assertEqual(eb['configopts'][1], configopts[1])

        # also buildopts and installopts as lists
        buildopts = ['CC=foo', 'CC=bar']
        installopts = ['FOO=foo', 'BAR=bar']
        self.contents = orig_contents + '\n' + '\n'.join([
            "configopts = %s" % str(configopts),
            "buildopts = %s" % str(buildopts),
            "installopts = %s" % str(installopts),
        ])
        self.prep()
        eb = EasyConfig(self.eb_file)

        self.assertEqual(eb['configopts'][0], configopts[0])
        self.assertEqual(eb['configopts'][1], configopts[1])
        self.assertEqual(eb['buildopts'][0], buildopts[0])
        self.assertEqual(eb['buildopts'][1], buildopts[1])
        self.assertEqual(eb['installopts'][0], installopts[0])
        self.assertEqual(eb['installopts'][1], installopts[1])

        # error should be thrown if lists are not equal
        installopts = ['FOO=foo', 'BAR=bar', 'BAZ=baz']
        self.contents = orig_contents + '\n' + '\n'.join([
            "configopts = %s" % str(configopts),
            "buildopts = %s" % str(buildopts),
            "installopts = %s" % str(installopts),
        ])
        self.prep()
        eb = EasyConfig(self.eb_file, validate=False)
        self.assertErrorRegex(EasyBuildError, "Build option lists for iterated build should have same length",
                              eb.validate)

        # list with a single element is OK, is treated as a string
        installopts = ['FOO=foo']
        self.contents = orig_contents + '\n' + '\n'.join([
            "configopts = %s" % str(configopts),
            "buildopts = %s" % str(buildopts),
            "installopts = %s" % str(installopts),
        ])
        self.prep()
        eb = EasyConfig(self.eb_file)

    def test_buildininstalldir(self):
        """Test specifying build in install dir."""
        self.contents = '\n'.join([
            'easyblock = "ConfigureMake"',
            'name = "pi"',
            'version = "3.14"',
            'homepage = "http://example.com"',
            'description = "test easyconfig"',
            'toolchain = SYSTEM',
            'buildininstalldir = True',
        ])
        self.prep()
        ec = EasyConfig(self.eb_file)
        eb = EasyBlock(ec)
        with self.mocked_stdout_stderr():
            eb.post_init()
            eb.make_builddir()
            eb.make_installdir()
        self.assertEqual(eb.builddir, eb.installdir)
        self.assertTrue(os.path.isdir(eb.builddir))

    def test_format_equivalence_basic(self):
        """Test whether easyconfigs in different formats are equivalent."""
        # hard enable experimental
        orig_experimental = easybuild.tools.build_log.EXPERIMENTAL
        easybuild.tools.build_log.EXPERIMENTAL = True

        easyconfigs_path = os.path.join(os.path.dirname(__file__), 'easyconfigs')

        # set max diff high enough to make sure the difference is shown in case of problems
        self.maxDiff = 10000

        for eb_file1, eb_file2, specs in [
            ('gzip-1.4.eb', 'gzip.eb', {}),
            ('gzip-1.4.eb', 'gzip.eb', {'version': '1.4'}),
            ('gzip-1.4.eb', 'gzip.eb', {'version': '1.4', 'toolchain': {'name': 'system', 'version': 'system'}}),
            ('gzip-1.4-GCC-4.6.3.eb', 'gzip.eb', {'version': '1.4', 'toolchain': {'name': 'GCC', 'version': '4.6.3'}}),
            ('gzip-1.5-foss-2018a.eb', 'gzip.eb',
             {'version': '1.5', 'toolchain': {'name': 'foss', 'version': '2018a'}}),
            ('gzip-1.5-intel-2018a.eb', 'gzip.eb',
             {'version': '1.5', 'toolchain': {'name': 'intel', 'version': '2018a'}}),
        ]:
            eb_file1 = glob.glob(os.path.join(easyconfigs_path, 'v1.0', '*', '*', eb_file1))[0]
            ec1 = EasyConfig(eb_file1, validate=False)
            ec2 = EasyConfig(os.path.join(easyconfigs_path, 'v2.0', eb_file2), validate=False, build_specs=specs)

            ec2_dict = ec2.asdict()
            # reset mandatory attributes from format2 that are not defined in format 1 easyconfigs
            for attr in ['docurls', 'software_license_urls']:
                ec2_dict[attr] = None

            self.assertEqual(ec1.asdict(), ec2_dict, "Parsed %s is equivalent with %s" % (eb_file1, eb_file2))

        # restore
        easybuild.tools.build_log.EXPERIMENTAL = orig_experimental

    def test_fetch_parameters_from_easyconfig(self):
        """Test fetch_parameters_from_easyconfig function."""
        test_ecs_dir = os.path.join(os.path.abspath(os.path.dirname(__file__)), 'easyconfigs', 'test_ecs')
        toy_ec_file = os.path.join(test_ecs_dir, 't', 'toy', 'toy-0.0.eb')

        for ec_file, correct_name, correct_easyblock in [
            (toy_ec_file, 'toy', None),
            (os.path.join(test_ecs_dir, 'f', 'foss', 'foss-2018a.eb'), 'foss', 'Toolchain'),
        ]:
            name, easyblock = fetch_parameters_from_easyconfig(read_file(ec_file), ['name', 'easyblock'])
            self.assertEqual(name, correct_name)
            self.assertEqual(easyblock, correct_easyblock)

        expected = "Toy C program, 100% toy."
        self.assertEqual(fetch_parameters_from_easyconfig(read_file(toy_ec_file), ['description'])[0], expected)

        res = fetch_parameters_from_easyconfig("easyblock = 'ConfigureMake'  # test comment", ['easyblock'])
        self.assertEqual(res, ['ConfigureMake'])

    def test_get_easyblock_class(self):
        """Test get_easyblock_class function."""
        from easybuild.easyblocks.generic.configuremake import ConfigureMake
        from easybuild.easyblocks.generic.toolchain import Toolchain
        from easybuild.easyblocks.toy import EB_toy
        for easyblock, easyblock_class in [
            ('ConfigureMake', ConfigureMake),
            ('easybuild.easyblocks.generic.configuremake.ConfigureMake', ConfigureMake),
            ('Toolchain', Toolchain),
            ('EB_toy', EB_toy),
        ]:
            self.assertEqual(get_easyblock_class(easyblock), easyblock_class)

        error_pattern = "No software-specific easyblock 'EB_gzip' found"
        self.assertErrorRegex(EasyBuildError, error_pattern, get_easyblock_class, None, name='gzip')
        self.assertEqual(get_easyblock_class(None, name='gzip', error_on_missing_easyblock=False), None)
        self.assertEqual(get_easyblock_class(None, name='toy'), EB_toy)
        self.assertErrorRegex(EasyBuildError, "Failed to import EB_TOY", get_easyblock_class, None, name='TOY')
        self.assertEqual(get_easyblock_class(None, name='TOY', error_on_failed_import=False), None)

<<<<<<< HEAD
=======
        # Test passing neither easyblock nor name
        self.assertErrorRegex(EasyBuildError, "neither name nor easyblock were specified", get_easyblock_class, None)
        self.assertEqual(get_easyblock_class(None, error_on_missing_easyblock=False), None)

        # also test deprecated default_fallback named argument
        self.assertErrorRegex(EasyBuildError, "DEPRECATED", get_easyblock_class, None, name='gzip',
                              default_fallback=False)

        orig_value = easybuild.tools.build_log.CURRENT_VERSION
        easybuild.tools.build_log.CURRENT_VERSION = '3.9'
        self.mock_stderr(True)
        self.assertEqual(get_easyblock_class(None, name='gzip', default_fallback=False), None)
        self.mock_stderr(False)
        easybuild.tools.build_log.CURRENT_VERSION = orig_value

>>>>>>> f7035e9b
    def test_letter_dir(self):
        """Test letter_dir_for function."""
        test_cases = {
            'foo': 'f',
            'Bar': 'b',
            'CAPS': 'c',
            'R': 'r',
            '3to2': '0',
            '7zip': '0',
            '_bleh_': '0',
            '*': '*',
        }
        for name, letter in test_cases.items():
            self.assertEqual(letter_dir_for(name), letter)

    def test_easyconfig_paths(self):
        """Test create_paths function."""
        cand_paths = create_paths('/some/path', 'Foo', '1.2.3')
        expected_paths = [
            '/some/path/Foo/1.2.3.eb',
            '/some/path/Foo/Foo-1.2.3.eb',
            '/some/path/f/Foo/Foo-1.2.3.eb',
            '/some/path/Foo-1.2.3.eb',
        ]
        self.assertEqual(cand_paths, expected_paths)

        cand_paths = create_paths('foobar', '3to2', '1.1.1')
        expected_paths = [
            'foobar/3to2/1.1.1.eb',
            'foobar/3to2/3to2-1.1.1.eb',
            'foobar/0/3to2/3to2-1.1.1.eb',
            'foobar/3to2-1.1.1.eb',
        ]
        self.assertEqual(cand_paths, expected_paths)

    def test_toolchain_inspection(self):
        """Test whether available toolchain inspection functionality is working."""
        test_ecs = os.path.join(os.path.dirname(os.path.abspath(__file__)), 'easyconfigs', 'test_ecs')
        build_options = {
            'robot_path': [test_ecs],
            'valid_module_classes': module_classes(),
        }
        init_config(build_options=build_options)

        ec = EasyConfig(os.path.join(test_ecs, 'g', 'gzip', 'gzip-1.5-foss-2018a.eb'))
        tc_compilers = ['/'.join([x['name'], x['version']]) for x in det_toolchain_compilers(ec)]
        self.assertEqual(tc_compilers, ['GCC/6.4.0-2.28'])
        self.assertEqual(det_toolchain_mpi(ec)['name'], 'OpenMPI')

        ec = EasyConfig(os.path.join(test_ecs, 'h', 'hwloc', 'hwloc-1.11.8-GCC-6.4.0-2.28.eb'))
        tc_comps = det_toolchain_compilers(ec)
        expected = ['GCC/6.4.0-2.28']
        self.assertEqual(['/'.join([x['name'], x['version'] + x['versionsuffix']]) for x in tc_comps], expected)
        self.assertEqual(det_toolchain_mpi(ec), None)

        ec = EasyConfig(os.path.join(test_ecs, 't', 'toy', 'toy-0.0.eb'))
        self.assertEqual(det_toolchain_compilers(ec), None)
        self.assertEqual(det_toolchain_mpi(ec), None)

    def test_filter_deps(self):
        """Test filtered dependencies."""
        test_ecs_dir = os.path.join(os.path.abspath(os.path.dirname(__file__)), 'easyconfigs', 'test_ecs')
        ec_file = os.path.join(test_ecs_dir, 'f', 'foss', 'foss-2018a.eb')
        ec = EasyConfig(ec_file)
        self.assertEqual(ec.dependency_names(), {'FFTW', 'GCC', 'OpenBLAS', 'OpenMPI', 'ScaLAPACK'})

        # test filtering multiple deps
        init_config(build_options={'filter_deps': ['FFTW', 'ScaLAPACK']})
        self.assertEqual(ec.dependency_names(), {'GCC', 'OpenBLAS', 'OpenMPI'})

        # test filtering of non-existing dep
        init_config(build_options={'filter_deps': ['zlib']})
        self.assertEqual(ec.dependency_names(), {'FFTW', 'GCC', 'OpenBLAS', 'OpenMPI', 'ScaLAPACK'})

        # test parsing of value passed to --filter-deps
        opts = init_config(args=[])
        self.assertEqual(opts.filter_deps, None)
        opts = init_config(args=['--filter-deps=zlib'])
        self.assertEqual(opts.filter_deps, ['zlib'])
        opts = init_config(args=['--filter-deps=zlib,ncurses'])
        self.assertEqual(opts.filter_deps, ['zlib', 'ncurses'])

        # make sure --filter-deps is honored when combined with --minimal-toolchains,
        # i.e. that toolchain for dependencies which are filtered out is not being minized
        build_options = {
            'external_modules_metadata': ConfigObj(),
            'minimal_toolchains': True,
            'robot_path': [test_ecs_dir],
            'valid_module_classes': module_classes(),
        }
        init_config(build_options=build_options)

        ec_file = os.path.join(self.test_prefix, 'test.eb')
        shutil.copy2(os.path.join(test_ecs_dir, 'o', 'OpenMPI', 'OpenMPI-2.1.2-GCC-6.4.0-2.28.eb'), ec_file)

        ec_txt = read_file(ec_file)
        ec_txt = ec_txt.replace('hwloc', 'deptobefiltered')
        write_file(ec_file, ec_txt)

        self.assertErrorRegex(EasyBuildError, "Failed to determine minimal toolchain for dep .*",
                              EasyConfig, ec_file, validate=False)

        build_options.update({'filter_deps': ['deptobefiltered']})
        init_config(build_options=build_options)
        ec = EasyConfig(ec_file, validate=False)
        self.assertEqual(ec.dependencies(), [])
        self.assertEqual(ec.dependency_names(), set())

    def test_replaced_easyconfig_parameters(self):
        """Test handling of replaced easyconfig parameters."""
        test_ecs_dir = os.path.join(os.path.abspath(os.path.dirname(__file__)), 'easyconfigs', 'test_ecs')
        ec = EasyConfig(os.path.join(test_ecs_dir, 't', 'toy', 'toy-0.0.eb'))
        replaced_parameters = {
            'license': ('license_file', '2.0'),
            'makeopts': ('buildopts', '2.0'),
            'premakeopts': ('prebuildopts', '2.0'),
        }
        for key, (newkey, ver) in replaced_parameters.items():
            error_regex = "NO LONGER SUPPORTED since v%s.*'%s' is replaced by '%s'" % (ver, key, newkey)
            self.assertErrorRegex(EasyBuildError, error_regex, ec.get, key)
            self.assertErrorRegex(EasyBuildError, error_regex, lambda k: ec[k], key)

            def foo(key):
                ec[key] = 'foo'

            self.assertErrorRegex(EasyBuildError, error_regex, foo, key)

    def test_alternative_easyconfig_parameters(self):
        """Test handling of alternative easyconfig parameters."""

        test_ecs_dir = os.path.join(os.path.abspath(os.path.dirname(__file__)), 'easyconfigs', 'test_ecs')
        toy_ec = os.path.join(test_ecs_dir, 't', 'toy', 'toy-0.0.eb')

        test_ec_txt = read_file(toy_ec)
        test_ec_txt = test_ec_txt.replace('postinstallcmds', 'post_install_cmds')
        test_ec_txt = test_ec_txt.replace('moduleclass', 'env_mod_class')

        test_ec = os.path.join(self.test_prefix, 'test.eb')
        write_file(test_ec, test_ec_txt)

        # post_install_cmds is not accepted unless it's registered as an alternative easyconfig parameter
        easyconfig.easyconfig.ALTERNATIVE_EASYCONFIG_PARAMETERS = {}
        self.assertErrorRegex(EasyBuildError, "post_install_cmds -> postinstallcmds", EasyConfig, test_ec)

        easyconfig.easyconfig.ALTERNATIVE_EASYCONFIG_PARAMETERS = {
            'env_mod_class': 'moduleclass',
            'post_install_cmds': 'postinstallcmds',
        }
        ec = EasyConfig(test_ec)

        expected = 'tools'
        self.assertEqual(ec['moduleclass'], expected)
        self.assertEqual(ec['env_mod_class'], expected)

        expected = ['echo TOY > %(installdir)s/README']
        self.assertEqual(ec['postinstallcmds'], expected)
        self.assertEqual(ec['post_install_cmds'], expected)

        # test setting of easyconfig parameter with original & alternative name
        ec['moduleclass'] = 'test1'
        self.assertEqual(ec['moduleclass'], 'test1')
        self.assertEqual(ec['env_mod_class'], 'test1')
        ec.update('moduleclass', 'test2')
        self.assertEqual(ec['moduleclass'], 'test1 test2 ')
        self.assertEqual(ec['env_mod_class'], 'test1 test2 ')

        ec['env_mod_class'] = 'test3'
        self.assertEqual(ec['moduleclass'], 'test3')
        self.assertEqual(ec['env_mod_class'], 'test3')
        ec.update('env_mod_class', 'test4')
        self.assertEqual(ec['moduleclass'], 'test3 test4 ')
        self.assertEqual(ec['env_mod_class'], 'test3 test4 ')

    def test_deprecated_easyconfig_parameters(self):
        """Test handling of deprecated easyconfig parameters."""
        os.environ.pop('EASYBUILD_DEPRECATED')
        easybuild.tools.build_log.CURRENT_VERSION = self.orig_current_version
        init_config()

        test_ecs_dir = os.path.join(os.path.abspath(os.path.dirname(__file__)), 'easyconfigs', 'test_ecs')
        ec = EasyConfig(os.path.join(test_ecs_dir, 't', 'toy', 'toy-0.0.eb'))

        easyconfig.easyconfig.DEPRECATED_EASYCONFIG_PARAMETERS = {
            'foobar': ('barfoo', '0.0'),  # deprecated since forever
            # won't be actually deprecated for a while;
            # note that we should map foobarbarfoo to a valid easyconfig parameter here,
            # or we'll hit errors when parsing an easyconfig file that uses it
            'foobarbarfoo': ('required_linked_shared_libs', '1000000000'),
        }

        for key, (newkey, depr_ver) in easyconfig.easyconfig.DEPRECATED_EASYCONFIG_PARAMETERS.items():
            if LooseVersion(depr_ver) <= easybuild.tools.build_log.CURRENT_VERSION:
                # deprecation error
                error_regex = "DEPRECATED.*since v%s.*'%s' is deprecated.*use '%s' instead" % (depr_ver, key, newkey)
                self.assertErrorRegex(EasyBuildError, error_regex, ec.get, key)
                self.assertErrorRegex(EasyBuildError, error_regex, lambda k: ec[k], key)

                def foo(key):
                    ec[key] = 'foo'

                self.assertErrorRegex(EasyBuildError, error_regex, foo, key)
            else:
                # only deprecation warning, but key is replaced when getting/setting
                with self.mocked_stdout_stderr():
                    ec[key] = 'test123'
                    self.assertEqual(ec[newkey], 'test123')
                    self.assertEqual(ec[key], 'test123')
                    ec[newkey] = '123test'
                    self.assertEqual(ec[newkey], '123test')
                    self.assertEqual(ec[key], '123test')

        variables = {
            'name': 'example',
            'version': '1.2.3',
            'foobar': 'foobar',
            'local_var': 'test',
        }
        ec = {
            'name': None,
            'version': None,
            'homepage': None,
            'toolchain': None,
        }
        ec_params, unknown_keys = triage_easyconfig_params(variables, ec)
        # deprecated easyconfig parameter 'foobar' is retained as easyconfig parameter;
        # only local_var is not retained, since that's a local variable
        self.assertEqual(unknown_keys, [])
        expected = {'name': 'example', 'version': '1.2.3', 'foobar': 'foobar'}
        self.assertEqual(ec_params, expected)

        # try parsing an easyconfig file that defines a deprecated easyconfig parameter
        toy_ec = os.path.join(test_ecs_dir, 't', 'toy', 'toy-0.0.eb')
        test_ec = os.path.join(self.test_prefix, 'test.eb')
        write_file(test_ec, read_file(toy_ec))
        write_file(test_ec, "\nfoobarbarfoo = 'foobarbarfoo'", append=True)

        with self.mocked_stdout_stderr():
            ec = EasyConfig(test_ec)
        self.assertEqual(ec['required_linked_shared_libs'], 'foobarbarfoo')

    def test_unknown_easyconfig_parameter(self):
        """Check behaviour when unknown easyconfig parameters are used."""
        self.contents = '\n'.join([
            'easyblock = "ConfigureMake"',
            'name = "pi"',
            'version = "3.14"',
            'homepage = "http://example.com"',
            'description = "test easyconfig"',
            'toolchain = SYSTEM',
        ])
        self.prep()
        ec = EasyConfig(self.eb_file)
        self.assertNotIn('therenosucheasyconfigparameterlikethis', ec)
        error_regex = "unknown easyconfig parameter"
        self.assertErrorRegex(EasyBuildError, error_regex, lambda k: ec[k], 'therenosucheasyconfigparameterlikethis')

        def set_ec_key(key):
            """Dummy function to set easyconfig parameter in 'ec' EasyConfig instance"""
            ec[key] = 'foobar'

        self.assertErrorRegex(EasyBuildError, error_regex, set_ec_key, 'therenosucheasyconfigparameterlikethis')

    def test_external_dependencies(self):
        """Test specifying external (build) dependencies."""
        topdir = os.path.dirname(os.path.abspath(__file__))
        ectxt = read_file(os.path.join(topdir, 'easyconfigs', 'test_ecs', 't', 'toy', 'toy-0.0-deps.eb'))
        toy_ec = os.path.join(self.test_prefix, 'toy-0.0-external-deps.eb')

        # just specify some of the test modules we ship, doesn't matter where they come from
        ectxt += "\ndependencies += ["
        ectxt += "  ('foobar/1.2.3', EXTERNAL_MODULE), "
        ectxt += "  ('test/9.7.5', EXTERNAL_MODULE), "
        ectxt += "  ('pi/3.14', EXTERNAL_MODULE), "
        ectxt += "  ('hidden/.1.2.3', EXTERNAL_MODULE), "
        ectxt += "  ('cray-netcdf-hdf5parallel/1.10.6', EXTERNAL_MODULE), "
        ectxt += "]"
        ectxt += "\nbuilddependencies = [('somebuilddep/0.1', EXTERNAL_MODULE)]"
        ectxt += "\ntoolchain = {'name': 'GCC', 'version': '6.4.0-2.28'}"
        write_file(toy_ec, ectxt)

        ec = EasyConfig(toy_ec)

        builddeps = ec.builddependencies()
        self.assertEqual(len(builddeps), 1)
        self.assertEqual(builddeps[0]['short_mod_name'], 'somebuilddep/0.1')
        self.assertEqual(builddeps[0]['full_mod_name'], 'somebuilddep/0.1')
        self.assertEqual(builddeps[0]['external_module'], True)

        deps = ec.dependencies()
        self.assertEqual(len(deps), 8)
        correct_deps = ['somebuilddep/0.1', 'intel/2018a', 'GCC/6.4.0-2.28', 'foobar/1.2.3',
                        'test/9.7.5', 'pi/3.14', 'hidden/.1.2.3', 'cray-netcdf-hdf5parallel/1.10.6']
        self.assertEqual([d['short_mod_name'] for d in deps], correct_deps)
        self.assertEqual([d['full_mod_name'] for d in deps], correct_deps)
        self.assertEqual([d['external_module'] for d in deps], [True, False, True, True, True, True, True, True])
        self.assertEqual([d['hidden'] for d in deps], [False, False, False, False, False, False, True, False])
        # no metadata available for deps
        expected = [{}] * len(deps)
        self.assertEqual([d['external_module_metadata'] for d in deps], expected)

        # test probing done by handle_external_module_metadata via probe_external_module_metadata,
        # by adding a couple of matching module files with some useful data in them
        # (use Tcl syntax, so it works with all varieties of module tools)
        mod_dir = os.path.join(self.test_prefix, 'modules')

        pi_mod_txt = '\n'.join([
            "#%Module",
            "setenv PI_ROOT /software/pi/3.14",
            "setenv PI_VERSION 3.14",
        ])
        write_file(os.path.join(mod_dir, 'pi/3.14'), pi_mod_txt)

        cray_netcdf_mod_txt = '\n'.join([
            "#%Module",
            "setenv CRAY_NETCDF_HDF5PARALLEL_PREFIX /software/cray-netcdf-hdf5parallel/1.10.6",
            "setenv CRAY_NETCDF_HDF5PARALLEL_VERSION 1.10.6",
        ])
        write_file(os.path.join(mod_dir, 'cray-netcdf-hdf5parallel/1.10.6'), cray_netcdf_mod_txt)

        # foobar module with different version than the one used as an external dep;
        # will still be used for probing (as a fallback)
        foobar_mod_txt = '\n'.join([
            "#%Module",
            "setenv CRAY_FOOBAR_DIR /software/foobar/2.3.4",
            "setenv CRAY_FOOBAR_VERSION 2.3.4",
        ])
        write_file(os.path.join(mod_dir, 'foobar/2.3.4'), foobar_mod_txt)

        self.modtool.use(mod_dir)

        ec = EasyConfig(toy_ec)
        deps = ec.dependencies()

        self.assertEqual(len(deps), 8)

        for idx in [0, 1, 2, 4, 6]:
            self.assertEqual(deps[idx]['external_module_metadata'], {})

        self.assertEqual(deps[3]['full_mod_name'], 'foobar/1.2.3')
        foobar_metadata = {
            'name': ['foobar'],
            'prefix': 'CRAY_FOOBAR_DIR',
            'version': ['CRAY_FOOBAR_VERSION'],
        }
        self.assertEqual(deps[3]['external_module_metadata'], foobar_metadata)

        self.assertEqual(deps[5]['full_mod_name'], 'pi/3.14')
        pi_metadata = {
            'name': ['pi'],
            'prefix': 'PI_ROOT',
            'version': ['PI_VERSION'],
        }
        self.assertEqual(deps[5]['external_module_metadata'], pi_metadata)

        self.assertEqual(deps[7]['full_mod_name'], 'cray-netcdf-hdf5parallel/1.10.6')
        cray_netcdf_metadata = {
            'name': ['netcdf-hdf5parallel'],
            'prefix': 'CRAY_NETCDF_HDF5PARALLEL_PREFIX',
            'version': ['CRAY_NETCDF_HDF5PARALLEL_VERSION'],
        }
        self.assertEqual(deps[7]['external_module_metadata'], cray_netcdf_metadata)

        # External module names are omitted
        self.assertEqual(ec.dependency_names(), {'intel'})

        # provide file with partial metadata for some external modules;
        # metadata obtained from probing modules should be added to it...
        metadata = os.path.join(self.test_prefix, 'external_modules_metadata.cfg')
        metadatatxt = '\n'.join([
            '[pi/3.14]',
            'name = PI',
            'version = 3.14.0',
            '[foobar]',
            'version = 1.0',
            '[foobar/1.2.3]',
            'version = 1.2.3',
            '[test]',
            'name = TEST',
            '[cray-netcdf-hdf5parallel/1.10.6]',
            'name = HDF5',
            # purpose omit version, to see whether fallback of
            # resolving $CRAY_NETCDF_HDF5PARALLEL_VERSION at runtime is used
        ])
        write_file(metadata, metadatatxt)
        build_options = {
            'external_modules_metadata': parse_external_modules_metadata([metadata]),
            'valid_module_classes': module_classes(),
        }
        init_config(build_options=build_options)
        ec = EasyConfig(toy_ec)
        deps = ec.dependencies()

        self.assertEqual(len(deps), 8)
        self.assertEqual(ec.dependency_names(), {'intel'})

        for idx in [0, 1, 2, 6]:
            self.assertEqual(deps[idx]['external_module_metadata'], {})

        self.assertEqual(deps[3]['full_mod_name'], 'foobar/1.2.3')
        foobar_metadata = {
            'name': ['foobar'],  # probed from 'foobar' module
            'prefix': 'CRAY_FOOBAR_DIR',  # probed from 'foobar' module
            'version': ['1.2.3'],  # from [foobar/1.2.3] entry in metadata file
        }
        self.assertEqual(deps[3]['external_module_metadata'], foobar_metadata)

        self.assertEqual(deps[4]['full_mod_name'], 'test/9.7.5')
        self.assertEqual(deps[4]['external_module_metadata'], {
            # from [test] entry in metadata file
            'name': ['TEST'],
        })

        self.assertEqual(deps[5]['full_mod_name'], 'pi/3.14')
        pi_metadata = {
            'name': ['PI'],  # from [pi/3.14] entry in metadata file
            'prefix': 'PI_ROOT',  # probed from 'pi/3.14' module
            'version': ['3.14.0'],  # from [pi/3.14] entry in metadata file
        }
        self.assertEqual(deps[5]['external_module_metadata'], pi_metadata)

        self.assertEqual(deps[7]['full_mod_name'], 'cray-netcdf-hdf5parallel/1.10.6')
        cray_netcdf_metadata = {
            'name': ['HDF5'],
            'prefix': 'CRAY_NETCDF_HDF5PARALLEL_PREFIX',
            'version': ['CRAY_NETCDF_HDF5PARALLEL_VERSION'],
        }
        self.assertEqual(deps[7]['external_module_metadata'], cray_netcdf_metadata)

        # provide file with full metadata for external modules;
        # this data wins over probed metadata from modules (for backwards compatibility)
        metadatatxt = '\n'.join([
            '[pi/3.14]',
            'name = PI',
            'version = 3.14',
            'prefix = PI_PREFIX',
            '[test/9.7.5]',
            'name = test',
            'version = 9.7.5',
            'prefix = TEST_INC/..',
            '[foobar/1.2.3]',
            'name = foo,bar',
            'version = 1.2.3, 3.2.1',
            'prefix = /foo/bar',
            '[cray-netcdf-hdf5parallel/1.10.6]',
            'name = HDF5',
            'version = 1.10.6-1',
            'prefix = /netcdf-par/1.10.6',
        ])
        write_file(metadata, metadatatxt)
        build_options = {
            'external_modules_metadata': parse_external_modules_metadata([metadata]),
            'valid_module_classes': module_classes(),
        }
        init_config(build_options=build_options)
        ec = EasyConfig(toy_ec)
        deps = ec.dependencies()

        self.assertEqual(deps[3]['short_mod_name'], 'foobar/1.2.3')
        self.assertEqual(deps[3]['external_module'], True)
        metadata = {
            'name': ['foo', 'bar'],
            'version': ['1.2.3', '3.2.1'],
            'prefix': '/foo/bar',
        }
        self.assertEqual(deps[3]['external_module_metadata'], metadata)

        self.assertEqual(deps[4]['short_mod_name'], 'test/9.7.5')
        self.assertEqual(deps[4]['external_module'], True)
        metadata = {
            'name': ['test'],
            'version': ['9.7.5'],
            'prefix': 'TEST_INC/..',
        }
        self.assertEqual(deps[4]['external_module_metadata'], metadata)

        self.assertEqual(deps[5]['short_mod_name'], 'pi/3.14')
        self.assertEqual(deps[5]['external_module'], True)
        metadata = {
            'name': ['PI'],
            'version': ['3.14'],
            'prefix': 'PI_PREFIX',
        }
        self.assertEqual(deps[5]['external_module_metadata'], metadata)

        self.assertEqual(deps[7]['full_mod_name'], 'cray-netcdf-hdf5parallel/1.10.6')
        cray_netcdf_metadata = {
            'name': ['HDF5'],
            'prefix': '/netcdf-par/1.10.6',
            'version': ['1.10.6-1'],
        }
        self.assertEqual(deps[7]['external_module_metadata'], cray_netcdf_metadata)

        # get rid of modules first
        self.modtool.unuse(mod_dir)
        remove_dir(mod_dir)

        # check whether $EBROOT*/$EBVERSION* environment variables are defined correctly for external modules
        os.environ['PI_PREFIX'] = '/test/prefix/PI'
        os.environ['TEST_INC'] = '/test/prefix/test/include'
        ec.toolchain.dry_run = True
        with self.mocked_stdout_stderr():
            ec.toolchain.prepare(deps=ec.dependencies(), silent=True)

        self.assertEqual(os.environ.get('EBROOTBAR'), '/foo/bar')
        self.assertEqual(os.environ.get('EBROOTFOO'), '/foo/bar')
        self.assertEqual(os.environ.get('EBROOTHIDDEN'), None)
        self.assertEqual(os.environ.get('EBROOTHDF5'), '/netcdf-par/1.10.6')
        self.assertEqual(os.environ.get('EBROOTPI'), '/test/prefix/PI')
        self.assertEqual(os.environ.get('EBROOTTEST'), '/test/prefix/test/include/../')
        self.assertEqual(os.environ.get('EBVERSIONBAR'), '3.2.1')
        self.assertEqual(os.environ.get('EBVERSIONFOO'), '1.2.3')
        self.assertEqual(os.environ.get('EBVERSIONHIDDEN'), None)
        self.assertEqual(os.environ.get('EBVERSIONHDF5'), '1.10.6-1')
        self.assertEqual(os.environ.get('EBVERSIONPI'), '3.14')
        self.assertEqual(os.environ.get('EBVERSIONTEST'), '9.7.5')

    def test_external_dependencies_templates(self):
        """Test use of templates for dependencies marked as external modules."""

        topdir = os.path.dirname(os.path.abspath(__file__))
        toy_ec = os.path.join(topdir, 'easyconfigs', 'test_ecs', 't', 'toy', 'toy-0.0.eb')
        toy_ectxt = read_file(toy_ec)

        extra_ectxt = '\n'.join([
            "versionsuffix = '-Python-%(pyver)s-Perl-%(perlshortver)s'",
            '',
            "dependencies = [",
            "    ('cray-python/3.6.5.7', EXTERNAL_MODULE),",
            "    ('perl/5.30.0-1', EXTERNAL_MODULE),",
            "]",
        ])
        test_ec = os.path.join(self.test_prefix, 'test.eb')
        write_file(test_ec, toy_ectxt + '\n' + extra_ectxt)

        # put metadata in place so templates can be defined
        metadata = os.path.join(self.test_prefix, 'external_modules_metadata.cfg')
        metadatatxt = '\n'.join([
            '[cray-python]',
            'name = Python',
            '[cray-python/3.6.5.7]',
            'version = 3.6.5',
            '[perl/5.30.0-1]',
            'name = Perl',
            'version = 5.30.0',
        ])
        write_file(metadata, metadatatxt)
        build_options = {
            'external_modules_metadata': parse_external_modules_metadata([metadata]),
            'valid_module_classes': module_classes(),
        }
        init_config(build_options=build_options)

        ec = EasyConfig(test_ec)

        expected_template_values = {
            'perlmajver': '5',
            'perlminver': '30',
            'perlshortver': '5.30',
            'perlver': '5.30.0',
            'pymajver': '3',
            'pyminver': '6',
            'pyshortver': '3.6',
            'pyver': '3.6.5',
        }
        for key, expected in expected_template_values.items():
            self.assertEqual(ec.template_values[key], expected)

        self.assertEqual(ec['versionsuffix'], '-Python-3.6.5-Perl-5.30')

    def test_update(self):
        """Test use of update() method for EasyConfig instances."""
        topdir = os.path.abspath(os.path.dirname(__file__))
        toy_ebfile = os.path.join(topdir, 'easyconfigs', 'test_ecs', 't', 'toy', 'toy-0.0.eb')
        ec = EasyConfig(toy_ebfile)

        # for string values: append
        ec.update('unpack_options', '--strip-components=1')
        self.assertEqual(ec['unpack_options'].strip(), '--strip-components=1')

        ec.update('description', "- just a test")
        self.assertEqual(ec['description'].strip(), "Toy C program, 100% toy. - just a test")

        # spaces in between multiple updates for string values
        ec.update('configopts', 'CC="$CC"')
        ec.update('configopts', 'CXX="$CXX"')
        self.assertTrue(ec['configopts'].strip().endswith('CC="$CC"  CXX="$CXX"'))
        # spaces in between multiple updates for string values from list
        ec.update('configopts', ['MORE_VALUE', 'EVEN_MORE'])
        self.assertTrue(ec['configopts'].strip().endswith('MORE_VALUE  EVEN_MORE'))

        # for list values: extend
        ec.update('patches', ['foo.patch', 'bar.patch'])
        toy_patch_fn = 'toy-0.0_fix-silly-typo-in-printf-statement.patch'
        self.assertEqual(ec['patches'], [toy_patch_fn, ('toy-extra.txt', 'toy-0.0'), 'foo.patch', 'bar.patch'])

        # for unallowed duplicates on string values
        ec.update('configopts', 'SOME_VALUE')
        configopts_tmp = ec['configopts']
        ec.update('configopts', 'SOME_VALUE', allow_duplicate=False)
        self.assertEqual(ec['configopts'], configopts_tmp)
        ec.update('configopts', ['CC="$CC"', 'SOME_VALUE'], allow_duplicate=False)
        self.assertEqual(ec['configopts'], configopts_tmp)

        # for unallowed duplicates when a list is used
        ec.update('patches', ['foo2.patch', 'bar2.patch'])
        patches_tmp = copy.deepcopy(ec['patches'])
        ec.update('patches', ['foo2.patch', 'bar2.patch'], allow_duplicate=False)
        self.assertEqual(ec['patches'], patches_tmp)

        # for dictionary values: extend, test for existence (not ordering)
        ec.update('sanity_check_paths', {'key1': 'value1'})
        self.assertTrue(ec['sanity_check_paths']['key1'] == 'value1')

    def test_hide_hidden_deps(self):
        """Test use of --hide-deps on hiddendependencies."""
        test_dir = os.path.dirname(os.path.abspath(__file__))
        ec_file = os.path.join(test_dir, 'easyconfigs', 'test_ecs', 'g', 'gzip', 'gzip-1.4-GCC-4.6.3.eb')
        ec = EasyConfig(ec_file)
        self.assertEqual(ec['hiddendependencies'][0]['full_mod_name'], 'toy/.0.0-deps')
        self.assertEqual(ec['dependencies'][0]['full_mod_name'], 'toy/.0.0-deps')

        build_options = {
            'hide_deps': ['toy'],
            'valid_module_classes': module_classes(),
        }
        init_config(build_options=build_options)
        ec = EasyConfig(ec_file)
        self.assertEqual(ec['hiddendependencies'][0]['full_mod_name'], 'toy/.0.0-deps')
        self.assertEqual(ec['dependencies'][0]['full_mod_name'], 'toy/.0.0-deps')

    def test_quote_str(self):
        """Test quote_str function."""
        teststrings = {
            'foo': '"foo"',
            'foo\'bar': '"foo\'bar"',
            'foo\'bar"baz': '"""foo\'bar"baz"""',
            "foo\nbar": '"foo\nbar"',
            'foo bar': '"foo bar"',
            'foo\\bar': '"foo\\bar"',
        }

        for t, expected in teststrings.items():
            self.assertEqual(quote_str(t), expected)

        # test escape_newline
        self.assertEqual(quote_str("foo\nbar", escape_newline=False), '"foo\nbar"')
        self.assertEqual(quote_str("foo\nbar", escape_newline=True), '"""foo\nbar"""')

        # test prefer_single_quotes
        self.assertEqual(quote_str("foo", prefer_single_quotes=True), "'foo'")
        self.assertEqual(quote_str('foo bar', prefer_single_quotes=True), '"foo bar"')
        self.assertEqual(quote_str("foo'bar", prefer_single_quotes=True), '"foo\'bar"')

        # test escape_backslash
        self.assertEqual(quote_str('foo\\bar', escape_backslash=False), '"foo\\bar"')
        self.assertEqual(quote_str('foo\\bar', escape_backslash=True), '"foo\\\\bar"')

        # non-string values
        n = 42
        self.assertEqual(quote_str(n), 42)
        self.assertEqual(quote_str(["foo", "bar"]), ["foo", "bar"])
        self.assertEqual(quote_str(('foo', 'bar')), ('foo', 'bar'))

    def test_quote_py_str(self):
        """Test quote_py_str function."""

        def eval_quoted_string(quoted_val, val):
            """
            Helper function to sanity check we can use the quoted string in Python contexts.
            Returns the evaluated (i.e. unquoted) string
            """
            scope = dict()
            try:
                # this is needlessly complicated because we can't use 'exec' here without potentially running
                # into a SyntaxError bug in old Python 2.7 versions (for example when running the tests in CentOS 7.9)
                # cfr. https://stackoverflow.com/questions/4484872/why-doesnt-exec-work-in-a-function-with-a-subfunction
                eval(compile('res = %s' % quoted_val, '<string>', 'exec'), dict(), scope)
            except Exception as err:  # pylint: disable=broad-except
                self.fail('Failed to evaluate %s (from %s): %s' % (quoted_val, val, err))
            return scope['res']

        def assertEqual_unquoted(quoted_val, val):
            """Assert that evaluating the quoted_val yields the val"""
            self.assertEqual(eval_quoted_string(quoted_val, val), val)

        def subtest_quote_py_str(val):
            """Quote `val`, check that it roundtrips and return the quoted value"""
            quoted_val = quote_py_str(val)
            assertEqual_unquoted(quoted_val, val)
            return quoted_val

        res = subtest_quote_py_str('Simple')
        self.assertEqual(res, "'Simple'")

        res = subtest_quote_py_str('double "quote"')
        self.assertEqual(res, "'double \"quote\"'")

        res = subtest_quote_py_str("single 'quote'")
        self.assertEqual(res, '"single \'quote\'"')

        res = subtest_quote_py_str("\"Both \"quotes'")
        self.assertEqual(res, '""""Both "quotes\'"""')

        # Some more complex examples based on real-world values of EasyConfig parameters

        res = subtest_quote_py_str('Example of\n multi-line\n description with \' "quotes')
        self.assertEqual(res, '"""Example of\n multi-line\n description with \' "quotes"""')

        res = subtest_quote_py_str('sed -i \'s/`which \\([a-z_]*\\)`/\\1/g;s/`//g\' "foo.c" && ')
        self.assertEqual(res, '"""sed -i \'s/`which \\\\([a-z_]*\\\\)`/\\\\1/g;s/`//g\' "foo.c" && """')

        res = subtest_quote_py_str('echo \'key=val\' >> "$TMP/db.conf"')
        self.assertEqual(res, '"""echo \'key=val\' >> "$TMP/db.conf\\""""')

        res = subtest_quote_py_str('echo \'empty double quotes\' && echo ""')
        self.assertEqual(res, '"""echo \'empty double quotes\' && echo "\\""""')

        res = subtest_quote_py_str('echo -e "key=val\nkey2=val2" >> "$TMP/db.conf"')
        self.assertEqual(res, '"""echo -e "key=val\nkey2=val2" >> "$TMP/db.conf\\""""')

    def test_dump(self):
        """Test EasyConfig's dump() method."""
        test_ecs_dir = os.path.join(os.path.dirname(os.path.abspath(__file__)), 'easyconfigs', 'test_ecs')
        build_options = {
            'check_osdeps': False,
            'robot_path': [test_ecs_dir],
            'valid_module_classes': module_classes(),
        }
        init_config(build_options=build_options)
        ecfiles = [
            't/toy/toy-0.0.eb',
            'f/foss/foss-2018a.eb',
            's/ScaLAPACK/ScaLAPACK-2.0.2-gompi-2018a-OpenBLAS-0.2.20.eb',
            'g/gzip/gzip-1.4-GCC-4.6.3.eb',
            'p/Python/Python-2.7.10-intel-2018a.eb',
        ]
        for ecfile in ecfiles:
            test_ec = os.path.join(self.test_prefix, 'test.eb')

            ec = EasyConfig(os.path.join(test_ecs_dir, ecfile))
            ec.enable_templating = False
            ecdict = ec.asdict()
            ec.dump(test_ec)
            # dict representation of EasyConfig instance should not change after dump
            self.assertEqual(ecdict, ec.asdict())
            ectxt = read_file(test_ec)

            patterns = [
                r"^name = ['\"]",
                r"^version = ['0-9\.]",
                r'^description = ["\']',
                r"^toolchain = {'name': .*, 'version': .*}",
            ]
            for pattern in patterns:
                regex = re.compile(pattern, re.M)
                self.assertTrue(regex.search(ectxt), "Pattern '%s' found in: %s" % (regex.pattern, ectxt))

            # parse result again
            dumped_ec = EasyConfig(test_ec)
            dumped_ec.enable_templating = False

            # check that selected parameters still have the same value
            params = [
                'name',
                'toolchain',
                'dependencies',  # checking this is important w.r.t. filtered hidden dependencies being restored in dump
                'exts_list',  # exts_lists (in Python easyconfig) use another layer of templating so shouldn't change
            ]
            for param in params:
                if param in ec:
                    self.assertEqual(ec[param], dumped_ec[param])

        ec_txt = textwrap.dedent("""
            easyblock = 'EB_toy'

            name = 'foo'
            version = '0.0.1'

            toolchain = {'name': 'GCC', 'version': '4.6.3'}

            homepage = 'http://foo.com/'
            description = "foo description"

            sources = [SOURCE_TAR_GZ]
            source_urls = ["http://example.com"]

            dependencies = [
                ('toy', '0.0', '', True),
                ('GCC', '4.9.2', '', SYSTEM),
            ]

            moduleclass = 'tools'
        """)
        test_ec = os.path.join(self.test_prefix, 'test.eb')
        write_file(test_ec, ec_txt)
        ec = EasyConfig(test_ec)

        # verify whether SYSTEM constant is used for dependency that uses system toolchain in dumped easyconfig
        dumped_ec = os.path.join(self.test_prefix, 'dumped.eb')
        ec.dump(dumped_ec)
        dumped_ec_txt = read_file(dumped_ec)
        patterns = [
            "('toy', '0.0', '', SYSTEM)",
            "('GCC', '4.9.2', '', SYSTEM)",
        ]
        for pattern in patterns:
            self.assertIn(pattern, dumped_ec_txt)

    def test_toolchain_hierarchy_aware_dump(self):
        """Test that EasyConfig's dump() method is aware of the toolchain hierarchy."""
        test_ecs_dir = os.path.join(os.path.dirname(os.path.abspath(__file__)), 'easyconfigs', 'test_ecs')
        build_options = {
            'check_osdeps': False,
            'robot_path': [test_ecs_dir],
            'valid_module_classes': module_classes(),
        }
        init_config(build_options=build_options)
        rawtxt = '\n'.join([
            "easyblock = 'EB_foo'",
            '',
            "name = 'foo'",
            "version = '0.0.1'",
            '',
            "toolchain = {'name': 'foss', 'version': '2018a'}",
            '',
            "homepage = 'http://foo.com/'",
            'description = "foo description"',
            '',
            'sources = [SOURCE_TAR_GZ]',
            'source_urls = ["http://example.com"]',
            'checksums = ["6af6ab95ce131c2dd467d2ebc8270e9c265cc32496210b069e51d3749f335f3d"]',
            '',
            "dependencies = [",
            "    ('toy', '0.0', '', ('gompi', '2018a')),",
            "    ('bar', '1.0'),",
            "    ('foobar/1.2.3', EXTERNAL_MODULE),",
            "]",
            '',
            "foo_extra1 = 'foobar'",
            '',
            'moduleclass = "tools"',
        ])

        test_ec = os.path.join(self.test_prefix, 'test.eb')
        ec = EasyConfig(None, rawtxt=rawtxt)
        ecdict = ec.asdict()
        ec.dump(test_ec)
        # dict representation of EasyConfig instance should not change after dump
        self.assertEqual(ecdict, ec.asdict())
        ectxt = read_file(test_ec)
        dumped_ec = EasyConfig(test_ec)
        self.assertEqual(ecdict, dumped_ec.asdict())
        self.assertIn("'toy', '0.0'),", ectxt)
        # test case where we ask for explicit toolchains
        ec.dump(test_ec, explicit_toolchains=True)
        self.assertEqual(ecdict, ec.asdict())
        ectxt = read_file(test_ec)
        dumped_ec = EasyConfig(test_ec)
        self.assertEqual(ecdict, dumped_ec.asdict())
        self.assertIn("'toy', '0.0', '', ('gompi', '2018a')),", ectxt)

    def test_dump_order(self):
        """Test order of easyconfig parameters in dumped easyconfig."""
        rawtxt = '\n'.join([
            "homepage = 'http://foo.com/'",
            '',
            "name = 'foo'",
            "versionsuffix = '_bar'",
            '',
            'patches = ["one.patch"]',
            "easyblock = 'EB_foo'",
            '',
            "toolchain = SYSTEM",
            '',
            'checksums = ["6af6ab95ce131c2dd467d2ebc8270e9c265cc32496210b069e51d3749f335f3d"]',
            "dependencies = [",
            "    ('GCC', '4.6.4', '-test'),",
            "    ('MPICH', '1.8', '', ('GCC', '4.6.4')),",
            "    ('bar', '1.0'),",
            "    ('foobar/1.2.3', EXTERNAL_MODULE),",
            "]",
            "version = '0.0.1'",
            'description = "foo description"',
            '',
            'source_urls = ["http://example.com"]',
            "foo_extra1 = 'foobar'",
            '',
            'sources = [SOURCE_TAR_GZ]',
            'moduleclass = "tools"',
        ])

        param_regex = re.compile('^(?P<param>[a-z0-9_]+) = |^$', re.M)

        # make sure regex finds all easyconfig parameters in the order they appear in the easyconfig
        expected = ['homepage', '', 'name', 'versionsuffix', '', 'patches', 'easyblock', '', 'toolchain', '',
                    'checksums', 'dependencies', 'version', 'description', '', 'source_urls', 'foo_extra1',
                    '', 'sources', 'moduleclass']
        self.assertEqual(param_regex.findall(rawtxt), expected)

        test_ec = os.path.join(self.test_prefix, 'test.eb')
        ec = EasyConfig(None, rawtxt=rawtxt)
        ec.dump(test_ec)
        ectxt = read_file(test_ec)

        # easyconfig parameters should be properly ordered/grouped in dumped easyconfig
        expected = ['easyblock', '', 'name', 'version', 'versionsuffix', '', 'homepage', 'description', '',
                    'toolchain', '', 'source_urls', 'sources', 'patches', 'checksums', '', 'dependencies', '',
                    'foo_extra1', '', 'moduleclass', '']
        self.assertEqual(param_regex.findall(ectxt), expected)

    def test_dump_autopep8(self):
        """Test dump() with autopep8 usage enabled (only if autopep8 is available)."""
        try:
            import autopep8  # noqa
            os.environ['EASYBUILD_DUMP_AUTOPEP8'] = '1'
            init_config()
            self.test_dump()
            del os.environ['EASYBUILD_DUMP_AUTOPEP8']
        except ImportError:
            print("Skipping test_dump_autopep8, since autopep8 is not available")

    def test_dump_extra(self):
        """Test EasyConfig's dump() method for files containing extra values"""

        if not ('pycodestyle' in sys.modules or 'pep8' in sys.modules):
            print("Skipping test_dump_extra (no pycodestyle or pep8 available)")
            return

        rawtxt = '\n'.join([
            "easyblock = 'EB_foo'",
            '',
            "name = 'foo'",
            "version = '0.0.1'",
            "versionsuffix = '_bar'",
            '',
            "homepage = 'http://foo.com/'",
            'description = "foo description"',
            '',
            "toolchain = {'name': 'system', 'version': 'system'}",
            '',
            "dependencies = [",
            "    ('GCC', '4.6.4', '-test'),",
            "    ('MPICH', '1.8', '', ('GCC', '4.6.4')),",
            "    ('bar', '1.0'),",
            "    ('foobar/1.2.3', EXTERNAL_MODULE),",
            "]",
            '',
            "foo_extra1 = 'foobar'",
            '',
        ])

        handle, testec = tempfile.mkstemp(prefix=self.test_prefix, suffix='.eb')
        os.close(handle)

        ec = EasyConfig(None, rawtxt=rawtxt)
        ec.dump(testec)
        ectxt = read_file(testec)
        self.assertEqual(rawtxt, ectxt)

        # check parsing of dumped easyconfig
        EasyConfig(testec)

        check_easyconfigs_style([testec])

    def test_dump_template(self):
        """ Test EasyConfig's dump() method for files containing templates"""

        if not ('pycodestyle' in sys.modules or 'pep8' in sys.modules):
            print("Skipping test_dump_template (no pycodestyle or pep8 available)")
            return

        rawtxt = '\n'.join([
            "easyblock = 'EB_foo'",
            '',
            "name = 'Foo'",
            "version = '1.0.0'",
            "versionsuffix = '-test'",
            '',
            "homepage = 'http://foo.com/'",
            'description = "foo description"',
            '',
            "toolchain = {",
            "    'version': 'system',",
            "    'name': 'system',",
            '}',
            '',
            "sources = [",
            "    'foo-1.0.0.tar.gz',",
            ']',
            '',
            "dependencies = [",
            "    ('bar', '1.2.3', '-test'),",
            ']',
            '',
            "preconfigopts = '--opt1=%s' % name",
            "configopts = '--opt2=1.0.0'",
            '',
            'exts_default_options = {',
            "    'source_urls': ['https://example.com/files/1.0.0'],"
            '}',
            'exts_list = [',
            '  ("ext1", "1.0.0"),'
            '  ("ext2", "2.1.3"),'
            ']',
            "sanity_check_paths = {",
            "    'files': ['files/foo/foobar', 'files/x-test'],",
            "    'dirs':[],",
            '}',
            '',
            "foo_extra1 = 'foobar'",
            '',
            'moduleclass = "tools"',
        ])

        handle, testec = tempfile.mkstemp(prefix=self.test_prefix, suffix='.eb')
        os.close(handle)

        ec = EasyConfig(None, rawtxt=rawtxt)
        ec.dump(testec)
        ectxt = read_file(testec)

        self.assertTrue(ec.enable_templating)  # templating should still be enabled after calling dump()

        patterns = [
            r"easyblock = 'EB_foo'",
            r"name = 'Foo'",
            r"version = '1.0.0'",
            r"versionsuffix = '-test'",
            r"homepage = 'http://foo.com/'",
            r'description = "foo description"',  # no templating for description
            r"sources = \[SOURCELOWER_TAR_GZ\]",
            # use of templates in *dependencies is disabled for now, since it can cause problems
            # r"dependencies = \[\n    \('bar', '1.2.3', '%\(versionsuffix\)s'\),\n\]",
            r"preconfigopts = '--opt1=%\(name\)s'",
            r"configopts = '--opt2=%\(version\)s'",
            # no %(version)s template used in exts_default_options or exts_list
            # see https://github.com/easybuilders/easybuild-framework/issues/3091
            r"exts_default_options = {'source_urls': \['https://example.com/files/1\.0\.0'\]}",
            r"\('ext1', '1\.0\.0'\),",
            r"sanity_check_paths = {\n    'files': \['files/%\(namelower\)s/foobar', 'files/x-test'\]",
        ]

        for pattern in patterns:
            regex = re.compile(pattern, re.M)
            self.assertTrue(regex.search(ectxt), "Pattern '%s' found in: %s" % (regex.pattern, ectxt))

        ectxt.endswith('moduleclass = "tools"')

        # reparsing the dumped easyconfig file should work
        EasyConfig(testec)

        check_easyconfigs_style([testec])

    def test_dump_comments(self):
        """ Test dump() method for files containing comments """

        if not ('pycodestyle' in sys.modules or 'pep8' in sys.modules):
            print("Skipping test_dump_comments (no pycodestyle or pep8 available)")
            return

        rawtxt = '\n'.join([
            "# #",
            "# some header comment",
            "# #",
            "easyblock = 'EB_foo'",
            '',
            "name = 'Foo'  # name comment",
            "version = '0.0.1'",
            "versionsuffix = '-test'",
            '',
            "# comment on the homepage",
            "homepage = 'http://foo.com/'",
            'description = "foo description with a # in it"  # test',
            '',
            "# toolchain comment",
            '',
            "toolchain = {",
            "    'version': 'system',",
            "    'name': 'system'",
            '}',
            '',
            "sanity_check_paths = {",
            "    'files': ['files/foobar'],  # comment on files",
            "    'dirs':[]",
            '}',
            '',
            "foo_extra1 = 'foobar'",
            "# trailing comment",
        ])

        handle, testec = tempfile.mkstemp(prefix=self.test_prefix, suffix='.eb')
        os.close(handle)

        ec = EasyConfig(None, rawtxt=rawtxt)

        # check internal structure to keep track of comments
        self.assertEqual(ec.parser._formatter.comments['above'], {
            'homepage': ["# comment on the homepage"],
            'toolchain': ['# toolchain comment', ''],
        })
        self.assertEqual(ec.parser._formatter.comments['header'], ['# #', '# some header comment', '# #'])
        self.assertEqual(ec.parser._formatter.comments['inline'], {
            'description': '  # test',
            'name': "  # name comment",
        })
        self.assertEqual(ec.parser._formatter.comments['iterabove'], {})
        self.assertEqual(ec.parser._formatter.comments['iterinline'], {
            'sanity_check_paths': {"    'files': ['files/foobar'],": "  # comment on files"},
        })
        self.assertEqual(ec.parser._formatter.comments['tail'], ["# trailing comment"])

        ec.dump(testec)
        ectxt = read_file(testec)

        patterns = [
            r"# #\n# some header comment\n# #",
            r"name = 'Foo'  # name comment",
            r"# comment on the homepage\nhomepage = 'http://foo.com/'",
            r'description = "foo description with a # in it"  # test',
            r"# toolchain comment\n\ntoolchain = {",
            r"    'files': \['files/foobar'\],  # comment on files",
            r"    'dirs': \[\],",
        ]
        for pattern in patterns:
            regex = re.compile(pattern, re.M)
            self.assertTrue(regex.search(ectxt), "Pattern '%s' found in: %s" % (regex.pattern, ectxt))

        self.assertTrue(ectxt.endswith("# trailing comment\n"))

        # reparsing the dumped easyconfig file should work
        EasyConfig(testec)

        check_easyconfigs_style([testec])

        # another, more extreme example
        # inspired by https://github.com/easybuilders/easybuild-framework/issues/3082
        write_file(testec, '')
        rawtxt = '\n'.join([
            "# this is a header",
            "#",
            "# which may include empty comment lines",
            "    # weirdly indented lines",
            '  ',  # whitespace-only line, should get stripped (but no # added)
            "# or flat out empty lines",
            '',
            "easyblock = 'ConfigureMake'",
            '',
            "name = 'thisisjustatest'  # just a test",
            "# the version doesn't matter much here",
            "version = '1.2.3'",
            '',
            "homepage = 'https://example.com'  # may not be actual homepage",
            "description = \"\"\"Sneaky description with hashes, line #1",
            " line #2",
            " line without hashes",
            "#4 (yeah, sneaky, isn't it),",
            "end line",
            "\"\"\"",
            '',
            "toolchain = SYSTEM",
            "# after toolchain, before sources comment",
            '',
            "# this comment contains another #, uh-oh...",
            "sources = ['test-1.2.3.tar.gz']",
            "# how about # a comment with # multple additional hashes",
            "source_urls = [",
            "    # first possible source URL",
            "    'https://example.com',",
            "# annoying non-indented comment",
            "    'https://anotherexample.com',  # fallback URL",
            "]",
            '',
            "# this is a multiline comment above dependencies",
            "# I said multiline",
            "# multi > 3",
            "dependencies = [",
            "    # this dependency",
            "# has multiple lines above it",
            "    # some of which without proper indentation...",
            "    ('foo', '1.2.3'),  # and an inline comment too",
            "    ('nocomment', '4.5'),",
            "    # last dependency, I promise",
            "    ('last', '1.2.3'),",
            "    # trailing comments in dependencies",
            "    # a bit weird, but it happens",
            "]  # inline comment after closing dependencies",
            '',
            "# how about comments above and in a dict value?",
            "sanity_check_paths = {",
            "    # a bunch of files",
            "    'files': ['bin/foo', 'lib/libfoo.a'],",
            "    # no dirs!",
            "    'dirs': [],",
            "}",
            '',
            "moduleclass = 'tools'",
            "#",
            "# trailing comment",
            '',
            "# with an empty line in between",
            "# DONE!",
        ])
        ec = EasyConfig(None, rawtxt=rawtxt)

        # check internal structure to keep track of comments
        self.assertEqual(ec.parser._formatter.comments['above'], {
            'dependencies': [
                '# this is a multiline comment above dependencies',
                '# I said multiline',
                '# multi > 3',
            ],
            'sanity_check_paths': ['# how about comments above and in a dict value?'],
            'source_urls': ['# how about # a comment with # multple additional hashes'],
            'sources': ['# after toolchain, before sources comment',
                        '',
                        '# this comment contains another #, uh-oh...'],
            'version': ["# the version doesn't matter much here"],
        })
        self.assertEqual(ec.parser._formatter.comments['header'], [
            '# this is a header',
            '#',
            '# which may include empty comment lines',
            '# weirdly indented lines',
            '',
            '# or flat out empty lines',
            '',
        ])
        self.assertEqual(ec.parser._formatter.comments['inline'], {
            'homepage': '  # may not be actual homepage',
            'name': '  # just a test',
        })
        self.assertEqual(ec.parser._formatter.comments['iterabove'], {
            'dependencies': {
                "    ('foo', '1.2.3'),": ['# this dependency',
                                          '# has multiple lines above it',
                                          "# some of which without proper indentation..."],
                "    ('last', '1.2.3'),": ['# last dependency, I promise'],
                ']': ['# trailing comments in dependencies', '# a bit weird, but it happens'],
            },
            'sanity_check_paths': {
                "    'dirs': [],": ['# no dirs!'],
                "    'files': ['bin/foo', 'lib/libfoo.a'],": ['# a bunch of files'],
            },
            'source_urls': {
                "    'https://example.com',": ['# first possible source URL'],
                "    'https://anotherexample.com',": ['# annoying non-indented comment'],
            },
        })
        self.assertEqual(ec.parser._formatter.comments['iterinline'], {
            'dependencies': {
                "    ('foo', '1.2.3'),": '  # and an inline comment too',
                ']': "  # inline comment after closing dependencies",
            },
            'source_urls': {
                "    'https://anotherexample.com',": '  # fallback URL',
            },
        })
        self.assertEqual(ec.parser._formatter.comments['tail'], [
            '#',
            '# trailing comment',
            '',
            '# with an empty line in between',
            '# DONE!',
        ])

        ec.dump(testec)
        ectxt = read_file(testec)

        # reparsing the dumped easyconfig file should work
        EasyConfig(testec)

        check_easyconfigs_style([testec])

        self.assertTrue(ectxt.startswith('\n'.join([
            '# this is a header',
            '#',
            '# which may include empty comment lines',
            '# weirdly indented lines',
            '',
            '# or flat out empty lines',
            '',
        ])))

        patterns = [
            # inline comments
            r"^homepage = .*  # may not be actual homepage\n",
            r"^name = .*  # just a test",
            r"^    \('foo', '1\.2\.3'\),  # and an inline comment too",
            r"^    'https://anotherexample\.com',  # fallback URL",
            # comments above parameter definition
            '\n'.join([
                r'',
                r"# this is a multiline comment above dependencies",
                r"# I said multiline",
                r"# multi > 3",
                r"dependencies = ",
            ]),
            '\n'.join([
                r'',
                r"# how about comments above and in a dict value\?",
                r"sanity_check_paths = ",
            ]),
            '\n'.join([
                r'',
                r"# how about # a comment with # multple additional hashes",
                r"source_urls = ",
            ]),
            '\n'.join([
                r'',
                r"# after toolchain, before sources comment",
                r'',
                r"# this comment contains another #, uh-oh...",
                r"sources = ",
            ]),
            '\n'.join([
                r'',
                r"# the version doesn't matter much here",
                r"version = ",
            ]),
            '\n'.join([
                r'',
                r"    # trailing comments in dependencies",
                r"    # a bit weird, but it happens",
                r"\]  # inline comment after closing dependencies",
            ]),
            # comments above element of iterable parameter value
            '\n'.join([
                r'',
                r"    # this dependency",
                r"    # has multiple lines above it",
                r"    # some of which without proper indentation\.\.\.",
                r"    \('foo', '1\.2\.3'\),  # and an inline comment too",
            ]),
            '\n'.join([
                r'',
                r"    # last dependency, I promise",
                r"    \('last', '1\.2\.3'\),"
            ]),
            '\n'.join([
                '',
                r"    # no dirs\!",
                r"    'dirs': \[\],"
            ]),
            '\n'.join([
                '',
                r"    # a bunch of files",
                r"    'files': \['bin/foo', 'lib/libfoo\.a'\],",
            ]),
            '\n'.join([
                '',
                r"    # first possible source URL",
                r"    'https://example\.com',",
            ]),
            '\n'.join([
                '',
                r"    # annoying non-indented comment",
                r"    'https://anotherexample\.com',  # fallback URL",
            ]),
        ]
        for pattern in patterns:
            regex = re.compile(pattern, re.M)
            self.assertTrue(regex.search(ectxt), "Pattern '%s' found in: %s" % (regex.pattern, ectxt))

        self.assertTrue(ectxt.endswith('\n'.join([
            '#',
            '# trailing comment',
            '',
            '# with an empty line in between',
            '# DONE!',
            '',
        ])))

    def test_to_template_str(self):
        """ Test for to_template_str method """

        # reverse dict of known template constants; template values (which are keys here) must be 'string-in-string
        templ_const = {
            "template": 'TEMPLATE_VALUE',
            "%(name)s-%(version)s": 'NAME_VERSION',
        }

        templ_val = {
            'foo': 'name',
            '0.0.1': 'version',
            '-test': 'special_char',
        }

        self.assertEqual(to_template_str('test', "template", templ_const, templ_val), 'TEMPLATE_VALUE')
        self.assertEqual(to_template_str('test', "foo/bar/0.0.1/", templ_const, templ_val), "%(name)s/bar/%(version)s/")
        self.assertEqual(to_template_str('test', "foo-0.0.1", templ_const, templ_val), 'NAME_VERSION')
        templ_list = to_template_str('test', "['-test', 'dontreplacenamehere']", templ_const, templ_val)
        self.assertEqual(templ_list, "['%(special_char)s', 'dontreplacenamehere']")
        templ_dict = to_template_str('test', "{'a': 'foo', 'b': 'notemplate'}", templ_const, templ_val)
        self.assertEqual(templ_dict, "{'a': '%(name)s', 'b': 'notemplate'}")
        templ_tuple = to_template_str('test', "('foo', '0.0.1')", templ_const, templ_val)
        self.assertEqual(templ_tuple, "('%(name)s', '%(version)s')")

        # if easyconfig parameter name and name of matching template are identical, no replacement
        templ_val = OrderedDict([('-Python-2.7.15', 'versionsuffix'), ('2.7.15', 'pyver'), ('2.7', 'pyshortver')])
        test_input = '-Python-2.7.15'
        self.assertEqual(to_template_str('versionsuffix', test_input, templ_const, templ_val), '-Python-%(pyver)s')
        self.assertEqual(to_template_str('test', test_input, templ_const, templ_val), '%(versionsuffix)s')

        # test special case for 'python%(pyshortver)s'
        test_input = "sanity_check_paths = {\n    'files': [],\n    'dirs': ['lib/python2.7/site-packages'],\n}"
        res = "sanity_check_paths = {\n    'files': [],\n    'dirs': ['lib/python%(pyshortver)s/site-packages'],\n}"
        self.assertEqual(to_template_str('sanity_check_paths', test_input, templ_const, templ_val), res)

    def test_dep_graph(self):
        """Test for dep_graph."""
        try:
            import pygraph  # noqa

            test_easyconfigs = os.path.join(os.path.dirname(os.path.abspath(__file__)), 'easyconfigs', 'test_ecs')
            build_options = {
                'external_modules_metadata': ConfigObj(),
                'valid_module_classes': module_classes(),
                'robot_path': [test_easyconfigs],
                'silent': True,
            }
            init_config(build_options=build_options)

            ec_file = os.path.join(test_easyconfigs, 't', 'toy', 'toy-0.0-deps.eb')
            ec_files = [(ec_file, False)]
            ecs, _ = parse_easyconfigs(ec_files)

            dot_file = os.path.join(self.test_prefix, 'test.dot')
            ordered_ecs = resolve_dependencies(ecs, self.modtool, retain_all_deps=True)
            dep_graph(dot_file, ordered_ecs)

            # hard check for expect .dot file contents
            # 3 nodes should be there: 'GCC/6.4.0-2.28 (EXT)', 'toy', and 'intel/2018a'
            # and 2 edges: 'toy -> intel' and 'toy -> "GCC/6.4.0-2.28 (EXT)"'
            dottxt = read_file(dot_file)

            self.assertTrue(dottxt.startswith('digraph graphname {'))

            # compare sorted output, since order of lines can change
            ordered_dottxt = '\n'.join(sorted(dottxt.split('\n')))
            ordered_expected = '\n'.join(sorted(EXPECTED_DOTTXT_TOY_DEPS.split('\n')))
            self.assertEqual(ordered_dottxt, ordered_expected)

        except ImportError:
            print("Skipping test_dep_graph, since pygraph is not available")

    def test_dep_graph_multi_deps(self):
        """
        Test for dep_graph using easyconfig that uses multi_deps.
        """
        try:
            import pygraph  # noqa

            test_easyconfigs = os.path.join(os.path.dirname(os.path.abspath(__file__)), 'easyconfigs', 'test_ecs')
            build_options = {
                'external_modules_metadata': ConfigObj(),
                'valid_module_classes': module_classes(),
                'robot_path': [test_easyconfigs],
                'silent': True,
            }
            init_config(build_options=build_options)

            toy_ec = os.path.join(test_easyconfigs, 't', 'toy', 'toy-0.0.eb')
            toy_ec_txt = read_file(toy_ec)

            test_ec = os.path.join(self.test_prefix, 'test.eb')
            test_ec_txt = toy_ec_txt + "\nmulti_deps = {'GCC': ['4.6.3', '4.8.3', '7.3.0-2.30']}"
            write_file(test_ec, test_ec_txt)

            ec_files = [(test_ec, False)]
            ecs, _ = parse_easyconfigs(ec_files)

            dot_file = os.path.join(self.test_prefix, 'test.dot')
            ordered_ecs = resolve_dependencies(ecs, self.modtool, retain_all_deps=True)
            dep_graph(dot_file, ordered_ecs)

            # hard check for expect .dot file contents
            # 3 nodes should be there: 'GCC/6.4.0-2.28 (EXT)', 'toy', and 'intel/2018a'
            # and 2 edges: 'toy -> intel' and 'toy -> "GCC/6.4.0-2.28 (EXT)"'
            dottxt = read_file(dot_file)

            self.assertTrue(dottxt.startswith('digraph graphname {'))

            # just check for toy -> GCC deps
            # don't bother doing full output check
            # (different order for fields depending on Python version makes that tricky)
            for gccver in ['4.6.3', '4.8.3', '7.3.0-2.30']:
                self.assertTrue('"GCC/%s";' % gccver in dottxt)
                self.assertTrue('"toy/0.0" -> "GCC/%s"' % gccver in dottxt)

        except ImportError:
            print("Skipping test_dep_graph, since pygraph is not available")

    def test_ActiveMNS_singleton(self):
        """Make sure ActiveMNS is a singleton class."""

        mns1 = ActiveMNS()
        mns2 = ActiveMNS()
        self.assertEqual(id(mns1), id(mns2))

    def test_ActiveMNS_det_full_module_name(self):
        """Test det_full_module_name method of ActiveMNS."""
        build_options = {
            'valid_module_classes': module_classes(),
            'external_modules_metadata': ConfigObj(),
        }

        init_config(build_options=build_options)
        topdir = os.path.dirname(os.path.abspath(__file__))
        ec_file = os.path.join(topdir, 'easyconfigs', 'test_ecs', 't', 'toy', 'toy-0.0-deps.eb')
        ec = EasyConfig(ec_file)

        self.assertEqual(ActiveMNS().det_full_module_name(ec), 'toy/0.0-deps')
        self.assertEqual(ActiveMNS().det_full_module_name(ec['dependencies'][0]), 'intel/2018a')
        self.assertEqual(ActiveMNS().det_full_module_name(ec['dependencies'][1]), 'GCC/6.4.0-2.28')

        ec_file = os.path.join(topdir, 'easyconfigs', 'test_ecs', 'g', 'gzip', 'gzip-1.4-GCC-4.6.3.eb')
        ec = EasyConfig(ec_file)
        hiddendep = ec['hiddendependencies'][0]
        self.assertEqual(ActiveMNS().det_full_module_name(hiddendep), 'toy/.0.0-deps')
        self.assertEqual(ActiveMNS().det_full_module_name(hiddendep, force_visible=True), 'toy/0.0-deps')

    def test_find_related_easyconfigs(self):
        """Test find_related_easyconfigs function."""
        test_easyconfigs = os.path.join(os.path.dirname(os.path.abspath(__file__)), 'easyconfigs', 'test_ecs')
        ec_file = os.path.join(test_easyconfigs, 'g', 'GCC', 'GCC-4.6.3.eb')
        ec = EasyConfig(ec_file)

        # exact match: GCC-4.6.3.eb
        res = [os.path.basename(x) for x in find_related_easyconfigs(test_easyconfigs, ec)]
        self.assertEqual(res, ['GCC-4.6.3.eb'])

        # tweak version to 4.6.1, GCC/4.6.x easyconfigs are found as closest match
        ec['version'] = '4.6.1'
        res = [os.path.basename(x) for x in find_related_easyconfigs(test_easyconfigs, ec)]
        self.assertEqual(res, ['GCC-4.6.4.eb', 'GCC-4.6.3.eb'])

        # tweak version to 4.5.0, GCC/4.x easyconfigs are found as closest match
        ec['version'] = '4.5.0'
        res = [os.path.basename(x) for x in find_related_easyconfigs(test_easyconfigs, ec)]
        expected = ['GCC-4.9.2.eb', 'GCC-4.8.3.eb', 'GCC-4.8.2.eb', 'GCC-4.6.4.eb', 'GCC-4.6.3.eb']
        self.assertEqual(res, expected)

        ec_file = os.path.join(test_easyconfigs, 't', 'toy', 'toy-0.0-deps.eb')
        ec = EasyConfig(ec_file)

        # exact match
        res = [os.path.basename(x) for x in find_related_easyconfigs(test_easyconfigs, ec)]
        self.assertEqual(res, ['toy-0.0-deps.eb'])

        # tweak toolchain name/version and versionsuffix => closest match with same toolchain name is found
        ec['toolchain'] = {'name': 'gompi', 'version': '1.5.16'}
        ec['versionsuffix'] = '-foobar'
        res = [os.path.basename(x) for x in find_related_easyconfigs(test_easyconfigs, ec)]
        self.assertEqual(res, ['toy-0.0-gompi-2018a.eb', 'toy-0.0-gompi-2018a-test.eb'])

        # restore original versionsuffix => matching versionsuffix wins over matching toolchain (name)
        ec['versionsuffix'] = '-deps'
        res = [os.path.basename(x) for x in find_related_easyconfigs(test_easyconfigs, ec)]
        self.assertEqual(res, ['toy-0.0-deps.eb'])

        # no matches for unknown software name
        ec['name'] = 'nosuchsoftware'
        self.assertEqual(find_related_easyconfigs(test_easyconfigs, ec), [])

        # no problem with special characters in software name
        ec['name'] = 'nosuchsoftware++'
        testplusplus = os.path.join(self.test_prefix, '%s-1.2.3.eb' % ec['name'])
        write_file(testplusplus, "name = %s" % ec['name'])
        res = find_related_easyconfigs(self.test_prefix, ec)
        self.assertTrue(res and os.path.samefile(res[0], testplusplus))

    def test_modaltsoftname(self):
        """Test specifying an alternative name for the software name, to use when determining module name."""
        topdir = os.path.dirname(os.path.abspath(__file__))
        ec_file = os.path.join(topdir, 'easyconfigs', 'test_ecs', 't', 'toy', 'toy-0.0-deps.eb')
        ectxt = read_file(ec_file)
        modified_ec_file = os.path.join(self.test_prefix, os.path.basename(ec_file))
        write_file(modified_ec_file, ectxt + "\nmodaltsoftname = 'notreallyatoy'")
        ec = EasyConfig(modified_ec_file)
        self.assertEqual(ec.full_mod_name, 'notreallyatoy/0.0-deps')
        self.assertEqual(ec.short_mod_name, 'notreallyatoy/0.0-deps')
        self.assertEqual(ec['name'], 'toy')

    def test_software_license(self):
        """Tests related to software_license easyconfig parameter."""
        # default: None
        topdir = os.path.dirname(os.path.abspath(__file__))
        ec_file = os.path.join(topdir, 'easyconfigs', 'test_ecs', 't', 'toy', 'toy-0.0.eb')
        ec = EasyConfig(ec_file)
        ec.validate_license()
        self.assertEqual(ec['software_license'], None)
        self.assertEqual(ec.software_license, None)

        # specified software license gets handled correctly
        ec_file = os.path.join(topdir, 'easyconfigs', 'test_ecs', 'g', 'gzip', 'gzip-1.4.eb')
        ec = EasyConfig(ec_file)
        ec.validate_license()
        # constant GPLv3 is resolved as string
        self.assertEqual(ec['software_license'], 'LicenseGPLv3')
        # software_license is defined as License subclass
        self.assertIsInstance(ec.software_license, LicenseGPLv3)
        self.assertTrue(issubclass(ec.software_license.__class__, License))

        ec['software_license'] = 'LicenseThatDoesNotExist'
        err_pat = r"Invalid license LicenseThatDoesNotExist \(known licenses:"
        self.assertErrorRegex(EasyBuildError, err_pat, ec.validate_license)

    def test_param_value_type_checking(self):
        """Test value tupe checking of easyconfig parameters."""
        topdir = os.path.dirname(os.path.abspath(__file__))
        ec_file = os.path.join(topdir, 'easyconfigs', 'test_ecs', 'g', 'gzip', 'gzip-1.4-broken.eb')
        # version parameter has values of wrong type in this broken easyconfig
        error_msg_pattern = "Type checking of easyconfig parameter values failed: .*'version'.*"
        self.assertErrorRegex(EasyBuildError, error_msg_pattern, EasyConfig, ec_file, auto_convert_value_types=False)

        # test default behaviour: auto-converting of mismatching value types
        ec = EasyConfig(ec_file)
        self.assertEqual(ec['version'], '1.4')

    def test_copy(self):
        """Test copy method of EasyConfig object."""
        init_config(build_options={'silent': True})

        test_easyconfigs = os.path.join(os.path.dirname(os.path.abspath(__file__)), 'easyconfigs', 'test_ecs')
        ec1 = EasyConfig(os.path.join(test_easyconfigs, 't', 'toy', 'toy-0.0.eb'))

        # inject fake template value, just to check whether they are copied over too
        ec1.template_values['pyshortver'] = '3.7'

        ec2 = ec1.copy()

        self.assertEqual(ec1, ec2)
        self.assertEqual(ec1.rawtxt, ec2.rawtxt)
        self.assertEqual(ec1.path, ec2.path)
        self.assertEqual(ec1.template_values, ec2.template_values)
        self.assertFalse(ec1.template_values is ec2.template_values)

    def test_eq_hash(self):
        """Test comparing two EasyConfig instances."""
        test_easyconfigs = os.path.join(os.path.dirname(os.path.abspath(__file__)), 'easyconfigs', 'test_ecs')
        ec1 = EasyConfig(os.path.join(test_easyconfigs, 't', 'toy', 'toy-0.0.eb'))
        ec2 = EasyConfig(os.path.join(test_easyconfigs, 't', 'toy', 'toy-0.0.eb'))

        # different instances, same parsed easyconfig
        self.assertIsNot(ec1, ec2)
        self.assertEqual(ec1, ec2)
        self.assertTrue(ec1 == ec2)
        self.assertFalse(ec1 != ec2)

        # hashes should also be identical
        self.assertEqual(hash(ec1), hash(ec2))

        # other parsed easyconfig is not equal
        ec3 = EasyConfig(os.path.join(test_easyconfigs, 'g', 'gzip', 'gzip-1.4.eb'))
        self.assertFalse(ec1 == ec3)
        self.assertTrue(ec1 != ec3)

    def test_copy_easyconfigs(self):
        """Test copy_easyconfigs function."""
        init_config(build_options={'silent': True})
        test_ecs_dir = os.path.join(os.path.dirname(os.path.abspath(__file__)), 'easyconfigs', 'test_ecs')

        target_dir = os.path.join(self.test_prefix, 'copied_ecs')
        # easybuild/easyconfigs subdir is expected to exist
        ecs_target_dir = os.path.join(target_dir, 'easybuild', 'easyconfigs')
        mkdir(ecs_target_dir, parents=True)

        # passing an empty list of paths is fine
        res = copy_easyconfigs([], target_dir)
        self.assertEqual(res, {'ecs': [], 'new': [], 'new_file_in_existing_folder': [],
                               'new_folder': [], 'paths': [], 'paths_in_repo': []})
        self.assertEqual(os.listdir(ecs_target_dir), [])

        # copy test easyconfigs, purposely under a different name
        test_ecs = [
            ('g/GCC/GCC-6.4.0-2.28.eb', 'GCC.eb'),
            ('o/OpenMPI/OpenMPI-2.1.2-GCC-6.4.0-2.28.eb', 'openmpi164.eb'),
            ('t/toy/toy-0.0-gompi-2018a-test.eb', 'foo.eb'),
            ('t/toy/toy-0.0.eb', 'TOY.eb'),
        ]
        ecs_to_copy = []
        for (src_ec, target_ec) in test_ecs:
            ecs_to_copy.append(os.path.join(self.test_prefix, target_ec))
            shutil.copy2(os.path.join(test_ecs_dir, src_ec), ecs_to_copy[-1])

        res = copy_easyconfigs(ecs_to_copy, target_dir)
        self.assertEqual(sorted(res.keys()), ['ecs', 'new', 'new_file_in_existing_folder',
                                              'new_folder', 'paths', 'paths_in_repo'])
        self.assertEqual(len(res['ecs']), len(test_ecs))
        self.assertTrue(all(isinstance(ec, EasyConfig) for ec in res['ecs']))
        self.assertTrue(all(res['new']))
        expected = os.path.join(target_dir, 'easybuild', 'easyconfigs', 'g', 'GCC', 'GCC-6.4.0-2.28.eb')
        self.assertTrue(os.path.samefile(res['paths_in_repo'][0], expected))

        # check whether easyconfigs were copied (unmodified) to correct location
        for orig_ec, src_ec in test_ecs:
            orig_ec = os.path.basename(orig_ec)
            copied_ec = os.path.join(ecs_target_dir, orig_ec[0].lower(), orig_ec.split('-')[0], orig_ec)
            self.assertExists(copied_ec)
            self.assertEqual(read_file(copied_ec), read_file(os.path.join(self.test_prefix, src_ec)))

        # create test easyconfig that includes comments & build stats, just like an archived easyconfig
        toy_ec = os.path.join(self.test_prefix, 'toy.eb')
        copy_file(os.path.join(test_ecs_dir, 't', 'toy', 'toy-0.0.eb'), toy_ec)
        toy_ec_txt = read_file(toy_ec)
        toy_ec_txt = '\n'.join([
            "# Built with EasyBuild version 3.1.2 on 2017-04-25_21-35-15",
            toy_ec_txt,
            "# Build statistics",
            "buildstats = [{",
            '   "build_time": 8.34,',
            '   "os_type": "Linux",',
            "}]",
        ])
        write_file(toy_ec, toy_ec_txt)

        # copy single easyconfig with buildstats included for running further tests
        res = copy_easyconfigs([toy_ec], target_dir)

        self.assertEqual([len(x) for x in res.values()], [1, 1, 1, 1, 1, 1])
        self.assertEqual(res['ecs'][0].full_mod_name, 'toy/0.0')

        # toy-0.0.eb was already copied into target_dir, so should not be marked as new anymore
        self.assertFalse(res['new'][0])

        copied_toy_ec = os.path.join(ecs_target_dir, 't', 'toy', 'toy-0.0.eb')
        self.assertTrue(os.path.samefile(res['paths_in_repo'][0], copied_toy_ec))

        # verify whether copied easyconfig gets cleaned up (stripping out 'Built with' comment + build stats)
        txt = read_file(copied_toy_ec)
        regexs = [
            r"# Built with EasyBuild",
            r"# Build statistics",
            r"buildstats\s*=",
        ]
        for regex in regexs:
            regex = re.compile(regex, re.M)
            self.assertFalse(regex.search(txt), "Pattern '%s' NOT found in: %s" % (regex.pattern, txt))

        # make sure copied easyconfig still parses
        ec = EasyConfig(copied_toy_ec)
        self.assertEqual(ec.name, 'toy')
        self.assertEqual(ec['buildstats'], None)

    def test_template_constant_dict(self):
        """Test template_constant_dict function."""
        test_ecs_dir = os.path.join(os.path.dirname(os.path.abspath(__file__)), 'easyconfigs', 'test_ecs')
        ec = EasyConfig(os.path.join(test_ecs_dir, 'g', 'gzip', 'gzip-1.5-foss-2018a.eb'))

        arch_regex = re.compile('^[a-z0-9_]+$')

        expected = {
            'bitbucket_account': 'gzip',
            'github_account': 'gzip',
            'module_name': 'gzip/1.5-foss-2018a',
            'name': 'gzip',
            'namelower': 'gzip',
            'nameletter': 'g',
            'nameletterlower': 'g',
            'parallel': None,
            'software_commit': '',
            'sysroot': '',
            'toolchain_name': 'foss',
            'toolchain_version': '2018a',
            'version': '1.5',
            'version_major': '1',
            'version_major_minor': '1.5',
            'version_minor': '5',
            'versionprefix': '',
            'versionsuffix': '',
        }
        res = template_constant_dict(ec)

        # 'arch' needs to be handled separately, since value depends on system architecture
        self.assertIn('arch', res)
        arch = res.pop('arch')
        self.assertTrue(arch_regex.match(arch), "'%s' matches with pattern '%s'" % (arch, arch_regex.pattern))

        self.assertEqual(res, expected)

        # mock get_avail_core_count which is used by set_parallel -> det_parallelism
        try:
            del st.det_parallelism._default_parallelism  # Remove cache value
        except AttributeError:
            pass  # Ignore if not present
        orig_get_avail_core_count = st.get_avail_core_count
        st.get_avail_core_count = lambda: 12

        # also check template values after running check_readiness_step (which runs set_parallel)
        eb = EasyBlock(ec)
        with self.mocked_stdout_stderr():
            eb.check_readiness_step()

        st.get_avail_core_count = orig_get_avail_core_count

        res = template_constant_dict(ec)
        res.pop('arch')
        expected['parallel'] = 12
        self.assertEqual(res, expected)

        toy_ec = os.path.join(test_ecs_dir, 't', 'toy', 'toy-0.0-deps.eb')
        toy_ec_txt = read_file(toy_ec)

        # fiddle with version to check version_minor template ('0' should be retained)
        toy_ec_txt = re.sub('version = .*', 'version = "0.01"', toy_ec_txt)

        my_arch = st.get_cpu_architecture()

        # add Java dep with version specified using a dict value
        toy_ec_txt += '\n'.join([
            "dependencies += [",
            "  ('Python', '3.7.2'),"
            "  ('Java', {",
            "    'arch=%s': '1.8.0_221'," % my_arch,
            "    'arch=fooarch': '1.8.0-foo',",
            "  })",
            "]",
            "builddependencies = [",
            "  ('CMake', '3.18.4'),",
            "]",
        ])

        test_ec = os.path.join(self.test_prefix, 'test.eb')
        write_file(test_ec, toy_ec_txt)

        expected = {
            'bitbucket_account': 'toy',
            'github_account': 'toy',
            'javamajver': '1',
            'javaminver': '8',
            'javashortver': '1.8',
            'javaver': '1.8.0_221',
            'module_name': 'toy/0.01-deps',
            'name': 'toy',
            'namelower': 'toy',
            'nameletter': 't',
            'toolchain_name': 'system',
            'toolchain_version': 'system',
            'nameletterlower': 't',
            'parallel': None,
            'pymajver': '3',
            'pyminver': '7',
            'pyshortver': '3.7',
            'pyver': '3.7.2',
            'software_commit': '',
            'sysroot': '',
            'version': '0.01',
            'version_major': '0',
            'version_major_minor': '0.01',
            'version_minor': '01',
            'versionprefix': '',
            'versionsuffix': '-deps',
        }

        # proper EasyConfig instance
        ec = EasyConfig(test_ec)

        # CMake should *not* be included, since it's a build-only dependency
        dep_names = [x['name'] for x in ec['dependencies']]
        self.assertFalse('CMake' in dep_names, "CMake should not be included in list of dependencies: %s" % dep_names)
        res = template_constant_dict(ec)
        dep_names = [x['name'] for x in ec['dependencies']]
        self.assertFalse('CMake' in dep_names, "CMake should not be included in list of dependencies: %s" % dep_names)

        self.assertIn('arch', res)
        arch = res.pop('arch')
        self.assertTrue(arch_regex.match(arch), "'%s' matches with pattern '%s'" % (arch, arch_regex.pattern))

        self.assertEqual(res, expected)

        # only perform shallow/quick parse (as is done in list_software function)
        ec = EasyConfigParser(filename=test_ec).get_config_dict()

        expected['module_name'] = None
        for key in ('bitbucket_account', 'github_account', 'parallel', 'versionprefix'):
            del expected[key]

        dep_names = [x[0] for x in ec['dependencies']]
        self.assertFalse('CMake' in dep_names, "CMake should not be included in list of dependencies: %s" % dep_names)
        res = template_constant_dict(ec)
        dep_names = [x[0] for x in ec['dependencies']]
        self.assertFalse('CMake' in dep_names, "CMake should not be included in list of dependencies: %s" % dep_names)

        self.assertIn('arch', res)
        arch = res.pop('arch')
        self.assertTrue(arch_regex.match(arch), "'%s' matches with pattern '%s'" % (arch, arch_regex.pattern))

        self.assertEqual(res, expected)

        # also check result of template_constant_dict when dict representing extension is passed
        ext_dict = {
            'name': 'foo',
            'version': '1.2.3',
            'options': {
                'source_urls': ['https://example.com'],
                'source_tmpl': '%(name)s-%(version)s.tar.gz',
            },
        }
        res = template_constant_dict(ext_dict)

        self.assertIn('arch', res)
        arch = res.pop('arch')
        self.assertTrue(arch_regex.match(arch), "'%s' matches with pattern '%s'" % (arch, arch_regex.pattern))

        expected = {
            'module_name': None,
            'name': 'foo',
            'namelower': 'foo',
            'nameletter': 'f',
            'nameletterlower': 'f',
            'software_commit': '',
            'sysroot': '',
            'version': '1.2.3',
            'version_major': '1',
            'version_major_minor': '1.2',
            'version_minor': '2'
        }
        self.assertEqual(res, expected)

    def test_parse_deps_templates(self):
        """Test whether handling of templates defined by dependencies is done correctly."""
        test_ecs = os.path.join(os.path.dirname(os.path.abspath(__file__)), 'easyconfigs', 'test_ecs')

        pyec = os.path.join(self.test_prefix, 'Python-2.7.10-foss-2018a.eb')
        shutil.copy2(os.path.join(test_ecs, 'p', 'Python', 'Python-2.7.10-intel-2018a.eb'), pyec)
        write_file(pyec, "\ntoolchain = {'name': 'foss', 'version': '2018a'}", append=True)

        ec_txt = '\n'.join([
            "easyblock = 'ConfigureMake'",
            "name = 'test'",
            "version = '1.2.3'",
            "versionsuffix = '-Python-%(pyver)s'",
            "homepage = 'http://example.com'",
            "description = 'test'",
            "toolchain = {'name': 'foss', 'version': '2018a'}",
            "dependencies = [('Python', '2.7.10'), ('pytest', '1.2.3', versionsuffix)]",
        ])
        test_ec = os.path.join(self.test_prefix, 'test.eb')
        write_file(test_ec, ec_txt)

        pytest_ec_txt = '\n'.join([
            "easyblock = 'ConfigureMake'",
            "name = 'pytest'",
            "version = '1.2.3'",
            "versionsuffix = '-Python-%(pyver)s'",
            "homepage = 'http://example.com'",
            "description = 'test'",
            "toolchain = {'name': 'foss', 'version': '2018a'}",
            "dependencies = [('Python', '2.7.10')]",
        ])
        write_file(os.path.join(self.test_prefix, 'pytest-1.2.3-foss-2018a-Python-2.7.10.eb'), pytest_ec_txt)

        build_options = {
            'external_modules_metadata': ConfigObj(),
            'robot_path': [test_ecs, self.test_prefix],
            'valid_module_classes': module_classes(),
            'validate': False,
        }
        init_config(args=['--module-naming-scheme=HierarchicalMNS'], build_options=build_options)

        # check if parsing of easyconfig & resolving dependencies works correctly
        ecs, _ = parse_easyconfigs([(test_ec, False)])
        ordered_ecs = resolve_dependencies(ecs, self.modtool, retain_all_deps=True)

        # verify module names of dependencies, by accessing raw config via _.config
        expected = [
            'MPI/GCC/6.4.0-2.28/OpenMPI/2.1.2/Python/2.7.10',
            'MPI/GCC/6.4.0-2.28/OpenMPI/2.1.2/pytest/1.2.3-Python-2.7.10',
        ]
        dep_full_mod_names = [d['full_mod_name'] for d in ordered_ecs[-1]['ec']._config['dependencies'][0]]
        self.assertEqual(dep_full_mod_names, expected)

    def test_hidden_toolchain(self):
        """Test hiding of toolchain via easyconfig parameter."""
        test_ecs_dir = os.path.join(os.path.dirname(os.path.abspath(__file__)), 'easyconfigs', 'test_ecs')
        ec_txt = read_file(os.path.join(test_ecs_dir, 'g', 'gzip', 'gzip-1.6-GCC-4.9.2.eb'))

        new_tc = "toolchain = {'name': 'GCC', 'version': '4.9.2', 'hidden': True}"
        ec_txt = re.sub("toolchain = .*", new_tc, ec_txt, re.M)

        ec_file = os.path.join(self.test_prefix, 'test.eb')
        write_file(ec_file, ec_txt)

        args = [
            ec_file,
            '--dry-run',
        ]
        outtxt = self.eb_main(args, raise_error=True)
        self.assertTrue(re.search(r'module: GCC/\.4\.9\.2', outtxt))
        self.assertTrue(re.search(r'module: gzip/1\.6-GCC-4\.9\.2', outtxt))

    def test_categorize_files_by_type(self):
        """Test categorize_files_by_type"""
        self.assertEqual({'easyconfigs': [], 'files_to_delete': [], 'patch_files': [], 'py_files': []},
                         categorize_files_by_type([]))

        test_dir = os.path.dirname(os.path.abspath(__file__))
        test_ecs_dir = os.path.join(test_dir, 'easyconfigs')
        toy_patch_fn = 'toy-0.0_fix-silly-typo-in-printf-statement.patch'
        toy_patch = os.path.join(os.path.dirname(test_ecs_dir), 'sandbox', 'sources', 'toy', toy_patch_fn)

        easyblocks_dir = os.path.join(test_dir, 'sandbox', 'easybuild', 'easyblocks')
        configuremake = os.path.join(easyblocks_dir, 'generic', 'configuremake.py')
        toy_easyblock = os.path.join(easyblocks_dir, 't', 'toy.py')

        gzip_ec = os.path.join(test_ecs_dir, 'test_ecs', 'g', 'gzip', 'gzip-1.4.eb')
        paths = [
            'bzip2-1.0.6.eb',
            toy_easyblock,
            gzip_ec,
            toy_patch,
            'foo',
            ':toy-0.0-deps.eb',
            configuremake,
        ]
        res = categorize_files_by_type(paths)
        expected = [
            'bzip2-1.0.6.eb',
            gzip_ec,
            'foo',
        ]
        self.assertEqual(res['easyconfigs'], expected)
        self.assertEqual(res['files_to_delete'], ['toy-0.0-deps.eb'])
        self.assertEqual(res['patch_files'], [toy_patch])
        self.assertEqual(res['py_files'], [toy_easyblock, configuremake])

        # Error cases
        tmpdir = tempfile.mkdtemp()
        non_existing = os.path.join(tmpdir, 'does_not_exist.patch')
        self.assertErrorRegex(EasyBuildError,
                              "File %s does not exist" % non_existing,
                              categorize_files_by_type, [non_existing])
        patch_dir = os.path.join(tmpdir, 'folder.patch')
        os.mkdir(patch_dir)
        self.assertErrorRegex(EasyBuildError,
                              "File %s is expected to be a regular file" % patch_dir,
                              categorize_files_by_type, [patch_dir])
        invalid_patch = os.path.join(tmpdir, 'invalid.patch')
        copy_file(gzip_ec, invalid_patch)
        self.assertErrorRegex(EasyBuildError,
                              "%s is not detected as a valid patch file" % invalid_patch,
                              categorize_files_by_type, [invalid_patch])

    def test_resolve_template(self):
        """Test resolve_template function."""
        self.assertEqual(resolve_template('', {}), '')
        tmpl_dict = {
            'name': 'FooBar',
            'namelower': 'foobar',
            'version': '1.2.3',
        }
        self.assertEqual(resolve_template('%(namelower)s-%(version)s', tmpl_dict), 'foobar-1.2.3')

        value, expected = ['%(namelower)s-%(version)s', 'name:%(name)s'], ['foobar-1.2.3', 'name:FooBar']
        self.assertEqual(resolve_template(value, tmpl_dict), expected)

        value, expected = ('%(namelower)s-%(version)s', 'name:%(name)s'), ('foobar-1.2.3', 'name:FooBar')
        self.assertEqual(resolve_template(value, tmpl_dict), expected)

        value, expected = {'%(namelower)s-%(version)s': 'name:%(name)s'}, {'foobar-1.2.3': 'name:FooBar'}
        self.assertEqual(resolve_template(value, tmpl_dict), expected)

        # nested value
        value = [
            {'%(name)s': '%(namelower)s', '%(version)s': '1.2.3', 'bleh': '%(name)s-%(version)s'},
            ('%(namelower)s', '%(version)s'),
            ['%(name)s', ('%(namelower)s-%(version)s',)],
        ]
        expected = [
            {'FooBar': 'foobar', '1.2.3': '1.2.3', 'bleh': 'FooBar-1.2.3'},
            ('foobar', '1.2.3'),
            ['FooBar', ('foobar-1.2.3',)],
        ]
        self.assertEqual(resolve_template(value, tmpl_dict), expected)

        # escaped template value
        self.assertEqual(resolve_template('%%(name)s', tmpl_dict), '%(name)s')

        # '%(name)' is not a correct template spec (missing trailing 's')
        self.assertEqual(resolve_template('%(name)', tmpl_dict), '%(name)')

        # Correct (un)escaping
        values = (
            ('10%', '10%'),
            ('%of', '%of'),
            ('10%of', '10%of'),
            ('%s', '%s'),
            ('%%(name)s', '%(name)s'),
            ('%%%(name)s', '%FooBar'),
            ('%%%%(name)s', '%%(name)s'),
            # It doesn't matter what is resolved
            ('%%(invalid)s', '%(invalid)s'),
            ('%%%%(invalid)s', '%%(invalid)s'),
        )
        for value, expected in values:
            self.assertEqual(resolve_template(value, tmpl_dict), expected)
            # Templates are resolved
            value += ' %(name)s'
            expected += ' FooBar'
            self.assertEqual(resolve_template(value, tmpl_dict), expected)

        # On unknown values the value is returned unchanged
        for value in ('%(invalid)s', '%(name)s %(invalid)s', '%%%(invalid)s', '% %(invalid)s', '%s %(invalid)s'):
            self.assertEqual(resolve_template(value, tmpl_dict), value)

    def test_det_subtoolchain_version(self):
        """Test det_subtoolchain_version function"""
        _, all_tc_classes = search_toolchain('')
        subtoolchains = {tc_class.NAME: getattr(tc_class, 'SUBTOOLCHAIN', None) for tc_class in all_tc_classes}
        optional_toolchains = set(tc_class.NAME for tc_class in all_tc_classes if getattr(tc_class, 'OPTIONAL', False))

        current_tc = {'name': 'fosscuda', 'version': '2018a'}
        # missing gompic and double golfc should both give exceptions
        cands = [{'name': 'golfc', 'version': '2018a'},
                 {'name': 'golfc', 'version': '2018.01'}]
        self.assertErrorRegex(EasyBuildError,
                              "No version found for subtoolchain gompic in dependencies of fosscuda",
                              det_subtoolchain_version, current_tc, 'gompic', optional_toolchains, cands)
        self.assertErrorRegex(EasyBuildError,
                              "Multiple versions of golfc found in dependencies of toolchain fosscuda: 2018.01, 2018a",
                              det_subtoolchain_version, current_tc, 'golfc', optional_toolchains, cands)

        # missing candidate for golfc, ok for optional
        cands = [{'name': 'gompic', 'version': '2018a'}]
        versions = [det_subtoolchain_version(current_tc, subtoolchain_name, optional_toolchains, cands)
                    for subtoolchain_name in subtoolchains[current_tc['name']]]
        self.assertEqual(versions, ['2018a', None])

        # 'system', 'system' should be ok: return None for GCCcore, and None or '' for 'system'.
        current_tc = {'name': 'GCC', 'version': '6.4.0-2.28'}
        cands = [{'name': 'system', 'version': 'system'}]
        versions = [det_subtoolchain_version(current_tc, subtoolchain_name, optional_toolchains, cands)
                    for subtoolchain_name in subtoolchains[current_tc['name']]]
        self.assertEqual(versions, [None, None])

        init_config(build_options={'add_system_to_minimal_toolchains': True})

        versions = [det_subtoolchain_version(current_tc, subtoolchain_name, optional_toolchains, cands)
                    for subtoolchain_name in subtoolchains[current_tc['name']]]
        self.assertEqual(versions, [None, ''])

        # and GCCcore if existing too
        init_config(build_options={'add_system_to_minimal_toolchains': True})
        current_tc = {'name': 'GCC', 'version': '4.9.3-2.25'}
        cands = [{'name': 'GCCcore', 'version': '4.9.3'}]
        versions = [det_subtoolchain_version(current_tc, subtoolchain_name, optional_toolchains, cands)
                    for subtoolchain_name in subtoolchains[current_tc['name']]]
        self.assertEqual(versions, ['4.9.3', ''])

        # test det_subtoolchain_version when two alternatives for subtoolchain are specified
        current_tc = {'name': 'gompi', 'version': '2018b'}
        cands = [{'name': 'GCC', 'version': '7.3.0-2.30'}]
        subtc_version = det_subtoolchain_version(current_tc, ('GCCcore', 'GCC'), optional_toolchains, cands)
        self.assertEqual(subtc_version, '7.3.0-2.30')

    def test_verify_easyconfig_filename(self):
        """Test verify_easyconfig_filename function"""
        test_ecs_dir = os.path.join(os.path.dirname(os.path.abspath(__file__)), 'easyconfigs', 'test_ecs')
        toy_ec = os.path.join(test_ecs_dir, 't', 'toy', 'toy-0.0-gompi-2018a-test.eb')
        toy_ec_name = os.path.basename(toy_ec)
        specs = {
            'name': 'toy',
            'toolchain': {'name': 'gompi', 'version': '2018a'},
            'version': '0.0',
            'versionsuffix': '-test'
        }

        # all is well
        verify_easyconfig_filename(toy_ec, specs)

        # pass parsed easyconfig
        parsed_ecs = process_easyconfig(toy_ec)
        verify_easyconfig_filename(toy_ec, specs, parsed_ec=parsed_ecs)
        verify_easyconfig_filename(toy_ec, specs, parsed_ec=parsed_ecs[0]['ec'])

        # incorrect spec
        specs['versionsuffix'] = ''
        error_pattern = "filename '%s' does not match with expected filename 'toy-0.0-gompi-2018a.eb' " % toy_ec_name
        error_pattern += r"\(specs: name: 'toy'; version: '0.0'; versionsuffix: ''; "
        error_pattern += r"toolchain name, version: 'gompi', '2018a'\)"
        self.assertErrorRegex(EasyBuildError, error_pattern, verify_easyconfig_filename, toy_ec, specs)
        specs['versionsuffix'] = '-test'

        # incorrect file name
        toy_txt = read_file(toy_ec)
        toy_ec = os.path.join(self.test_prefix, 'toy.eb')
        write_file(toy_ec, toy_txt)
        error_pattern = "filename 'toy.eb' does not match with expected filename 'toy-0.0-gompi-2018a-test.eb' "
        error_pattern += r"\(specs: name: 'toy'; version: '0.0'; versionsuffix: '-test'; "
        error_pattern += r"toolchain name, version: 'gompi', '2018a'\)"
        self.assertErrorRegex(EasyBuildError, error_pattern, verify_easyconfig_filename, toy_ec, specs)

        # incorrect file contents
        error_pattern = r"Contents of .*/%s does not match with filename" % os.path.basename(toy_ec)
        toy_txt = toy_txt.replace("versionsuffix = '-test'", "versionsuffix = ''")
        toy_ec = os.path.join(self.test_prefix, 'toy-0.0-gompi-2018a-test.eb')
        write_file(toy_ec, toy_txt)
        error_pattern = "Contents of .*/%s does not match with filename" % os.path.basename(toy_ec)
        self.assertErrorRegex(EasyBuildError, error_pattern, verify_easyconfig_filename, toy_ec, specs)

    def test_get_paths_for(self):
        """Test for get_paths_for"""
        orig_path = os.getenv('PATH', '')

        # get_paths_for should be robust against not having any 'eb' command available through $PATH
        path = []
        for subdir in orig_path.split(os.pathsep):
            if not os.path.exists(os.path.join(subdir, 'eb')):
                path.append(subdir)
        os.environ['PATH'] = os.pathsep.join(path)

        top_dir = os.path.dirname(os.path.abspath(__file__))
        mkdir(os.path.join(self.test_prefix, 'easybuild'))
        test_ecs = os.path.join(top_dir, 'easyconfigs')
        symlink(test_ecs, os.path.join(self.test_prefix, 'easybuild', 'easyconfigs'))

        # temporarily mock stderr to avoid printed warning (because 'eb' is not available via $PATH)
        self.mock_stderr(True)

        # locations listed in 'robot_path' named argument are taken into account
        res = get_paths_for(subdir='easyconfigs', robot_path=[self.test_prefix])
        self.mock_stderr(False)
        self.assertTrue(os.path.samefile(test_ecs, res[0]))

        # Can't have EB_SCRIPT_PATH set (for some of) these tests
        env_eb_script_path = os.getenv('EB_SCRIPT_PATH')
        if env_eb_script_path:
            del os.environ['EB_SCRIPT_PATH']

        # easyconfigs location can also be derived from location of 'eb'
        write_file(os.path.join(self.test_prefix, 'bin', 'eb'), "#!/bin/bash; echo 'This is a fake eb'")
        adjust_permissions(os.path.join(self.test_prefix, 'bin', 'eb'), stat.S_IXUSR)
        os.environ['PATH'] = '%s:%s' % (os.path.join(self.test_prefix, 'bin'), orig_path)

        res = get_paths_for(subdir='easyconfigs', robot_path=None)
        self.assertTrue(os.path.samefile(test_ecs, res[-1]))

        # also works when 'eb' resides in a symlinked location
        altbin = os.path.join(self.test_prefix, 'some', 'other', 'symlinked', 'bin')
        mkdir(os.path.dirname(altbin), parents=True)
        symlink(os.path.join(self.test_prefix, 'bin'), altbin)
        os.environ['PATH'] = '%s:%s' % (altbin, orig_path)
        res = get_paths_for(subdir='easyconfigs', robot_path=None)
        self.assertTrue(os.path.samefile(test_ecs, res[-1]))

        # Restore (temporarily) EB_SCRIPT_PATH value if set originally
        if env_eb_script_path:
            os.environ['EB_SCRIPT_PATH'] = env_eb_script_path

        # also locations in sys.path are considered
        os.environ['PATH'] = orig_path
        sys.path.insert(0, self.test_prefix)
        res = get_paths_for(subdir='easyconfigs', robot_path=None)
        self.assertTrue(os.path.samefile(test_ecs, res[0]))

        # put mock 'eb' back in $PATH
        os.environ['PATH'] = '%s:%s' % (os.path.join(self.test_prefix, 'bin'), orig_path)

        # if $EB_SCRIPT_PATH is specified, this is picked up to determine location to easyconfigs
        someprefix = os.path.join(self.test_prefix, 'someprefix')
        test_easyconfigs_dir = os.path.join(someprefix, 'easybuild', 'easyconfigs')
        mkdir(test_easyconfigs_dir, parents=True)
        write_file(os.path.join(someprefix, 'bin', 'eb'), '')

        # put symlink in place, both original path and resolved path should be considered
        symlinked_prefix = os.path.join(self.test_prefix, 'symlinked_prefix')
        symlink(someprefix, symlinked_prefix)

        os.environ['EB_SCRIPT_PATH'] = os.path.join(symlinked_prefix, 'bin', 'eb')

        res = get_paths_for(subdir='easyconfigs', robot_path=None)

        # last path is symlinked path
        self.assertEqual(res[-1], os.path.join(symlinked_prefix, 'easybuild', 'easyconfigs'))

        # wipe sys.path. then only path found via $EB_SCRIPT_PATH is found
        sys.path[:] = []
        res = get_paths_for(subdir='easyconfigs', robot_path=None)
        self.assertEqual(len(res), 1)
        self.assertEqual(res[0], os.path.join(symlinked_prefix, 'easybuild', 'easyconfigs'))

        # if $EB_SCRIPT_PATH is not defined, then paths determined via 'eb' found through $PATH are picked up
        del os.environ['EB_SCRIPT_PATH']

        res = get_paths_for(subdir='easyconfigs', robot_path=None)
        expected = os.path.join(self.test_prefix, 'easybuild', 'easyconfigs')
        self.assertTrue(os.path.samefile(res[-1], expected))

        # also check with $EB_SCRIPT_PATH set to a symlink which doesn't allow
        # directly deriving path to easybuild/easyconfigs dir, but resolved symlink does
        # cfr. https://github.com/easybuilders/easybuild-framework/pull/2248
        eb_symlink = os.path.join(self.test_prefix, 'eb')
        symlink(os.path.join(someprefix, 'bin', 'eb'), eb_symlink)
        os.environ['EB_SCRIPT_PATH'] = eb_symlink

        res = get_paths_for(subdir='easyconfigs', robot_path=None)
        self.assertExists(res[0])
        self.assertTrue(os.path.samefile(res[0], os.path.join(someprefix, 'easybuild', 'easyconfigs')))

        # Finally restore EB_SCRIPT_PATH value if set
        if env_eb_script_path:
            os.environ['EB_SCRIPT_PATH'] = env_eb_script_path

    def test_get_module_path(self):
        """Test get_module_path function."""
        self.assertEqual(get_module_path('EB_bzip2', generic=False), 'easybuild.easyblocks.bzip2')
        self.assertEqual(get_module_path('EB_bzip2'), 'easybuild.easyblocks.bzip2')

        self.assertEqual(get_module_path('RPackage'), 'easybuild.easyblocks.generic.rpackage')
        self.assertEqual(get_module_path('RPackage', generic=True), 'easybuild.easyblocks.generic.rpackage')

    def test_not_an_easyconfig(self):
        """Test error reporting when a file that's not actually an easyconfig file is provided."""
        test_ecs_dir = os.path.join(os.path.dirname(os.path.abspath(__file__)), 'easyconfigs',)
        # run test on an easyconfig file that was downloaded using wget using a non-raw GitHub URL
        # cfr. https://github.com/easybuilders/easybuild-framework/issues/2383
        not_an_ec = os.path.join(os.path.dirname(test_ecs_dir), 'sandbox', 'not_an_easyconfig.eb')

        # from Python 3.10 onwards: invalid decimal literal
        # older Python versions: invalid syntax
        error_pattern = "Parsing easyconfig file failed: invalid"
        self.assertErrorRegex(EasyBuildError, error_pattern, EasyConfig, not_an_ec)

    def test_check_sha256_checksums(self):
        """Test for check_sha256_checksums function."""
        test_ecs_dir = os.path.join(os.path.dirname(os.path.abspath(__file__)), 'easyconfigs', 'test_ecs')
        toy_ec = os.path.join(test_ecs_dir, 't', 'toy', 'toy-0.0.eb')
        toy_ec_txt = read_file(toy_ec)

        checksums_regex = re.compile(r'^checksums = \[\[(.|\n)*\]\]', re.M)

        # wipe out specified checksums, to make check fail
        test_ec = os.path.join(self.test_prefix, 'toy-0.0-fail.eb')
        write_file(test_ec, checksums_regex.sub('checksums = []', toy_ec_txt))
        ecs, _ = parse_easyconfigs([(test_ec, False)])
        ecs = [ec['ec'] for ec in ecs]

        # result is non-empty list with strings describing checksum issues
        res = check_sha256_checksums(ecs)
        # result should be non-empty, i.e. contain a list of messages highlighting checksum issues
        self.assertTrue(res)
        self.assertTrue(res[0].startswith('Checksums missing for one or more sources/patches in toy-0.0-fail.eb'))

        # test use of whitelist regex patterns: check passes because easyconfig is whitelisted by filename
        for regex in [r'toy-.*', r'.*-0\.0-fail\.eb']:
            res = check_sha256_checksums(ecs, whitelist=[regex])
            self.assertFalse(res)

        # re-test with MD5 checksum to make test fail
        toy_md5 = 'be662daa971a640e40be5c804d9d7d10'
        test_ec_txt = checksums_regex.sub('checksums = ["%s"]' % toy_md5, toy_ec_txt)

        test_ec = os.path.join(self.test_prefix, 'toy-0.0-md5.eb')
        write_file(test_ec, test_ec_txt)
        ecs, _ = parse_easyconfigs([(test_ec, False)])
        ecs = [ec['ec'] for ec in ecs]

        res = check_sha256_checksums(ecs)
        self.assertTrue(res)
        self.assertTrue(res[-1].startswith("Non-SHA256 checksum(s) found for toy-0.0.tar.gz"))

        # re-test with right checksum in place
        toy_sha256 = '44332000aa33b99ad1e00cbd1a7da769220d74647060a10e807b916d73ea27bc'
        test_ec_txt = checksums_regex.sub('checksums = ["%s"]' % toy_sha256, toy_ec_txt)
        test_ec_txt = re.sub(r'patches = \[(.|\n)*\]', '', test_ec_txt)

        test_ec = os.path.join(self.test_prefix, 'toy-0.0-ok.eb')
        write_file(test_ec, test_ec_txt)
        ecs, _ = parse_easyconfigs([(test_ec, False)])
        ecs = [ec['ec'] for ec in ecs]

        # if no checksum issues are found, result is an empty list
        self.assertEqual(check_sha256_checksums(ecs), [])

        # also test toy easyconfig with extensions, for which some checksums are missing
        toy_ec = os.path.join(test_ecs_dir, 't', 'toy', 'toy-0.0-gompi-2018a-test.eb')
        ecs, _ = parse_easyconfigs([(toy_ec, False)])
        ecs = [ec['ec'] for ec in ecs]

        # checksum issues found, so result is non-empty
        res = check_sha256_checksums(ecs)
        self.assertTrue(res)
        # multiple checksums listed for source tarball, while exactly one (SHA256) checksum is expected
        self.assertTrue(res[1].startswith("Non-SHA256 checksum(s) found for toy-0.0.tar.gz: "))

        checksums_dict = textwrap.dedent("""checksums = [{
            'toy-0.0-aarch64.tar.gz': 'not_really_a_sha256_checksum',
            'toy-0.0-x86_64.tar.gz': '%s',
        }]""" % toy_sha256)

        test_ec_txt = checksums_regex.sub(checksums_dict, toy_ec_txt)
        test_ec_txt = re.sub(r'patches = \[(.|\n)*\]', '', test_ec_txt)

        test_ec = os.path.join(self.test_prefix, 'toy-checksums-dict.eb')
        write_file(test_ec, test_ec_txt)
        ecs, _ = parse_easyconfigs([(test_ec, False)])
        ecs = [ec['ec'] for ec in ecs]

        res = check_sha256_checksums(ecs)
        self.assertEqual(len(res), 1)
        regex = re.compile(r"Non-SHA256 checksum\(s\) found for toy-0.0.tar.gz:.*not_really_a_sha256_checksum")
        self.assertTrue(regex.match(res[0]), "Pattern '%s' found in: %s" % (regex.pattern, res[0]))

    def test_deprecated(self):
        """Test use of 'deprecated' easyconfig parameter."""
        topdir = os.path.dirname(os.path.abspath(__file__))
        toy_ec_txt = read_file(os.path.join(topdir, 'easyconfigs', 'test_ecs', 't', 'toy', 'toy-0.0.eb'))
        test_ec = os.path.join(self.test_prefix, 'test.eb')
        write_file(test_ec, toy_ec_txt + "\ndeprecated = 'this is just a test'")

        error_pattern = r"easyconfig file '.*/test.eb' is marked as deprecated:\nthis is just a test\n \(see also"
        self.assertErrorRegex(EasyBuildError, error_pattern, EasyConfig, test_ec)
        with self.mocked_stdout_stderr():
            # But this can be silenced
            init_config(build_options={'silence_deprecation_warnings': ['easyconfig']})
            EasyConfig(test_ec)
            self.assertFalse(self.get_stderr())
            self.assertFalse(self.get_stdout())

    def test_deprecated_toolchain(self):
        """Test use of deprecated toolchain"""
        topdir = os.path.dirname(os.path.abspath(__file__))
        deprecated_toolchain_ec = os.path.join(topdir, 'easyconfigs', 'test_ecs', 't', 'toy', 'toy-0.0-gompi-2018a.eb')
        init_config(build_options={'silence_deprecation_warnings': [], 'unit_testing_mode': False})
        error_pattern = r"toolchain 'gompi/2018a' is marked as deprecated \(see also"
        self.assertErrorRegex(EasyBuildError, error_pattern, EasyConfig, deprecated_toolchain_ec)
        with self.mocked_stdout_stderr():
            # But this can be silenced
            init_config(build_options={'silence_deprecation_warnings': ['toolchain'], 'unit_testing_mode': False})
            EasyConfig(deprecated_toolchain_ec)
            self.assertFalse(self.get_stderr())
            self.assertFalse(self.get_stdout())

    def test_filename(self):
        """Test filename method of EasyConfig class."""
        init_config(build_options={'silent': True})
        test_ecs_dir = os.path.join(os.path.dirname(os.path.abspath(__file__)), 'easyconfigs', 'test_ecs')

        test_ecs = [
            os.path.join('g', 'GCC', 'GCC-4.6.4.eb'),
            os.path.join('g', 'gzip', 'gzip-1.5-foss-2018a.eb'),
            os.path.join('s', 'ScaLAPACK', 'ScaLAPACK-2.0.2-gompic-2018a-OpenBLAS-0.2.20.eb'),
            os.path.join('o', 'OpenBLAS', 'OpenBLAS-0.2.8-GCC-4.8.2-LAPACK-3.4.2.eb'),
            os.path.join('t', 'toy', 'toy-0.0.eb'),
            os.path.join('t', 'toy', 'toy-0.0-deps.eb'),
        ]
        for test_ec in test_ecs:
            test_ec = os.path.join(test_ecs_dir, test_ec)
            ec = EasyConfig(test_ec)
            self.assertTrue(ec.filename(), os.path.basename(test_ec))

    def test_get_ref(self):
        """Test get_ref method."""
        test_ecs_dir = os.path.join(os.path.dirname(os.path.abspath(__file__)), 'easyconfigs', 'test_ecs')
        ec = EasyConfig(os.path.join(test_ecs_dir, 't', 'toy', 'toy-0.0-iter.eb'))

        # without using get_ref, we get a (templated) copy rather than the original value
        sources = ec['sources']
        self.assertEqual(sources, ['toy-0.0.tar.gz'])
        self.assertFalse(sources is ec._config['sources'][0])

        # same for .get
        sources = ec.get('sources')
        self.assertEqual(sources, ['toy-0.0.tar.gz'])
        self.assertFalse(sources is ec._config['sources'][0])

        # with get_ref, we get the original untemplated value
        sources_ref = ec.get_ref('sources')
        self.assertEqual(sources_ref, ['%(name)s-%(version)s.tar.gz'])
        self.assertTrue(sources_ref is ec._config['sources'][0])

        sanity_check_paths_ref = ec.get_ref('sanity_check_paths')
        self.assertTrue(sanity_check_paths_ref is ec._config['sanity_check_paths'][0])

        # also items inside are still references to original (i.e. not copies)
        self.assertTrue(sanity_check_paths_ref['files'] is ec._config['sanity_check_paths'][0]['files'])

        # get_ref also works for values other than lists/dicts
        self.assertEqual(ec['description'], "Toy C program, 100% toy.")
        descr_ref = ec.get_ref('description')
        self.assertEqual(descr_ref, "Toy C program, 100% %(name)s.")
        self.assertTrue(descr_ref is ec._config['description'][0])

    def test_multi_deps(self):
        """Test handling of multi_deps easyconfig parameter."""
        test_ecs_dir = os.path.join(os.path.dirname(os.path.abspath(__file__)), 'easyconfigs', 'test_ecs')
        toy_ec = os.path.join(test_ecs_dir, 't', 'toy', 'toy-0.0.eb')
        toy_ec_txt = read_file(toy_ec)

        ec = EasyConfig(toy_ec)
        self.assertEqual(ec['builddependencies'], [])
        self.assertEqual(ec['multi_deps'], {})
        self.assertEqual(ec.multi_deps, [])

        test_ec = os.path.join(self.test_prefix, 'test.eb')
        test_ec_txt = toy_ec_txt + "\nmulti_deps = {'GCC': ['4.6.3', '4.8.3', '7.3.0-2.30']}"
        write_file(test_ec, test_ec_txt)

        ec = EasyConfig(test_ec)

        # builddependencies should now be a non-empty list of lists, each with one entry corresponding to a GCC version
        builddeps = ec['builddependencies']
        self.assertTrue(builddeps)
        self.assertIsInstance(builddeps, list)
        self.assertEqual(len(builddeps), 3)
        self.assertTrue(all(isinstance(bd, list) for bd in builddeps))
        self.assertTrue(all(len(bd) == 1 for bd in builddeps))
        self.assertTrue(all(bd[0]['name'] == 'GCC' for bd in builddeps))
        self.assertEqual(sorted(bd[0]['version'] for bd in builddeps), ['4.6.3', '4.8.3', '7.3.0-2.30'])

        # get_parsed_multi_deps() method basically returns same list
        multi_deps = ec.get_parsed_multi_deps()
        self.assertIsInstance(multi_deps, list)
        self.assertEqual(len(multi_deps), 3)
        self.assertTrue(all(isinstance(bd, list) for bd in multi_deps))
        self.assertTrue(all(len(bd) == 1 for bd in multi_deps))
        self.assertTrue(all(bd[0]['name'] == 'GCC' for bd in multi_deps))
        self.assertEqual(sorted(bd[0]['version'] for bd in multi_deps), ['4.6.3', '4.8.3', '7.3.0-2.30'])

        # if builddependencies is also specified, then these build deps are added to each sublist
        write_file(test_ec, test_ec_txt + "\nbuilddependencies = [('CMake', '3.12.1'), ('foo', '1.2.3')]")
        ec = EasyConfig(test_ec)
        builddeps = ec['builddependencies']
        self.assertTrue(builddeps)
        self.assertIsInstance(builddeps, list)
        self.assertEqual(len(builddeps), 3)
        self.assertTrue(all(isinstance(bd, list) for bd in builddeps))
        self.assertTrue(all(len(bd) == 3 for bd in builddeps))
        self.assertTrue(all(bd[0]['name'] == 'GCC' for bd in builddeps))
        self.assertEqual(sorted(bd[0]['version'] for bd in builddeps), ['4.6.3', '4.8.3', '7.3.0-2.30'])
        self.assertTrue(all(bd[1]['name'] == 'CMake' for bd in builddeps))
        self.assertTrue(all(bd[1]['version'] == '3.12.1' for bd in builddeps))
        self.assertTrue(all(bd[1]['full_mod_name'] == 'CMake/3.12.1' for bd in builddeps))
        self.assertTrue(all(bd[2]['name'] == 'foo' for bd in builddeps))
        self.assertTrue(all(bd[2]['version'] == '1.2.3' for bd in builddeps))
        self.assertTrue(all(bd[2]['full_mod_name'] == 'foo/1.2.3' for bd in builddeps))

        # get_parsed_multi_deps() method returns same list, but CMake & foo are not included
        multi_deps = ec.get_parsed_multi_deps()
        self.assertIsInstance(multi_deps, list)
        self.assertEqual(len(multi_deps), 3)
        self.assertTrue(all(isinstance(bd, list) for bd in multi_deps))
        self.assertTrue(all(len(bd) == 1 for bd in multi_deps))
        self.assertTrue(all(bd[0]['name'] == 'GCC' for bd in multi_deps))
        self.assertEqual(sorted(bd[0]['version'] for bd in multi_deps), ['4.6.3', '4.8.3', '7.3.0-2.30'])

        # trying to combine multi_deps with a list of lists in builddependencies is not allowed
        write_file(test_ec, test_ec_txt + "\nbuilddependencies = [[('CMake', '3.12.1')], [('CMake', '3.9.1')]]")
        error_pattern = "Can't combine multi_deps with builddependencies specified as list of lists"
        self.assertErrorRegex(EasyBuildError, error_pattern, EasyConfig, test_ec)

        # test with different number of dependency versions in multi_deps, should result in a clean error
        test_ec_txt = toy_ec_txt + "\nmulti_deps = {'one': ['1.0'], 'two': ['2.0', '2.1']}"
        write_file(test_ec, test_ec_txt)

        error_pattern = "Not all the dependencies listed in multi_deps have the same number of versions!"
        self.assertErrorRegex(EasyBuildError, error_pattern, EasyConfig, test_ec)

    def test_multi_deps_templated_builddeps(self):
        """Test effect of multi_deps on builddependencies w.r.t. resolving templates like %(pyver)s."""
        test_ecs_dir = os.path.join(os.path.dirname(os.path.abspath(__file__)), 'easyconfigs', 'test_ecs')
        toy_ec = os.path.join(test_ecs_dir, 't', 'toy', 'toy-0.0.eb')
        toy_ec_txt = read_file(toy_ec)

        test_ec = os.path.join(self.test_prefix, 'test.eb')
        test_ec_txt = toy_ec_txt + "\nmulti_deps = {'Python': ['3.7.2', '2.7.15']}"
        write_file(test_ec, test_ec_txt + "\nbuilddependencies = [('SWIG', '3.0.12', '-Python-%(pyver)s')]")
        ec = EasyConfig(test_ec)
        eb = EasyBlock(ec)
        eb.silent = True

        # start iteration #0
        eb.handle_iterate_opts()

        builddeps = ec['builddependencies']

        self.assertIsInstance(builddeps, list)
        self.assertEqual(len(builddeps), 2)
        self.assertTrue(all(isinstance(bd, dict) for bd in builddeps))

        # 1st listed build dep should be first version of Python (via multi_deps)
        self.assertEqual(builddeps[0]['name'], 'Python')
        self.assertEqual(builddeps[0]['version'], '3.7.2')
        self.assertEqual(builddeps[0]['full_mod_name'], 'Python/3.7.2')

        # 2nd listed build dep should be SWIG
        self.assertEqual(builddeps[1]['name'], 'SWIG')
        self.assertEqual(builddeps[1]['version'], '3.0.12')
        # template %(pyver)s values should be resolved correctly based on 1st item in multi_deps
        self.assertEqual(builddeps[1]['versionsuffix'], '-Python-3.7.2')
        self.assertEqual(builddeps[1]['full_mod_name'], 'SWIG/3.0.12-Python-3.7.2')

        eb.handle_iterate_opts()
        builddeps = ec['builddependencies']

        # 1st listed build dep should be second version of Python (via multi_deps)
        self.assertEqual(builddeps[0]['name'], 'Python')
        self.assertEqual(builddeps[0]['version'], '2.7.15')
        self.assertEqual(builddeps[0]['full_mod_name'], 'Python/2.7.15')

        # 2nd listed build dep should be SWIG
        self.assertEqual(builddeps[1]['name'], 'SWIG')
        self.assertEqual(builddeps[1]['version'], '3.0.12')
        # template %(pyver)s values should be resolved correctly based on 2nd item in multi_deps
        self.assertEqual(builddeps[1]['versionsuffix'], '-Python-2.7.15')
        self.assertEqual(builddeps[1]['full_mod_name'], 'SWIG/3.0.12-Python-2.7.15')

    def test_iter_builddeps_templates(self):
        """Test whether iterative builddependencies are taken into account to define *ver and *shortver templates."""
        test_ecs_dir = os.path.join(os.path.dirname(os.path.abspath(__file__)), 'easyconfigs', 'test_ecs')
        toy_ec = os.path.join(test_ecs_dir, 't', 'toy', 'toy-0.0.eb')
        toy_ec_txt = read_file(toy_ec)

        test_ec = os.path.join(self.test_prefix, 'test.eb')
        test_ec_txt = toy_ec_txt + "\nmulti_deps = {'Python': ['2.7.15', '3.6.6']}"

        # inject extension that uses %(pyshortver)s, to check whether the template value is properly resolved
        test_ec_txt += '\n'.join([
            '',
            "exts_defaultclass = 'Toy_Extension'",
            "exts_list = [('bar', '0.0', {'preinstallopts': 'echo \\'py%(pyshortver)s\\' && '})]",
        ])

        write_file(test_ec, test_ec_txt)

        ec = EasyConfig(test_ec)

        # %(pyver)s and %(pyshortver)s template are not defined when not in iterative mode
        self.assertNotIn('pyver', ec.template_values)
        self.assertNotIn('pyshortver', ec.template_values)

        # save reference to original list of lists of build dependencies
        builddeps = ec['builddependencies']

        ec.start_iterating()

        # start with first list of build dependencies (i.e. Python 2.7.15)
        ec['builddependencies'] = builddeps[0]

        ec.generate_template_values()
        self.assertIn('pyver', ec.template_values)
        self.assertEqual(ec.template_values['pyver'], '2.7.15')
        self.assertIn('pyshortver', ec.template_values)
        self.assertEqual(ec.template_values['pyshortver'], '2.7')

        # put next list of build dependencies in place (i.e. Python 3.7.2)
        ec['builddependencies'] = builddeps[1]

        ec.generate_template_values()
        self.assertIn('pyver', ec.template_values)
        self.assertEqual(ec.template_values['pyver'], '3.6.6')
        self.assertIn('pyshortver', ec.template_values)
        self.assertEqual(ec.template_values['pyshortver'], '3.6')

        # check that extensions inherit these template values too
        # cfr. https://github.com/easybuilders/easybuild-framework/issues/3317
        eb = EasyBlock(ec)
        eb.silent = True
        eb.extensions_step(fetch=True, install=False)
        ext = eb.ext_instances[0]
        self.assertEqual(ext.cfg['preinstallopts'], "echo 'py3.6' && ")

    def test_fix_deprecated_easyconfigs(self):
        """Test fix_deprecated_easyconfigs function."""
        test_ecs_dir = os.path.join(os.path.dirname(os.path.abspath(__file__)), 'easyconfigs', 'test_ecs')
        toy_ec = os.path.join(test_ecs_dir, 't', 'toy', 'toy-0.0.eb')
        toy_ec_txt = read_file(toy_ec)

        test_ec = os.path.join(self.test_prefix, 'test.eb')

        # need to allow triggering deprecated behaviour, since that's exactly what we're fixing...
        self.allow_deprecated_behaviour()

        test_ectxt = toy_ec_txt
        # inject local variables with names that need to be tweaked (or not for single-letter ones)
        regex = re.compile('^(sanity_check_paths)', re.M)
        # purposely define configopts via local variable 'foo', which has value that also contains 'foo' substring;
        # that way, we can check whether only the 'foo' variable name is replaced with 'local_foo'
        test_ectxt = regex.sub(r'foo = "--foobar --barfoo --barfoobaz"\nconfigopts = foo\n\n\1', toy_ec_txt)
        regex = re.compile(r'^(toolchain\s*=.*)$', re.M)
        test_ectxt = regex.sub(r'\1\n\nsome_list = [x + "1" for x in ["one", "two", "three"]]', test_ectxt)

        unknown_params_error_pattern = "Use of 2 unknown easyconfig parameters detected in test.eb: foo, some_list"

        # check if names of local variables get fixed
        init_config(build_options={'local_var_naming_check': 'error', 'silent': True})

        write_file(test_ec, test_ectxt)
        self.assertErrorRegex(EasyBuildError, unknown_params_error_pattern, EasyConfig, test_ec)

        self.mock_stderr(True)
        self.mock_stdout(True)
        fix_deprecated_easyconfigs([test_ec])
        stderr, stdout = self.get_stderr(), self.get_stdout()
        self.mock_stderr(False)
        self.mock_stdout(False)
        self.assertFalse(stderr)
        self.assertIn("test.eb... FIXED!", stdout)

        # parsing now works
        ec = EasyConfig(test_ec)
        self.assertEqual(ec['configopts'], "--foobar --barfoo --barfoobaz")
        self.assertFalse(stderr)
        stdout = stdout.split('\n')
        self.assertEqual(len(stdout), 6)
        patterns = [
            r"^\* \[1/1\] fixing .*/test.eb\.\.\. FIXED!$",
            r"^\s*\(changes made in place, original copied to .*/test.eb.orig_[0-9_]+\)$",
            r'^$',
            r"^All done! Fixed 1 easyconfigs \(out of 1 found\).$",
            r'^$',
            r'^$',
        ]
        for idx, pattern in enumerate(patterns):
            self.assertTrue(re.match(pattern, stdout[idx]), "Pattern '%s' matches '%s'" % (pattern, stdout[idx]))

        # cleanup
        remove_file(glob.glob(os.path.join(test_ec + '.orig*'))[0])

    def test_parse_list_comprehension_scope(self):
        """Test parsing of an easyconfig file that uses a local variable in list comprehension."""
        test_ec = os.path.join(self.test_prefix, 'test.eb')
        test_ectxt = '\n'.join([
            "easyblock = 'ConfigureMake'",
            "name = 'test'",
            "version = '1.2.3'",
            "homepage = 'https://example.com'",
            "description = 'test'",
            "toolchain = SYSTEM",
            "local_bindir = 'bin'",
            "local_binaries = ['foo', 'bar']",
            "sanity_check_paths = {",
            # using local variable 'bindir' in list comprehension in sensitive w.r.t. scope,
            # especially in Python 3 where list comprehensions have their own scope
            # cfr. https://github.com/easybuilders/easybuild-easyconfigs/pull/7848
            "   'files': ['%s/%s' % (local_bindir, x) for x in local_binaries],",
            "   'dirs': [],",
            "}",
        ])
        write_file(test_ec, test_ectxt)
        ec = EasyConfig(test_ec)
        expected_sanity_check_paths = {
            'files': ['bin/foo', 'bin/bar'],
            'dirs': [],
        }
        self.assertEqual(ec['sanity_check_paths'], expected_sanity_check_paths)

    def test_triage_easyconfig_params(self):
        """Test for triage_easyconfig_params function."""
        variables = {
            'foobar': 'foobar',
            'local_foo': 'test123',
            '_bar': 'bar',
            'name': 'example',
            'version': '1.2.3',
            'toolchain': {'name': 'system', 'version': 'system'},
            'homepage': 'https://example.com',
            'bleh': "just a local var",
            'x': "single letter local var",
        }
        ec = {
            'name': None,
            'version': None,
            'homepage': None,
            'toolchain': None,
        }
        ec_params, unknown_keys = triage_easyconfig_params(variables, ec)
        expected = {
            'name': 'example',
            'version': '1.2.3',
            'homepage': 'https://example.com',
            'toolchain': {'name': 'system', 'version': 'system'},
        }
        self.assertEqual(ec_params, expected)
        self.assertEqual(sorted(unknown_keys), ['bleh', 'foobar'])

        # check behaviour when easyconfig parameters that use a name indicating a local variable were defined
        local_vars = {
            'x': None,
            'local_foo': None,
            '_foo': None,
            '_': None,
        }
        ec.update(local_vars)
        error = "Found 4 easyconfig parameters that are considered local variables: _, _foo, local_foo, x"
        self.assertErrorRegex(EasyBuildError, error, triage_easyconfig_params, variables, ec)

        for key in local_vars:
            del ec[key]

    def test_local_vars_detection(self):
        """Test detection of using unknown easyconfig parameters that are likely local variables."""

        test_ec = os.path.join(self.test_prefix, 'test.eb')
        test_ectxt = '\n'.join([
            "easyblock = 'ConfigureMake'",
            "name = 'test'",
            "version = '1.2.3'",
            "homepage = 'https://example.com'",
            "description = 'test'",
            "toolchain = SYSTEM",
            "foobar = 'xxx'",
            "_foo = 'foo'",  # not reported
            "local_bar = 'bar'",  # not reported
        ])
        write_file(test_ec, test_ectxt)
        expected_error = "Use of 1 unknown easyconfig parameters detected in test.eb: foobar"
        self.assertErrorRegex(EasyBuildError, expected_error, EasyConfig, test_ec, local_var_naming_check='error')

        # all unknown keys are detected at once, and reported alphabetically
        # single-letter local variables are not a problem
        test_ectxt = '\n'.join([
            'zzz_test = ["one", "two"]',
            test_ectxt,
            'a = "blah"',
            'local_foo = "foo"',  # matches local variable naming scheme, so not reported!
            'test_list = [x for x in ["1", "2", "3"]]',
            '_bar = "bar"',  # matches local variable naming scheme, so not reported!
            'an_unknown_key = 123',
        ])
        write_file(test_ec, test_ectxt)

        expected_error = "Use of 4 unknown easyconfig parameters detected in test.eb: "
        expected_error += "an_unknown_key, foobar, test_list, zzz_test"
        self.assertErrorRegex(EasyBuildError, expected_error, EasyConfig, test_ec, local_var_naming_check='error')

    def test_arch_specific_dependency(self):
        """Tests that the correct version is chosen for this architecture"""

        my_arch = st.get_cpu_architecture()
        expected_version = '1.2.3'
        dep_str = "[('foo', {'arch=%s': '%s', 'arch=Foo': 'bar'})]" % (my_arch, expected_version)

        test_ec = os.path.join(self.test_prefix, 'test.eb')
        test_ectxt = '\n'.join([
            "easyblock = 'ConfigureMake'",
            "name = 'test'",
            "version = '0.2'",
            "homepage = 'https://example.com'",
            "description = 'test'",
            "toolchain = SYSTEM",
            "dependencies = %s" % dep_str,
        ])
        write_file(test_ec, test_ectxt)

        ec = EasyConfig(test_ec)
        self.assertEqual(ec.dependencies()[0]['version'], expected_version)

    def test_unexpected_version_keys_caught(self):
        """Tests that unexpected keys in a version dictionary are caught"""

        my_arch = st.get_cpu_architecture()
        expected_version = '1.2.3'

        for dep_str in ("[('foo', {'bar=%s': '%s', 'arch=Foo': 'bar'})]" % (my_arch, expected_version),
                        "[('foo', {'blah': 'bar'})]"):
            test_ec = os.path.join(self.test_prefix, 'test.eb')
            test_ectxt = '\n'.join([
                "easyblock = 'ConfigureMake'",
                "name = 'test'",
                "version = '0.2'",
                "homepage = 'https://example.com'",
                "description = 'test'",
                "toolchain = SYSTEM",
                "dependencies = %s" % dep_str,
            ])
            write_file(test_ec, test_ectxt)

            self.assertRaises(EasyBuildError, EasyConfig, test_ec)

    def test_resolve_exts_filter_template(self):
        """Test for resolve_exts_filter_template function."""
        class TestExtension(object):
            def __init__(self, values):
                self.name = values['name']
                self.version = values.get('version')
                self.src = values.get('src')
                self.options = values.get('options', {})

        error_msg = 'exts_filter should be a list or tuple'
        self.assertErrorRegex(EasyBuildError, error_msg, resolve_exts_filter_template,
                              '[ 1 == 1 ]', {})
        self.assertErrorRegex(EasyBuildError, error_msg, resolve_exts_filter_template,
                              ['[ 1 == 1 ]'], {})
        self.assertErrorRegex(EasyBuildError, error_msg, resolve_exts_filter_template,
                              ['[ 1 == 1 ]', 'true', 'false'], {})

        test_cases = [
            # Minimal case: just name
            (['%(ext_name)s', None],
             {'name': 'foo'},
             ('foo', None),
             ),
            # Minimal case with input
            (['%(ext_name)s', '>%(ext_name)s'],
             {'name': 'foo'},
             ('foo', '>foo'),
             ),
            # All values
            (['%(ext_name)s-%(ext_version)s-%(src)s', '>%(ext_name)s-%(ext_version)s-%(src)s'],
             {'name': 'foo', 'version': 42, 'src': 'bar.tgz'},
             ('foo-42-bar.tgz', '>foo-42-bar.tgz'),
             ),
            # options dict is accepted
            (['%(ext_name)s-%(ext_version)s-%(src)s', '>%(ext_name)s-%(ext_version)s-%(src)s'],
             {'name': 'foo', 'version': 42, 'src': 'bar.tgz', 'options': {'dummy': 'value'}},
             ('foo-42-bar.tgz', '>foo-42-bar.tgz'),
             ),
            # modulename overwrites name
            (['%(ext_name)s-%(ext_version)s-%(src)s', '>%(ext_name)s-%(ext_version)s-%(src)s'],
             {'name': 'foo', 'version': 42, 'src': 'bar.tgz', 'options': {'modulename': 'baz'}},
             ('baz-42-bar.tgz', '>baz-42-bar.tgz'),
             ),
        ]
        for exts_filter, ext, expected_value in test_cases:
            value = resolve_exts_filter_template(exts_filter, ext)
            self.assertEqual(value, expected_value)
            value = resolve_exts_filter_template(exts_filter, TestExtension(ext))
            self.assertEqual(value, expected_value)

    def test_cuda_compute_capabilities(self):
        """Tests that the cuda_compute_capabilities templates are correct"""

        self.contents = textwrap.dedent("""
            easyblock = 'ConfigureMake'
            name = 'test'
            version = '0.2'
            homepage = 'https://example.com'
            description = 'test'
            toolchain = SYSTEM
            cuda_compute_capabilities = ['5.1', '7.0', '7.1']
            preconfigopts = 'CUDAARCHS="%(cuda_cc_cmake)s"'
            configopts = 'comma="%(cuda_sm_comma_sep)s" space="%(cuda_sm_space_sep)s"'
            prebuildopts = '%(cuda_cc_semicolon_sep)s'
            buildopts = ('comma="%(cuda_int_comma_sep)s" space="%(cuda_int_space_sep)s" '
                         'semi="%(cuda_int_semicolon_sep)s"')
            preinstallopts = 'period="%(cuda_cc_space_sep)s" noperiod="%(cuda_cc_space_sep_no_period)s"'
            installopts = '%(cuda_compute_capabilities)s'
        """)
        self.prep()

        ec = EasyConfig(self.eb_file)
        self.assertEqual(ec['preconfigopts'], 'CUDAARCHS="51;70;71"')
        self.assertEqual(ec['configopts'], 'comma="sm_51,sm_70,sm_71" '
                                           'space="sm_51 sm_70 sm_71"')
        self.assertEqual(ec['prebuildopts'], '5.1;7.0;7.1')
        self.assertEqual(ec['buildopts'], 'comma="51,70,71" '
                                          'space="51 70 71" '
                                          'semi="51;70;71"')
        self.assertEqual(ec['preinstallopts'], 'period="5.1 7.0 7.1" noperiod="51 70 71"')
        self.assertEqual(ec['installopts'], '5.1,7.0,7.1')

        # build options overwrite it
        init_config(build_options={'cuda_compute_capabilities': ['4.2', '6.3']})
        ec = EasyConfig(self.eb_file)
        self.assertEqual(ec['preconfigopts'], 'CUDAARCHS="42;63"')
        self.assertEqual(ec['configopts'], 'comma="sm_42,sm_63" '
                                           'space="sm_42 sm_63"')
        self.assertEqual(ec['buildopts'], 'comma="42,63" '
                                          'space="42 63" '
                                          'semi="42;63"')
        self.assertEqual(ec['prebuildopts'], '4.2;6.3')
        self.assertEqual(ec['preinstallopts'], 'period="4.2 6.3" noperiod="42 63"')
        self.assertEqual(ec['installopts'], '4.2,6.3')

    def test_det_copy_ec_specs(self):
        """Test det_copy_ec_specs function."""

        cwd = os.getcwd()

        # no problems on empty list as input
        paths, target_path = det_copy_ec_specs([], None)
        self.assertEqual(paths, [])
        self.assertEqual(target_path, None)

        # single-element list, no --from-pr => use current directory as target location
        paths, target_path = det_copy_ec_specs(['test.eb'], None)
        self.assertEqual(paths, ['test.eb'])
        self.assertTrue(os.path.samefile(target_path, cwd))

        # multi-element list, no --from-pr => last element is used as target location
        for args in (['test.eb', 'dir'], ['test1.eb', 'test2.eb', 'dir']):
            paths, target_path = det_copy_ec_specs(args, None)
            self.assertEqual(paths, args[:-1])
            self.assertEqual(target_path, args[-1])

        if self.skip_github_tests:
            print("Skipping test_det_copy_ec_specs using --from-pr, no GitHub token available?")
            return

        # use fixed PR (speeds up the test due to caching in fetch_files_from_pr;
        # see https://github.com/easybuilders/easybuild-easyconfigs/pull/8007
        from_pr = 8007
        arrow_ec_fn = 'Arrow-0.7.1-intel-2017b-Python-3.6.3.eb'
        bat_ec_fn = 'bat-0.3.3-intel-2017b-Python-3.6.3.eb'
        bat_patch_fn = 'bat-0.3.3-fix-pyspark.patch'
        pr_files = [
            arrow_ec_fn,
            bat_ec_fn,
            bat_patch_fn,
        ]

        # if no paths are specified, default is to copy all files touched by PR to current working directory
        paths, target_path = det_copy_ec_specs([], from_pr)
        self.assertEqual(len(paths), 3)
        filenames = sorted([os.path.basename(x) for x in paths])
        self.assertEqual(filenames, sorted(pr_files))
        self.assertTrue(os.path.samefile(target_path, cwd))

        # last argument is used as target directory,
        # unless it corresponds to a file touched by PR
        args = [bat_ec_fn, 'target_dir']
        paths, target_path = det_copy_ec_specs(args, from_pr)
        self.assertEqual(len(paths), 1)
        self.assertEqual(os.path.basename(paths[0]), bat_ec_fn)
        self.assertEqual(target_path, 'target_dir')

        args = [bat_ec_fn]
        paths, target_path = det_copy_ec_specs(args, from_pr)
        self.assertEqual(len(paths), 1)
        self.assertEqual(os.path.basename(paths[0]), bat_ec_fn)
        self.assertTrue(os.path.samefile(target_path, cwd))

        args = [arrow_ec_fn, bat_ec_fn]
        paths, target_path = det_copy_ec_specs(args, from_pr)
        self.assertEqual(len(paths), 2)
        self.assertEqual(os.path.basename(paths[0]), arrow_ec_fn)
        self.assertEqual(os.path.basename(paths[1]), bat_ec_fn)
        self.assertTrue(os.path.samefile(target_path, cwd))

        args = [bat_ec_fn, bat_patch_fn]
        paths, target_path = det_copy_ec_specs(args, from_pr)
        self.assertEqual(len(paths), 2)
        self.assertEqual(os.path.basename(paths[0]), bat_ec_fn)
        self.assertEqual(os.path.basename(paths[1]), bat_patch_fn)
        self.assertTrue(os.path.samefile(target_path, cwd))

        # also test with combination of local files and files from PR
        args = [arrow_ec_fn, 'test.eb', 'test.patch', bat_patch_fn]
        paths, target_path = det_copy_ec_specs(args, from_pr)
        self.assertEqual(len(paths), 4)
        self.assertEqual(os.path.basename(paths[0]), arrow_ec_fn)
        self.assertEqual(paths[1], 'test.eb')
        self.assertEqual(paths[2], 'test.patch')
        self.assertEqual(os.path.basename(paths[3]), bat_patch_fn)
        self.assertTrue(os.path.samefile(target_path, cwd))

    def test_recursive_module_unload(self):
        """Test use of recursive_module_unload easyconfig parameter."""
        test_ecs_dir = os.path.join(os.path.dirname(os.path.abspath(__file__)), 'easyconfigs', 'test_ecs')
        toy_ec = os.path.join(test_ecs_dir, 'f', 'foss', 'foss-2018a.eb')
        test_ec = os.path.join(self.test_prefix, 'test.eb')
        test_ec_txt = read_file(toy_ec)
        write_file(test_ec, test_ec_txt)

        test_module = os.path.join(self.test_installpath, 'modules', 'all', 'foss', '2018a')
        gcc_modname = 'GCC/6.4.0-2.28'
        if get_module_syntax() == 'Lua':
            test_module += '.lua'
            guarded_load_pat = r'if not \( isloaded\("%(mod)s"\) \) then\n\s*load\("%(mod)s"\)'
            recursive_unload_pat = r'if mode\(\) == "unload" or not \( isloaded\("%(mod)s"\) \) then\n'
            recursive_unload_pat += r'\s*load\("%(mod)s"\)'
        else:
            if self.modtool.supports_safe_auto_load:
                guarded_load_pat = r'\nmodule load %(mod)s'
            else:
                guarded_load_pat = r'if { \!\[ is-loaded %(mod)s \] } {\n\s*module load %(mod)s'
            recursive_unload_pat = r'if { \[ module-info mode remove \] \|\| \!\[ is-loaded %(mod)s \] } {\n'
            recursive_unload_pat += r'\s*module load %(mod)s'

        guarded_load_regex = re.compile(guarded_load_pat % {'mod': gcc_modname}, re.M)
        recursive_unload_regex = re.compile(recursive_unload_pat % {'mod': gcc_modname}, re.M)

        # by default, recursive module unloading is disabled everywhere
        # (--recursive-module-unload configuration option is disabled,
        # recursive_module_unload easyconfig parameter is None)
        self.assertFalse(build_option('recursive_mod_unload'))
        ec = EasyConfig(test_ec)
        self.assertFalse(ec['recursive_module_unload'])
        eb = EasyBlock(ec)
        eb.builddir = self.test_prefix
        with self.mocked_stdout_stderr():
            eb.prepare_step()
            eb.make_module_step()
        modtxt = read_file(test_module)
        fail_msg = "Pattern '%s' should be found in: %s" % (guarded_load_regex.pattern, modtxt)
        self.assertTrue(guarded_load_regex.search(modtxt), fail_msg)
        fail_msg = "Pattern '%s' should not be found in: %s" % (recursive_unload_regex.pattern, modtxt)
        self.assertFalse(recursive_unload_regex.search(modtxt), fail_msg)

        remove_file(test_module)

        # recursive_module_unload easyconfig parameter is honored
        test_ec_bis = os.path.join(self.test_prefix, 'test_bis.eb')
        test_ec_bis_txt = read_file(toy_ec) + '\nrecursive_module_unload = True'
        write_file(test_ec_bis, test_ec_bis_txt)

        ec_bis = EasyConfig(test_ec_bis)
        self.assertTrue(ec_bis['recursive_module_unload'])
        eb_bis = EasyBlock(ec_bis)
        eb_bis.builddir = self.test_prefix
        with self.mocked_stdout_stderr():
            eb_bis.prepare_step()
            eb_bis.make_module_step()
        modtxt = read_file(test_module)
        if self.modtool.supports_safe_auto_load:
            fail_msg = "Pattern '%s' should be found in: %s" % (guarded_load_regex.pattern, modtxt)
            self.assertTrue(guarded_load_regex.search(modtxt), fail_msg)
            fail_msg = "Pattern '%s' should not be found in: %s" % (recursive_unload_regex.pattern, modtxt)
            self.assertFalse(recursive_unload_regex.search(modtxt), fail_msg)
        else:
            fail_msg = "Pattern '%s' should not be found in: %s" % (guarded_load_regex.pattern, modtxt)
            self.assertFalse(guarded_load_regex.search(modtxt), fail_msg)
            fail_msg = "Pattern '%s' should be found in: %s" % (recursive_unload_regex.pattern, modtxt)
            self.assertTrue(recursive_unload_regex.search(modtxt), fail_msg)

        # recursive_mod_unload build option is honored
        update_build_option('recursive_mod_unload', True)
        eb = EasyBlock(ec)
        eb.builddir = self.test_prefix
        with self.mocked_stdout_stderr():
            eb.prepare_step()
            eb.make_module_step()
        modtxt = read_file(test_module)
        if self.modtool.supports_safe_auto_load:
            fail_msg = "Pattern '%s' should be found in: %s" % (guarded_load_regex.pattern, modtxt)
            self.assertTrue(guarded_load_regex.search(modtxt), fail_msg)
            fail_msg = "Pattern '%s' should not be found in: %s" % (recursive_unload_regex.pattern, modtxt)
            self.assertFalse(recursive_unload_regex.search(modtxt), fail_msg)
        else:
            fail_msg = "Pattern '%s' should not be found in: %s" % (guarded_load_regex.pattern, modtxt)
            self.assertFalse(guarded_load_regex.search(modtxt), fail_msg)
            fail_msg = "Pattern '%s' should be found in: %s" % (recursive_unload_regex.pattern, modtxt)
            self.assertTrue(recursive_unload_regex.search(modtxt), fail_msg)

        # disabling via easyconfig parameter works even when recursive_mod_unload build option is enabled
        self.assertTrue(build_option('recursive_mod_unload'))
        test_ec_bis = os.path.join(self.test_prefix, 'test_bis.eb')
        test_ec_bis_txt = read_file(toy_ec) + '\nrecursive_module_unload = False'
        write_file(test_ec_bis, test_ec_bis_txt)
        ec_bis = EasyConfig(test_ec_bis)
        self.assertEqual(ec_bis['recursive_module_unload'], False)
        eb_bis = EasyBlock(ec_bis)
        eb_bis.builddir = self.test_prefix
        with self.mocked_stdout_stderr():
            eb_bis.prepare_step()
            eb_bis.make_module_step()
        modtxt = read_file(test_module)
        fail_msg = "Pattern '%s' should be found in: %s" % (guarded_load_regex.pattern, modtxt)
        self.assertTrue(guarded_load_regex.search(modtxt), fail_msg)
        fail_msg = "Pattern '%s' should not be found in: %s" % (recursive_unload_regex.pattern, modtxt)
        self.assertFalse(recursive_unload_regex.search(modtxt), fail_msg)

    def test_pure_ec(self):
        """
        Test whether we can get a 'pure' view on the easyconfig file,
        which correctly reflects what's defined in the easyconfig file.
        """
        test_ecs_dir = os.path.join(os.path.dirname(os.path.abspath(__file__)), 'easyconfigs', 'test_ecs')
        toy_ec = EasyConfig(os.path.join(test_ecs_dir, 't', 'toy', 'toy-0.0.eb'))

        ec_dict = toy_ec.parser.get_config_dict()
        self.assertEqual(ec_dict.get('version'), '0.0')
        self.assertEqual(ec_dict.get('sources'), ['%(name)s-%(version)s.tar.gz'])
        self.assertEqual(ec_dict.get('exts_default_options'), None)
        self.assertEqual(ec_dict.get('sanity_check_paths'), {'dirs': ['bin'], 'files': [('bin/yot', 'bin/toy')]})

        # manipulating easyconfig parameter values should not affect the result of parser.get_config_dict()
        with toy_ec.disable_templating():
            toy_ec['version'] = '1.2.3'
            toy_ec['sources'].append('test.tar.gz')
            toy_ec['sanity_check_paths']['files'].append('bin/foobar.exe')

        ec_dict_bis = toy_ec.parser.get_config_dict()
        self.assertEqual(ec_dict_bis.get('version'), '0.0')
        self.assertEqual(ec_dict_bis.get('sources'), ['%(name)s-%(version)s.tar.gz'])
        self.assertEqual(ec_dict_bis.get('exts_default_options'), None)
        self.assertEqual(ec_dict.get('sanity_check_paths'), {'dirs': ['bin'], 'files': [('bin/yot', 'bin/toy')]})

    def test_easyconfig_import(self):
        """
        Test parsing of an easyconfig file that includes import statements.
        """
        test_ecs_dir = os.path.join(os.path.dirname(os.path.abspath(__file__)), 'easyconfigs', 'test_ecs')
        toy_ec = os.path.join(test_ecs_dir, 't', 'toy', 'toy-0.0.eb')

        test_ec = os.path.join(self.test_prefix, 'test.eb')
        test_ec_txt = read_file(toy_ec)
        test_ec_txt += '\n' + '\n'.join([
            "import os",
            "local_test = os.getenv('TEST_TOY')",
            "sanity_check_commands = ['toy | grep %s' % local_test]",
        ])
        write_file(test_ec, test_ec_txt)

        os.environ['TEST_TOY'] = '123'

        ec = EasyConfig(test_ec)

        self.assertEqual(ec['sanity_check_commands'], ['toy | grep 123'])

        # inject weird stuff, like a class definition that creates a logger instance
        # and a local variable with a list of imported modules, to check clean error handling
        test_ec_txt += '\n' + '\n'.join([
            "import logging",
            "class _TestClass(object):",
            "    def __init__(self):",
            "        self.log = logging.Logger('alogger')",
            "local_test = _TestClass()",
            "local_modules = [logging, os]",
        ])
        write_file(test_ec, test_ec_txt)

        error_pattern = r"Failed to copy '.*' easyconfig parameter"
        self.assertErrorRegex(EasyBuildError, error_pattern, EasyConfig, test_ec)

    def test_get_cuda_cc_template_value(self):
        """
        Test getting template value based on --cuda-compute-capabilities / cuda_compute_capabilities.
        """
        self.contents = '\n'.join([
            'easyblock = "ConfigureMake"',
            'name = "pi"',
            'version = "3.14"',
            'homepage = "http://example.com"',
            'description = "test easyconfig"',
            'toolchain = SYSTEM',
        ])
        self.prep()
        ec = EasyConfig(self.eb_file)

        error_pattern = "foobar is not a template value based on --cuda-compute-capabilities/cuda_compute_capabilities"
        self.assertErrorRegex(EasyBuildError, error_pattern, ec.get_cuda_cc_template_value, 'foobar')

        error_pattern = r"Template value '%s' is not defined!\n"
        error_pattern += r"Make sure that either the --cuda-compute-capabilities EasyBuild configuration "
        error_pattern += "option is set, or that the cuda_compute_capabilities easyconfig parameter is defined."
        cuda_template_values = {
            'cuda_compute_capabilities': '6.5,7.0',
            'cuda_cc_space_sep': '6.5 7.0',
            'cuda_cc_semicolon_sep': '6.5;7.0',
            'cuda_int_comma_sep': '65,70',
            'cuda_int_space_sep': '65 70',
            'cuda_int_semicolon_sep': '65;70',
            'cuda_sm_comma_sep': 'sm_65,sm_70',
            'cuda_sm_space_sep': 'sm_65 sm_70',
        }
        for key in cuda_template_values:
            self.assertErrorRegex(EasyBuildError, error_pattern % key, ec.get_cuda_cc_template_value, key)

        update_build_option('cuda_compute_capabilities', ['6.5', '7.0'])
        ec = EasyConfig(self.eb_file)

        for key, expected in cuda_template_values.items():
            self.assertEqual(ec.get_cuda_cc_template_value(key), expected)

        update_build_option('cuda_compute_capabilities', None)
        ec = EasyConfig(self.eb_file)

        for key in cuda_template_values:
            self.assertErrorRegex(EasyBuildError, error_pattern % key, ec.get_cuda_cc_template_value, key)

        self.contents += "\ncuda_compute_capabilities = ['6.5', '7.0']"
        self.prep()
        ec = EasyConfig(self.eb_file)

        for key, expected in cuda_template_values.items():
            self.assertEqual(ec.get_cuda_cc_template_value(key), expected)

    def test_count_files(self):
        """Tests for EasyConfig.count_files method."""
        test_ecs_dir = os.path.join(os.path.dirname(os.path.abspath(__file__)), 'easyconfigs', 'test_ecs')

        foss = os.path.join(test_ecs_dir, 'f', 'foss', 'foss-2018a.eb')
        toy = os.path.join(test_ecs_dir, 't', 'toy', 'toy-0.0.eb')
        toy_exts = os.path.join(test_ecs_dir, 't', 'toy', 'toy-0.0-gompi-2018a-test.eb')

        # no sources or patches for toolchain => 0
        foss_ec = EasyConfig(foss)
        self.assertEqual(foss_ec['sources'], [])
        self.assertEqual(foss_ec['patches'], [])
        self.assertEqual(foss_ec.count_files(), 0)
        # 1 source + 2 patches => 3
        toy_ec = EasyConfig(toy)
        self.assertEqual(len(toy_ec['sources']), 1)
        self.assertEqual(len(toy_ec['patches']), 2)
        self.assertEqual(toy_ec['exts_list'], [])
        self.assertEqual(toy_ec.count_files(), 3)
        # 1 source + 1 patch
        # 4 extensions
        # * ls: no sources/patches (only name is specified)
        # * bar: 1 source (implied, using default source_tmpl) + 2 patches
        # * barbar: 1 source (implied, using default source_tmpl)
        # * toy: 1 source (implied, using default source_tmpl)
        # => 7 files in total
        toy_exts_ec = EasyConfig(toy_exts)
        self.assertEqual(len(toy_exts_ec['sources']), 1)
        self.assertEqual(len(toy_exts_ec['patches']), 1)
        self.assertEqual(len(toy_exts_ec['exts_list']), 4)
        self.assertEqual(toy_exts_ec.count_files(), 7)

        test_ec = os.path.join(self.test_prefix, 'test.eb')
        copy_file(toy_exts, test_ec)
        # add a couple of additional extensions to verify correct file count
        test_ec_extra = '\n'.join([
            'exts_list += [',
            '    ("test-ext-one", "0.0", {',
            '        "sources": ["test-ext-one-0.0-part1.tgz", "test-ext-one-0.0-part2.zip"],',
            # if both 'sources' and 'source_tmpl' are specified, 'source_tmpl' is ignored,
            # see EasyBlock.collect_exts_file_info, so it should be too when counting files
            '        "source_tmpl": "test-ext-one-%(version)s.tar.gz",',
            '    }),',
            '    ("test-ext-two", "0.0", {',
            '        "source_tmpl": "test-ext-two-0.0-part1.tgz",',
            '        "patches": ["test-ext-two.patch"],',
            '    }),',
            ']',
        ])
        write_file(test_ec, test_ec_extra, append=True)
        test_ec = EasyConfig(test_ec)
        self.assertEqual(test_ec.count_files(), 11)

    def test_ARCH(self):
        """Test ARCH easyconfig constant."""
        arch = easyconfig.constants.EASYCONFIG_CONSTANTS['ARCH'][0]
        self.assertIn(arch, KNOWN_ARCH_CONSTANTS, "Unexpected value for ARCH constant: %s" % arch)

    def test_easyconfigs_caches(self):
        """
        Test whether easyconfigs caches work as intended.
        """
        test_ecs_dir = os.path.join(os.path.dirname(os.path.abspath(__file__)), 'easyconfigs', 'test_ecs')
        libtoy_ec = os.path.join(test_ecs_dir, 'l', 'libtoy', 'libtoy-0.0.eb')
        toy_ec = os.path.join(test_ecs_dir, 't', 'toy', 'toy-0.0.eb')
        copy_file(libtoy_ec, self.test_prefix)
        copy_file(toy_ec, self.test_prefix)
        libtoy_ec = os.path.join(self.test_prefix, os.path.basename(libtoy_ec))
        toy_ec = os.path.join(self.test_prefix, os.path.basename(toy_ec))

        ec1 = process_easyconfig(toy_ec)[0]
        self.assertEqual(ec1['ec'].name, 'toy')
        self.assertEqual(ec1['ec'].version, '0.0')
        self.assertIsInstance(ec1['ec'].toolchain, SystemToolchain)
        self.assertTrue(os.path.samefile(ec1['ec'].path, toy_ec))

        # wipe toy easyconfig (but path still needs to exist)
        write_file(toy_ec, '')

        # check if cached EasyConfig instance is picked up when calling process_easyconfig again
        ec2 = process_easyconfig(toy_ec)[0]
        self.assertEqual(ec2['ec'].name, 'toy')
        self.assertEqual(ec2['ec'].version, '0.0')
        self.assertIsInstance(ec2['ec'].toolchain, SystemToolchain)
        self.assertTrue(os.path.samefile(ec2['ec'].path, toy_ec))

        # also check whether easyconfigs cache works with end-to-end test
        args = [libtoy_ec, '--trace']
        self.mock_stdout(True)
        self.eb_main(args, do_build=True, testing=False, raise_error=True, clear_caches=False)
        stdout = self.get_stdout()
        self.mock_stdout(False)

        regex = re.compile(r"generating module file @ .*/modules/all/libtoy/0.0", re.M)
        self.assertTrue(regex.search(stdout), "Pattern '%s' should be found in: %s" % (regex.pattern, stdout))

        # wipe libtoy easyconfig (but path still needs to exist)
        write_file(libtoy_ec, '')

        # retrying installation of libtoy easyconfig should not fail, thanks to easyconfigs cache
        self.mock_stdout(True)
        self.eb_main(args, do_build=True, testing=False, raise_error=True, clear_caches=False)
        stdout = self.get_stdout()
        self.mock_stdout(False)

        regex = re.compile(r"libtoy/0\.0 is already installed", re.M)
        self.assertTrue(regex.search(stdout), "Pattern '%s' should be found in: %s" % (regex.pattern, stdout))


def suite():
    """ returns all the testcases in this module """
    return TestLoaderFiltered().loadTestsFromTestCase(EasyConfigTest, sys.argv[1:])


if __name__ == '__main__':
    res = TextTestRunner(verbosity=1).run(suite())
    sys.exit(len(res.failures))<|MERGE_RESOLUTION|>--- conflicted
+++ resolved
@@ -73,10 +73,6 @@
 from easybuild.tools.module_naming_scheme.toolchain import det_toolchain_compilers, det_toolchain_mpi
 from easybuild.tools.module_naming_scheme.utilities import det_full_ec_version
 from easybuild.tools.options import parse_external_modules_metadata
-<<<<<<< HEAD
-=======
-from easybuild.tools.py2vs3 import reload
->>>>>>> f7035e9b
 from easybuild.tools.robot import det_robot_path, resolve_dependencies
 from easybuild.tools.systemtools import AARCH64, KNOWN_ARCH_CONSTANTS, POWER, X86_64
 from easybuild.tools.systemtools import get_cpu_architecture, get_shared_lib_ext, get_os_name, get_os_version
@@ -1507,7 +1503,6 @@
         self.assertEqual(ec['buildopts'], "--some-opt=%s" % software_commit)
         self.assertEqual(ec['installopts'], "--some-opt=%s" % software_commit)
 
-<<<<<<< HEAD
     def test_template_deprecation_and_alternative(self):
         """Test deprecation of (and alternative) templates"""
 
@@ -1549,8 +1544,6 @@
                         f"Easyconfig template '{old}' is deprecated, use '{new}' instead")
             self.assertIn(depr_str, stderr)
 
-=======
->>>>>>> f7035e9b
     def test_constant_doc(self):
         """test constant documentation"""
         doc = avail_easyconfig_constants()
@@ -1739,24 +1732,10 @@
         self.assertErrorRegex(EasyBuildError, "Failed to import EB_TOY", get_easyblock_class, None, name='TOY')
         self.assertEqual(get_easyblock_class(None, name='TOY', error_on_failed_import=False), None)
 
-<<<<<<< HEAD
-=======
         # Test passing neither easyblock nor name
         self.assertErrorRegex(EasyBuildError, "neither name nor easyblock were specified", get_easyblock_class, None)
         self.assertEqual(get_easyblock_class(None, error_on_missing_easyblock=False), None)
 
-        # also test deprecated default_fallback named argument
-        self.assertErrorRegex(EasyBuildError, "DEPRECATED", get_easyblock_class, None, name='gzip',
-                              default_fallback=False)
-
-        orig_value = easybuild.tools.build_log.CURRENT_VERSION
-        easybuild.tools.build_log.CURRENT_VERSION = '3.9'
-        self.mock_stderr(True)
-        self.assertEqual(get_easyblock_class(None, name='gzip', default_fallback=False), None)
-        self.mock_stderr(False)
-        easybuild.tools.build_log.CURRENT_VERSION = orig_value
-
->>>>>>> f7035e9b
     def test_letter_dir(self):
         """Test letter_dir_for function."""
         test_cases = {
