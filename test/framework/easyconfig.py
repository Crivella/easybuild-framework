--- conflicted
+++ resolved
@@ -4619,57 +4619,38 @@
             description = 'test'
             toolchain = SYSTEM
             cuda_compute_capabilities = ['5.1', '7.0', '7.1']
-<<<<<<< HEAD
-=======
-            installopts = '%(cuda_compute_capabilities)s'
-            preinstallopts = 'period="%(cuda_cc_space_sep)s" noperiod="%(cuda_cc_space_sep_no_period)s"'
-            prebuildopts = '%(cuda_cc_semicolon_sep)s'
-            configopts = 'comma="%(cuda_sm_comma_sep)s" space="%(cuda_sm_space_sep)s"'
->>>>>>> 45e6db44
             preconfigopts = 'CUDAARCHS="%(cuda_cc_cmake)s"'
             configopts = 'comma="%(cuda_sm_comma_sep)s" space="%(cuda_sm_space_sep)s"'
             prebuildopts = '%(cuda_cc_semicolon_sep)s'
             buildopts = ('comma="%(cuda_int_comma_sep)s" space="%(cuda_int_space_sep)s" '
                          'semi="%(cuda_int_semicolon_sep)s"')
-            preinstallopts = '%(cuda_cc_space_sep)s'
+            preinstallopts = 'period="%(cuda_cc_space_sep)s" noperiod="%(cuda_cc_space_sep_no_period)s"'
             installopts = '%(cuda_compute_capabilities)s'
         """)
         self.prep()
 
         ec = EasyConfig(self.eb_file)
-<<<<<<< HEAD
         self.assertEqual(ec['preconfigopts'], 'CUDAARCHS="51;70;71"')
-=======
-        self.assertEqual(ec['installopts'], '5.1,7.0,7.1')
-        self.assertEqual(ec['preinstallopts'], 'period="5.1 7.0 7.1" noperiod="51 70 71"')
-        self.assertEqual(ec['prebuildopts'], '5.1;7.0;7.1')
->>>>>>> 45e6db44
         self.assertEqual(ec['configopts'], 'comma="sm_51,sm_70,sm_71" '
                                            'space="sm_51 sm_70 sm_71"')
         self.assertEqual(ec['prebuildopts'], '5.1;7.0;7.1')
         self.assertEqual(ec['buildopts'], 'comma="51,70,71" '
                                           'space="51 70 71" '
                                           'semi="51;70;71"')
-        self.assertEqual(ec['preinstallopts'], '5.1 7.0 7.1')
+        self.assertEqual(ec['preinstallopts'], 'period="5.1 7.0 7.1" noperiod="51 70 71"')
         self.assertEqual(ec['installopts'], '5.1,7.0,7.1')
 
         # build options overwrite it
         init_config(build_options={'cuda_compute_capabilities': ['4.2', '6.3']})
         ec = EasyConfig(self.eb_file)
-<<<<<<< HEAD
         self.assertEqual(ec['preconfigopts'], 'CUDAARCHS="42;63"')
-=======
-        self.assertEqual(ec['installopts'], '4.2,6.3')
-        self.assertEqual(ec['preinstallopts'], 'period="4.2 6.3" noperiod="42 63"')
-        self.assertEqual(ec['prebuildopts'], '4.2;6.3')
->>>>>>> 45e6db44
         self.assertEqual(ec['configopts'], 'comma="sm_42,sm_63" '
                                            'space="sm_42 sm_63"')
         self.assertEqual(ec['buildopts'], 'comma="42,63" '
                                           'space="42 63" '
                                           'semi="42;63"')
         self.assertEqual(ec['prebuildopts'], '4.2;6.3')
-        self.assertEqual(ec['preinstallopts'], '4.2 6.3')
+        self.assertEqual(ec['preinstallopts'], 'period="4.2 6.3" noperiod="42 63"')
         self.assertEqual(ec['installopts'], '4.2,6.3')
 
     def test_det_copy_ec_specs(self):
