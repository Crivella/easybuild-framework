#!/usr/bin/python
# #
# Copyright 2012-2015 Ghent University
#
# This file is part of EasyBuild,
# originally created by the HPC team of Ghent University (http://ugent.be/hpc/en),
# with support of Ghent University (http://ugent.be/hpc),
# the Flemish Supercomputer Centre (VSC) (https://vscentrum.be/nl/en),
# the Hercules foundation (http://www.herculesstichting.be/in_English)
# and the Department of Economy, Science and Innovation (EWI) (http://www.ewi-vlaanderen.be/en).
#
# http://github.com/hpcugent/easybuild
#
# EasyBuild is free software: you can redistribute it and/or modify
# it under the terms of the GNU General Public License as published by
# the Free Software Foundation v2.
#
# EasyBuild is distributed in the hope that it will be useful,
# but WITHOUT ANY WARRANTY; without even the implied warranty of
# MERCHANTABILITY or FITNESS FOR A PARTICULAR PURPOSE.  See the
# GNU General Public License for more details.
#
# You should have received a copy of the GNU General Public License
# along with EasyBuild.  If not, see <http://www.gnu.org/licenses/>.
# #
"""
This script is a collection of all the testcases.
Usage: "python -m test.framework.suite" or "python test/framework/suite.py"

@author: Toon Willems (Ghent University)
@author: Kenneth Hoste (Ghent University)
"""
import glob
import os
import sys
import tempfile
import unittest
from vsc.utils import fancylogger

# initialize EasyBuild logging, so we disable it
from easybuild.tools.build_log import EasyBuildError
from easybuild.tools.options import set_tmpdir

# set plain text key ring to be used, so a GitHub token stored in it can be obtained without having to provide a password
try:
    import keyring
    keyring.set_keyring(keyring.backends.file.PlaintextKeyring())
except ImportError:
    pass

# disable all logging to significantly speed up tests
fancylogger.disableDefaultHandlers()
fancylogger.setLogLevelError()

# toolkit should be first to allow hacks to work
import test.framework.asyncprocess as a
import test.framework.build_log as bl
import test.framework.config as c
import test.framework.easyblock as b
import test.framework.easyconfig as e
import test.framework.easyconfigparser as ep
import test.framework.easyconfigformat as ef
import test.framework.ebconfigobj as ebco
import test.framework.easyconfigversion as ev
import test.framework.environment as env
import test.framework.docs as d
import test.framework.filetools as f
import test.framework.format_convert as f_c
import test.framework.general as gen
import test.framework.github as g
import test.framework.include as i
import test.framework.license as l
import test.framework.module_generator as mg
import test.framework.modules as m
import test.framework.modulestool as mt
import test.framework.options as o
import test.framework.parallelbuild as p
import test.framework.package as pkg
import test.framework.repository as r
import test.framework.robot as robot
import test.framework.run as run
import test.framework.scripts as sc
import test.framework.systemtools as s
import test.framework.toolchain as tc
import test.framework.toolchainvariables as tcv
import test.framework.toy_build as t
import test.framework.type_checking as et
import test.framework.tweak as tw
import test.framework.variables as v


# make sure temporary files can be created/used
try:
    set_tmpdir(raise_error=True)
except EasyBuildError, err:
    sys.stderr.write("No execution rights on temporary files, specify another location via $TMPDIR: %s\n" % err)
    sys.exit(1)

# initialize logger for all the unit tests
fd, log_fn = tempfile.mkstemp(prefix='easybuild-tests-', suffix='.log')
os.close(fd)
os.remove(log_fn)
fancylogger.logToFile(log_fn)
log = fancylogger.getLogger()

# call suite() for each module and then run them all
# note: make sure the options unit tests run first, to avoid running some of them with a readily initialized config
tests = [gen, bl, o, r, ef, ev, ebco, ep, e, mg, m, mt, f, run, a, robot, b, v, g, tcv, tc, t, c, s, l, f_c, sc, tw,
<<<<<<< HEAD
         p, i, pkg, d, env]
=======
         p, i, pkg, d, et]
>>>>>>> f5558331

SUITE = unittest.TestSuite([x.suite() for x in tests])

# uses XMLTestRunner if possible, so we can output an XML file that can be supplied to Jenkins
xml_msg = ""
try:
    import xmlrunner  # requires unittest-xml-reporting package
    xml_dir = 'test-reports'
    res = xmlrunner.XMLTestRunner(output=xml_dir, verbosity=1).run(SUITE)
    xml_msg = ", XML output of tests available in %s directory" % xml_dir
except ImportError, err:
    sys.stderr.write("WARNING: xmlrunner module not available, falling back to using unittest...\n\n")
    res = unittest.TextTestRunner().run(SUITE)

fancylogger.logToFile(log_fn, enable=False)

if not res.wasSuccessful():
    sys.stderr.write("ERROR: Not all tests were successful.\n")
    print "Log available at %s" % log_fn, xml_msg
    sys.exit(2)
else:
    for f in glob.glob('%s*' % log_fn):
        os.remove(f)<|MERGE_RESOLUTION|>--- conflicted
+++ resolved
@@ -106,11 +106,7 @@
 # call suite() for each module and then run them all
 # note: make sure the options unit tests run first, to avoid running some of them with a readily initialized config
 tests = [gen, bl, o, r, ef, ev, ebco, ep, e, mg, m, mt, f, run, a, robot, b, v, g, tcv, tc, t, c, s, l, f_c, sc, tw,
-<<<<<<< HEAD
-         p, i, pkg, d, env]
-=======
-         p, i, pkg, d, et]
->>>>>>> f5558331
+         p, i, pkg, d, env, et]
 
 SUITE = unittest.TestSuite([x.suite() for x in tests])
 
