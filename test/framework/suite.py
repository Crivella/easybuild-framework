--- conflicted
+++ resolved
@@ -42,13 +42,9 @@
 import test.framework.config as c
 import test.framework.easyblock as b
 import test.framework.easyconfig as e
-<<<<<<< HEAD
-import test.framework.module_generator as mg
-=======
 import test.framework.filetools as f
 import test.framework.github as g
 import test.framework.modulegenerator as mg
->>>>>>> a735f86b
 import test.framework.modules as m
 import test.framework.options as o
 import test.framework.repository as r
