--- conflicted
+++ resolved
@@ -82,21 +82,7 @@
 
             return self.module_generator.set_environment('TOY_EXT_%s' % self.name.upper().replace('-', '_'), self.name)
 
-<<<<<<< HEAD
-    def install_extension_async(self):
-=======
-    def prerun(self):
-        """
-        Prepare installation of toy extension.
-        """
-        super(Toy_Extension, self).prerun()
-
-        if self.src:
-            super(Toy_Extension, self).run(unpack_src=True)
-            EB_toy.configure_step(self.master, name=self.name, cfg=self.cfg)
-
-    def run_async(self, thread_pool):
->>>>>>> e6bb4885
+    def install_extension_async(self, thread_pool):
         """
         Install toy extension asynchronously.
         """
@@ -113,12 +99,8 @@
         """
         Wrap up installation of toy extension.
         """
-<<<<<<< HEAD
         super(Toy_Extension, self).post_install_extension()
 
-=======
-        super(Toy_Extension, self).postrun()
->>>>>>> e6bb4885
         EB_toy.install_step(self.master, name=self.name)
 
     def sanity_check_step(self, *args, **kwargs):
