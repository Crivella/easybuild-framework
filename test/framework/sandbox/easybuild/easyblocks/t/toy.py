--- conflicted
+++ resolved
@@ -163,11 +163,7 @@
         """
         self.build_step()
 
-<<<<<<< HEAD
-    def install_extension_async(self):
-=======
-    def run_async(self, thread_pool):
->>>>>>> e6bb4885
+    def install_extension_async(self, thread_pool):
         """
         Asynchronous installation of toy as extension.
         """
