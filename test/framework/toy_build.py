# -*- coding: utf-8 -*-
##
# Copyright 2013-2023 Ghent University
#
# This file is part of EasyBuild,
# originally created by the HPC team of Ghent University (http://ugent.be/hpc/en),
# with support of Ghent University (http://ugent.be/hpc),
# the Flemish Supercomputer Centre (VSC) (https://www.vscentrum.be),
# Flemish Research Foundation (FWO) (http://www.fwo.be/en)
# and the Department of Economy, Science and Innovation (EWI) (http://www.ewi-vlaanderen.be/en).
#
# https://github.com/easybuilders/easybuild
#
# EasyBuild is free software: you can redistribute it and/or modify
# it under the terms of the GNU General Public License as published by
# the Free Software Foundation v2.
#
# EasyBuild is distributed in the hope that it will be useful,
# but WITHOUT ANY WARRANTY; without even the implied warranty of
# MERCHANTABILITY or FITNESS FOR A PARTICULAR PURPOSE.  See the
# GNU General Public License for more details.
#
# You should have received a copy of the GNU General Public License
# along with EasyBuild.  If not, see <http://www.gnu.org/licenses/>.
# #
"""
Toy build unit test

@author: Kenneth Hoste (Ghent University)
@author: Damian Alvarez (Forschungszentrum Juelich GmbH)
"""
import copy
import glob
import grp
import os
import re
import shutil
import signal
import stat
import sys
import tempfile
import textwrap
from easybuild.tools import LooseVersion
from importlib import reload
from test.framework.utilities import EnhancedTestCase, TestLoaderFiltered
from test.framework.package import mock_fpm
from unittest import TextTestRunner

import easybuild.tools.hooks  # so we can reset cached hooks
import easybuild.tools.module_naming_scheme  # required to dynamically load test module naming scheme(s)
from easybuild.framework.easyconfig.easyconfig import EasyConfig
from easybuild.framework.easyconfig.parser import EasyConfigParser
from easybuild.tools.build_log import EasyBuildError
from easybuild.tools.config import get_module_syntax, get_repositorypath
from easybuild.tools.environment import modify_env
from easybuild.tools.filetools import adjust_permissions, change_dir, copy_file, mkdir, move_file
from easybuild.tools.filetools import read_file, remove_dir, remove_file, which, write_file
from easybuild.tools.module_generator import ModuleGeneratorTcl
from easybuild.tools.modules import Lmod
from easybuild.tools.run import run_cmd
from easybuild.tools.utilities import nub
from easybuild.tools.systemtools import get_shared_lib_ext
from easybuild.tools.version import VERSION as EASYBUILD_VERSION


class ToyBuildTest(EnhancedTestCase):
    """Toy build unit test."""

    def setUp(self):
        """Test setup."""
        super(ToyBuildTest, self).setUp()

        fd, self.dummylogfn = tempfile.mkstemp(prefix='easybuild-dummy', suffix='.log')
        os.close(fd)

        # clear log
        write_file(self.logfile, '')

    def tearDown(self):
        """Cleanup."""

        # kick out any paths for included easyblocks from sys.path,
        # to avoid infected any other tests
        for path in sys.path[:]:
            if '/included-easyblocks' in path:
                sys.path.remove(path)

        # reload toy easyblock (and generic toy_extension easyblock that imports it) after cleaning up sys.path,
        # to avoid trouble in other tests due to included toy easyblock that is cached somewhere
        # (despite the cleanup in sys.modules);
        # important for tests that include a customised copy of the toy easyblock
        # (like test_toy_build_enhanced_sanity_check)
        import easybuild.easyblocks.toy
        reload(easybuild.easyblocks.toy)
        import easybuild.easyblocks.toytoy
        reload(easybuild.easyblocks.toytoy)
        import easybuild.easyblocks.generic.toy_extension
        reload(easybuild.easyblocks.generic.toy_extension)

        del sys.modules['easybuild.easyblocks.toy']
        del sys.modules['easybuild.easyblocks.toytoy']
        del sys.modules['easybuild.easyblocks.generic.toy_extension']

        # reset cached hooks
        easybuild.tools.hooks._cached_hooks.clear()

        super(ToyBuildTest, self).tearDown()

        # remove logs
        if os.path.exists(self.dummylogfn):
            os.remove(self.dummylogfn)

    def check_toy(self, installpath, outtxt, name='toy', version='0.0', versionprefix='', versionsuffix='', error=None):
        """Check whether toy build succeeded."""

        full_version = ''.join([versionprefix, version, versionsuffix])

        if error is not None:
            error_msg = '\nNote: Caught error: %s' % error
        else:
            error_msg = ''

        # check for success
        success = re.compile(r"COMPLETED: Installation (ended|STOPPED) successfully \(took .* secs?\)")
        self.assertTrue(success.search(outtxt), "COMPLETED message found in '%s'%s" % (outtxt, error_msg))

        # if the module exists, it should be fine
        toy_module = os.path.join(installpath, 'modules', 'all', name, full_version)
        msg = "module for toy build toy/%s found (path %s)" % (full_version, toy_module)
        if get_module_syntax() == 'Lua':
            toy_module += '.lua'
        self.assertExists(toy_module, msg + error_msg)

        # module file is symlinked according to moduleclass
        toy_module_symlink = os.path.join(installpath, 'modules', 'tools', name, full_version)
        if get_module_syntax() == 'Lua':
            toy_module_symlink += '.lua'
        self.assertTrue(os.path.islink(toy_module_symlink))
        self.assertExists(toy_module_symlink)

        # make sure installation log file and easyconfig file are copied to install dir
        software_path = os.path.join(installpath, 'software', name, full_version)
        install_log_path_pattern = os.path.join(software_path, 'easybuild', 'easybuild-%s-%s*.log' % (name, version))
        self.assertTrue(len(glob.glob(install_log_path_pattern)) >= 1,
                        "Found  at least 1 file at %s" % install_log_path_pattern)

        # make sure test report is available
        report_name = 'easybuild-%s-%s*test_report.md' % (name, version)
        test_report_path_pattern = os.path.join(software_path, 'easybuild', report_name)
        self.assertTrue(len(glob.glob(test_report_path_pattern)) >= 1,
                        "Found  at least 1 file at %s" % test_report_path_pattern)

        ec_file_path = os.path.join(software_path, 'easybuild', '%s-%s.eb' % (name, full_version))
        self.assertExists(ec_file_path)

        devel_module_path = os.path.join(software_path, 'easybuild', '%s-%s-easybuild-devel' % (name, full_version))
        self.assertExists(devel_module_path)

    def _test_toy_build(self, extra_args=None, ec_file=None, tmpdir=None, verify=True, fails=False, verbose=True,
                        raise_error=False, test_report=None, name='toy', versionsuffix='', testing=True,
                        raise_systemexit=False, force=True, test_report_regexs=None, debug=True):
        """Perform a toy build."""
        if extra_args is None:
            extra_args = []
        test_readme = False
        if ec_file is None:
            ec_file = os.path.join(os.path.dirname(__file__), 'easyconfigs', 'test_ecs', 't', 'toy', 'toy-0.0.eb')
            test_readme = True
        full_ver = '0.0%s' % versionsuffix
        args = [
            ec_file,
            '--sourcepath=%s' % self.test_sourcepath,
            '--buildpath=%s' % self.test_buildpath,
            '--installpath=%s' % self.test_installpath,
            '--unittest-file=%s' % self.logfile,
            '--robot=%s' % os.pathsep.join([self.test_buildpath, os.path.dirname(__file__)]),
        ]
        if debug:
            args.append('--debug')
        if force:
            args.append('--force')
        if tmpdir is not None:
            args.append('--tmpdir=%s' % tmpdir)
        if test_report is not None:
            args.append('--dump-test-report=%s' % test_report)
        args.extend(extra_args)
        myerr = None
        try:
            outtxt = self.eb_main(args, logfile=self.dummylogfn, do_build=True, verbose=verbose,
                                  raise_error=raise_error, testing=testing, raise_systemexit=raise_systemexit)
        except Exception as err:
            myerr = err
            if raise_error:
                raise myerr

        if verify:
            self.check_toy(self.test_installpath, outtxt, name=name, versionsuffix=versionsuffix, error=myerr)

        if test_readme:
            # make sure postinstallcmds were used
            toy_install_path = os.path.join(self.test_installpath, 'software', 'toy', full_ver)
            self.assertEqual(read_file(os.path.join(toy_install_path, 'README')), "TOY\n")

        # make sure full test report was dumped, and contains sensible information
        if test_report is not None:
            self.assertExists(test_report)
            if test_report_regexs:
                regex_patterns = test_report_regexs
            else:
                if fails:
                    test_result = 'FAIL'
                else:
                    test_result = 'SUCCESS'
                regex_patterns = [
                    r"Test result[\S\s]*Build succeeded for %d out of 1" % (not fails),
                    r"Overview of tested easyconfig[\S\s]*%s[\S\s]*%s" % (test_result, os.path.basename(ec_file)),
                ]
            regex_patterns.extend([
                r"Time info[\S\s]*start:[\S\s]*end:",
                r"EasyBuild info[\S\s]*framework version:[\S\s]*easyblocks ver[\S\s]*command line[\S\s]*configuration",
                r"System info[\S\s]*cpu model[\S\s]*os name[\S\s]*os version[\S\s]*python version",
                r"List of loaded modules",
                r"Environment",
            ])
            test_report_txt = read_file(test_report)
            for regex_pattern in regex_patterns:
                regex = re.compile(regex_pattern, re.M)
                msg = "Pattern %s found in full test report: %s" % (regex.pattern, test_report_txt)
                self.assertTrue(regex.search(test_report_txt), msg)

        return outtxt

    def run_test_toy_build_with_output(self, *args, **kwargs):
        """Run test_toy_build with specified arguments, catch stdout/stderr and return it."""

        self.mock_stderr(True)
        self.mock_stdout(True)
        self._test_toy_build(*args, **kwargs)
        stderr = self.get_stderr()
        stdout = self.get_stdout()
        self.mock_stderr(False)
        self.mock_stdout(False)

        return stdout, stderr

    def run_eb_main_capture_output(self, *args, **kwargs):
        """Run eb_main with specified arguments, capture stdout, and return output from eb_main"""
        self.mock_stdout(True)
        outtxt = self.eb_main(*args, **kwargs)
        self.mock_stdout(False)
        return outtxt

    def test_toy_build(self):
        """Base level test build"""
        with self.mocked_stdout_stderr():
            self._test_toy_build()

    def test_toy_broken(self):
        """Test deliberately broken toy build."""
        tmpdir = tempfile.mkdtemp()
        broken_toy_ec = os.path.join(tmpdir, "toy-broken.eb")
        toy_ec_file = os.path.join(os.path.dirname(__file__), 'easyconfigs', 'test_ecs', 't', 'toy', 'toy-0.0.eb')
        broken_toy_ec_txt = read_file(toy_ec_file)
        broken_toy_ec_txt += "checksums = ['clearywrongMD5checksumoflength32']"
        write_file(broken_toy_ec, broken_toy_ec_txt)
        error_regex = "Checksum verification .* failed"
        self.assertErrorRegex(EasyBuildError, error_regex, self.run_test_toy_build_with_output, ec_file=broken_toy_ec,
                              tmpdir=tmpdir, verify=False, fails=True, verbose=False, raise_error=True)

        # make sure log file is retained, also for failed build
        log_path_pattern = os.path.join(tmpdir, 'eb-*', 'easybuild-toy-0.0*.log')
        self.assertTrue(len(glob.glob(log_path_pattern)) == 1, "Log file found at %s" % log_path_pattern)

        # make sure individual test report is retained, also for failed build
        test_report_fp_pattern = os.path.join(tmpdir, 'eb-*', 'easybuild-toy-0.0*test_report.md')
        self.assertTrue(len(glob.glob(test_report_fp_pattern)) == 1, "Test report %s found" % test_report_fp_pattern)

        # test dumping full test report (doesn't raise an exception)
        test_report_fp = os.path.join(self.test_buildpath, 'full_test_report.md')
        self.run_test_toy_build_with_output(ec_file=broken_toy_ec, tmpdir=tmpdir, verify=False, fails=True,
                                            verbose=False, raise_error=True, test_report=test_report_fp)

        # cleanup
        shutil.rmtree(tmpdir)

    def test_toy_tweaked(self):
        """Test toy build with tweaked easyconfig, for testing extra easyconfig parameters."""
        test_ecs_dir = os.path.join(os.path.abspath(os.path.dirname(__file__)), 'easyconfigs')
        ec_file = os.path.join(self.test_buildpath, 'toy-0.0-tweaked.eb')
        shutil.copy2(os.path.join(test_ecs_dir, 'test_ecs', 't', 'toy', 'toy-0.0.eb'), ec_file)

        modloadmsg = 'THANKS FOR LOADING ME\\nI AM %(name)s v%(version)s'
        modloadmsg_regex_tcl = r'THANKS.*\n\s*I AM toy v0.0\n\s*"'
        modloadmsg_regex_lua = r'\[==\[THANKS.*\n\s*I AM toy v0.0\n\s*\]==\]'

        # tweak easyconfig by appending to it
        ec_extra = '\n'.join([
            "versionsuffix = '-tweaked'",
            "modextrapaths = {'SOMEPATH': ['foo/bar', 'baz', '']}",
            "modextravars = {'FOO': 'bar'}",
            "modloadmsg =  '%s'" % modloadmsg,
            "modtclfooter = 'puts stderr \"oh hai!\"'",  # ignored when module syntax is Lua
            "modluafooter = 'io.stderr:write(\"oh hai!\")'",  # ignored when module syntax is Tcl
            "usage = 'This toy is easy to use, 100%!'",
            "examples = 'No example available, 0% complete'",
            "citing = 'If you use this package, please cite our paper https://ieeexplore.ieee.org/document/6495863'",
            "docpaths = ['share/doc/toy/readme.txt', 'share/doc/toy/html/index.html']",
            "docurls = ['https://easybuilders.github.io/easybuild/toy/docs.html']",
            "upstream_contacts = 'support@toy.org'",
            "site_contacts = ['Jim Admin', 'Jane Admin']",
        ])
        write_file(ec_file, ec_extra, append=True)

        args = [
            ec_file,
            '--sourcepath=%s' % self.test_sourcepath,
            '--buildpath=%s' % self.test_buildpath,
            '--installpath=%s' % self.test_installpath,
            '--debug',
            '--force',
        ]
        outtxt = self.run_eb_main_capture_output(args, do_build=True, verbose=True, raise_error=True)
        self.check_toy(self.test_installpath, outtxt, versionsuffix='-tweaked')
        toy_module = os.path.join(self.test_installpath, 'modules', 'all', 'toy', '0.0-tweaked')
        if get_module_syntax() == 'Lua':
            toy_module += '.lua'
        toy_module_txt = read_file(toy_module)

        if get_module_syntax() == 'Tcl':
            self.assertTrue(re.search(r'^setenv\s*FOO\s*"bar"$', toy_module_txt, re.M))
            self.assertTrue(re.search(r'^prepend-path\s*SOMEPATH\s*\$root/foo/bar$', toy_module_txt, re.M))
            self.assertTrue(re.search(r'^prepend-path\s*SOMEPATH\s*\$root/baz$', toy_module_txt, re.M))
            self.assertTrue(re.search(r'^prepend-path\s*SOMEPATH\s*\$root$', toy_module_txt, re.M))
            mod_load_msg = r'module-info mode load.*\n\s*puts stderr\s*.*%s$' % modloadmsg_regex_tcl
            self.assertTrue(re.search(mod_load_msg, toy_module_txt, re.M))
            self.assertTrue(re.search(r'^puts stderr "oh hai!"$', toy_module_txt, re.M))
        elif get_module_syntax() == 'Lua':
            self.assertTrue(re.search(r'^setenv\("FOO", "bar"\)', toy_module_txt, re.M))
            pattern = r'^prepend_path\("SOMEPATH", pathJoin\(root, "foo/bar"\)\)$'
            self.assertTrue(re.search(pattern, toy_module_txt, re.M))
            self.assertTrue(re.search(r'^prepend_path\("SOMEPATH", pathJoin\(root, "baz"\)\)$', toy_module_txt, re.M))
            self.assertTrue(re.search(r'^prepend_path\("SOMEPATH", root\)$', toy_module_txt, re.M))
            mod_load_msg = r'^if mode\(\) == "load" then\n\s*io.stderr:write\(%s\)$' % modloadmsg_regex_lua
            regex = re.compile(mod_load_msg, re.M)
            self.assertTrue(regex.search(toy_module_txt), "Pattern '%s' found in: %s" % (regex.pattern, toy_module_txt))
        else:
            self.fail("Unknown module syntax: %s" % get_module_syntax())

        # newline between "I AM toy v0.0" (modloadmsg) and "oh hai!" (mod*footer) is added automatically
        expected = "\nTHANKS FOR LOADING ME\nI AM toy v0.0\n"

        # with module files in Tcl syntax, a newline is added automatically
        if get_module_syntax() == 'Tcl':
            expected += "\n"

        expected += "oh hai!"

        # setting $LMOD_QUIET results in suppression of printed message with Lmod & module files in Tcl syntax
        if 'LMOD_QUIET' in os.environ:
            del os.environ['LMOD_QUIET']

        self.modtool.use(os.path.join(self.test_installpath, 'modules', 'all'))
        out = self.modtool.run_module('load', 'toy/0.0-tweaked', return_output=True)
        self.assertTrue(out.strip().endswith(expected))

    def test_toy_buggy_easyblock(self):
        """Test build using a buggy/broken easyblock, make sure a traceback is reported."""
        ec_file = os.path.join(os.path.dirname(__file__), 'easyconfigs', 'test_ecs', 't', 'toy', 'toy-0.0.eb')
        kwargs = {
            'ec_file': ec_file,
            'extra_args': ['--easyblock=EB_toy_buggy'],
            'raise_error': True,
            'verify': False,
            'verbose': False,
        }
        err_regex = r"Traceback[\S\s]*toy_buggy.py.*build_step[\S\s]*name 'run_cmd' is not defined"
        self.assertErrorRegex(EasyBuildError, err_regex, self.run_test_toy_build_with_output, **kwargs)

    def test_toy_build_formatv2(self):
        """Perform a toy build (format v2)."""
        # set $MODULEPATH such that modules for specified dependencies are found
        modulepath = os.environ.get('MODULEPATH')
        os.environ['MODULEPATH'] = os.path.abspath(os.path.join(os.path.dirname(__file__), 'modules'))

        args = [
            os.path.join(os.path.dirname(__file__), 'easyconfigs', 'v2.0', 'toy.eb'),
            '--sourcepath=%s' % self.test_sourcepath,
            '--buildpath=%s' % self.test_buildpath,
            '--installpath=%s' % self.test_installpath,
            '--debug',
            '--unittest-file=%s' % self.logfile,
            '--force',
            '--robot=%s' % os.pathsep.join([self.test_buildpath, os.path.dirname(__file__)]),
            '--software-version=0.0',
            '--toolchain=system,system',
            '--experimental',
        ]
        outtxt = self.run_eb_main_capture_output(args, logfile=self.dummylogfn, do_build=True, verbose=True)

        self.check_toy(self.test_installpath, outtxt)

        # restore
        if modulepath is not None:
            os.environ['MODULEPATH'] = modulepath
        else:
            del os.environ['MODULEPATH']

    def test_toy_build_with_blocks(self):
        """Test a toy build with multiple blocks."""
        orig_sys_path = sys.path[:]
        # add directory in which easyconfig file can be found to Python search path,
        # since we're not specifying it full path below
        tmpdir = tempfile.mkdtemp()
        # note get_paths_for expects easybuild/easyconfigs subdir
        ecs_path = os.path.join(tmpdir, "easybuild", "easyconfigs")
        os.makedirs(ecs_path)
        test_ecs = os.path.join(os.path.dirname(os.path.abspath(__file__)), 'easyconfigs', 'test_ecs')
        shutil.copy2(os.path.join(test_ecs, 't', 'toy', 'toy-0.0-multiple.eb'), ecs_path)
        sys.path.append(tmpdir)

        args = [
            'toy-0.0-multiple.eb',
            '--sourcepath=%s' % self.test_sourcepath,
            '--buildpath=%s' % self.test_buildpath,
            '--installpath=%s' % self.test_installpath,
            '--debug',
            '--unittest-file=%s' % self.logfile,
            '--force',
        ]
        with self.mocked_stdout_stderr():
            outtxt = self.eb_main(args, logfile=self.dummylogfn, do_build=True, verbose=True)

        for toy_prefix, toy_version, toy_suffix in [
            ('', '0.0', '-somesuffix'),
            ('someprefix-', '0.0', '-somesuffix')
        ]:
            self.check_toy(self.test_installpath, outtxt, version=toy_version,
                           versionprefix=toy_prefix, versionsuffix=toy_suffix)

        # cleanup
        shutil.rmtree(tmpdir)
        sys.path[:] = orig_sys_path

    def test_toy_build_formatv2_sections(self):
        """Perform a toy build (format v2, using sections)."""
        versions = {
            '0.0': {'versionprefix': '', 'versionsuffix': ''},
            '1.0': {'versionprefix': '', 'versionsuffix': ''},
            '1.1': {'versionprefix': 'stable-', 'versionsuffix': ''},
            '1.5': {'versionprefix': 'stable-', 'versionsuffix': '-early'},
            '1.6': {'versionprefix': 'stable-', 'versionsuffix': '-early'},
            '2.0': {'versionprefix': 'stable-', 'versionsuffix': '-early'},
            '3.0': {'versionprefix': 'stable-', 'versionsuffix': '-mature'},
        }

        for version, specs in versions.items():
            args = [
                os.path.join(os.path.dirname(__file__), 'easyconfigs', 'v2.0', 'toy-with-sections.eb'),
                '--sourcepath=%s' % self.test_sourcepath,
                '--buildpath=%s' % self.test_buildpath,
                '--installpath=%s' % self.test_installpath,
                '--debug',
                '--unittest-file=%s' % self.logfile,
                '--force',
                '--robot=%s' % os.pathsep.join([self.test_buildpath, os.path.dirname(__file__)]),
                '--software-version=%s' % version,
                '--toolchain=system,system',
                '--experimental',
            ]
            outtxt = self.run_eb_main_capture_output(args, logfile=self.dummylogfn, do_build=True, verbose=True,
                                                     raise_error=True)

            specs['version'] = version

            self.check_toy(self.test_installpath, outtxt, **specs)

    def test_toy_download_sources(self):
        """Test toy build with sources that still need to be 'downloaded'."""
        tmpdir = tempfile.mkdtemp()
        # copy toy easyconfig file, and append source_urls to it
        topdir = os.path.dirname(os.path.abspath(__file__))
        shutil.copy2(os.path.join(topdir, 'easyconfigs', 'test_ecs', 't', 'toy', 'toy-0.0.eb'), tmpdir)
        source_url = os.path.join(topdir, 'sandbox', 'sources', 'toy')
        ec_file = os.path.join(tmpdir, 'toy-0.0.eb')
        write_file(ec_file, '\nsource_urls = ["file://%s"]\n' % source_url, append=True)

        # unset $EASYBUILD_XPATH env vars, to make sure --prefix is picked up
        for cfg_opt in ['build', 'install', 'source']:
            del os.environ['EASYBUILD_%sPATH' % cfg_opt.upper()]
        sourcepath = os.path.join(tmpdir, 'mysources')
        args = [
            ec_file,
            '--prefix=%s' % tmpdir,
            '--sourcepath=%s' % ':'.join([sourcepath, '/bar']),  # include senseless path which should be ignored
            '--debug',
            '--unittest-file=%s' % self.logfile,
            '--force',
        ]
        outtxt = self.run_eb_main_capture_output(args, logfile=self.dummylogfn, do_build=True, verbose=True)

        self.check_toy(tmpdir, outtxt)

        self.assertExists(os.path.join(sourcepath, 't', 'toy', 'toy-0.0.tar.gz'))

        shutil.rmtree(tmpdir)

    def test_toy_permissions(self):
        """Test toy build with custom umask settings."""
        toy_ec_file = os.path.join(os.path.dirname(__file__), 'easyconfigs', 'test_ecs', 't', 'toy', 'toy-0.0.eb')
        test_ec_txt = read_file(toy_ec_file)

        # remove exec perms on bin subdirectory for others, to check whether correct dir permissions are set
        test_ec_txt += "\npostinstallcmds += ['chmod o-x %(installdir)s/bin']"

        test_ec = os.path.join(self.test_prefix, 'test.eb')
        write_file(test_ec, test_ec_txt)

        args = [
            '--sourcepath=%s' % self.test_sourcepath,
            '--buildpath=%s' % self.test_buildpath,
            '--installpath=%s' % self.test_installpath,
            '--debug',
            '--unittest-file=%s' % self.logfile,
            '--force',
        ]

        # set umask hard to verify default reliably
        orig_umask = os.umask(0o022)

        # test specifying a non-existing group
        allargs = [test_ec] + args + ['--group=thisgroupdoesnotexist']
        outtxt, err = self.run_eb_main_capture_output(allargs, logfile=self.dummylogfn, do_build=True,
                                                      return_error=True)
        err_regex = re.compile("Failed to get group ID .* group does not exist")
        self.assertTrue(err_regex.search(outtxt), "Pattern '%s' found in '%s'" % (err_regex.pattern, outtxt))

        # determine current group name (at least we can use that)
        gid = os.getgid()
        curr_grp = grp.getgrgid(gid).gr_name

        for umask, cfg_group, ec_group, dir_perms, fil_perms, bin_perms in [
            (None, None, None, 0o755, 0o644, 0o755),  # default: inherit session umask
            (None, None, curr_grp, 0o750, 0o640, 0o750),  # default umask, but with specified group in ec
            (None, curr_grp, None, 0o750, 0o640, 0o750),  # default umask, but with specified group in cfg
            (None, 'notagrp', curr_grp, 0o750, 0o640, 0o750),  # default umask, but with specified group in cfg/ec
            ('000', None, None, 0o777, 0o666, 0o777),  # stupid empty umask
            ('032', None, None, 0o745, 0o644, 0o745),  # no write/execute for group, no write for other
            ('030', None, curr_grp, 0o740, 0o640, 0o740),  # no write for group, with specified group
            ('077', None, None, 0o700, 0o600, 0o700),  # no access for other/group
        ]:
            # empty the install directory, to ensure any created directories adher to the permissions
            shutil.rmtree(self.test_installpath)

            if cfg_group is None and ec_group is None:
                allargs = [test_ec]
            elif ec_group is not None:
                shutil.copy2(test_ec, self.test_buildpath)
                tmp_ec_file = os.path.join(self.test_buildpath, os.path.basename(test_ec))
                write_file(tmp_ec_file, "\ngroup = '%s'" % ec_group, append=True)
                allargs = [tmp_ec_file]
            allargs.extend(args)
            if umask is not None:
                allargs.append("--umask=%s" % umask)
            if cfg_group is not None:
                allargs.append("--group=%s" % cfg_group)
            outtxt = self.run_eb_main_capture_output(allargs, logfile=self.dummylogfn, do_build=True, verbose=True)

            # verify that installation was correct
            self.check_toy(self.test_installpath, outtxt)

            # group specified in easyconfig overrules configured group
            group = cfg_group
            if ec_group is not None:
                group = ec_group

            # verify permissions
            paths_perms = [
                # no write permissions for group/other, regardless of umask
                (('software', 'toy', '0.0'), dir_perms & ~ 0o022),
                (('software', 'toy', '0.0', 'bin'), dir_perms & ~ 0o022),
                (('software', 'toy', '0.0', 'bin', 'toy'), bin_perms & ~ 0o022),
            ]
            # only software subdirs are chmod'ed for 'protected' installs, so don't check those if a group is specified
            if group is None:
                paths_perms.extend([
                    (('software', ), dir_perms),
                    (('software', 'toy'), dir_perms),
                    (('software', 'toy', '0.0', 'easybuild', '*.log'), fil_perms),
                    (('modules', ), dir_perms),
                    (('modules', 'all'), dir_perms),
                    (('modules', 'all', 'toy'), dir_perms),
                ])
                if get_module_syntax() == 'Tcl':
                    paths_perms.append((('modules', 'all', 'toy', '0.0'), fil_perms))
                elif get_module_syntax() == 'Lua':
                    paths_perms.append((('modules', 'all', 'toy', '0.0.lua'), fil_perms))

            for path, correct_perms in paths_perms:
                fullpath = glob.glob(os.path.join(self.test_installpath, *path))[0]
                perms = os.stat(fullpath).st_mode & 0o777
                tup = (fullpath, oct(correct_perms), oct(perms), umask, cfg_group, ec_group)
                msg = "Path %s has %s permissions: %s (umask: %s, group: %s - %s)" % tup
                self.assertEqual(oct(perms), oct(correct_perms), msg)
                if group is not None:
                    path_gid = os.stat(fullpath).st_gid
                    self.assertEqual(path_gid, grp.getgrnam(group).gr_gid)

        # restore original umask
        os.umask(orig_umask)

    def test_toy_permissions_installdir(self):
        """Test --read-only-installdir and --group-write-installdir."""
        # Avoid picking up the already prepared fake module
        try:
            del os.environ['MODULEPATH']
        except KeyError:
            pass
        # set umask hard to verify default reliably
        orig_umask = os.umask(0o022)

        toy_ec = os.path.join(os.path.dirname(__file__), 'easyconfigs', 'test_ecs', 't', 'toy', 'toy-0.0.eb')
        test_ec_txt = read_file(toy_ec)
        # take away read permissions, to check whether they are correctly restored by EasyBuild after installation
        test_ec_txt += "\npostinstallcmds += ['chmod -R og-r %(installdir)s']"

        test_ec = os.path.join(self.test_prefix, 'test.eb')
        write_file(test_ec, test_ec_txt)

        # first check default behaviour
        self.run_test_toy_build_with_output(ec_file=test_ec)

        toy_install_dir = os.path.join(self.test_installpath, 'software', 'toy', '0.0')
        toy_bin = os.path.join(toy_install_dir, 'bin', 'toy')

        installdir_perms = os.stat(toy_install_dir).st_mode & 0o777
        self.assertEqual(installdir_perms, 0o755, "%s has default permissions" % toy_install_dir)

        toy_bin_perms = os.stat(toy_bin).st_mode & 0o777
        self.assertEqual(toy_bin_perms, 0o755, "%s has default permissions" % toy_bin_perms)

        shutil.rmtree(self.test_installpath)

        # check whether --read-only-installdir works as intended
        # Tested 5 times:
        # 1. Non existing build -> Install and set read-only
        # 2. Existing build with --rebuild -> Reinstall and set read-only
        # 3. Existing build with --force -> Reinstall and set read-only
        # 4-5: Same as 2-3 but with --skip
        # 6. Existing build with --fetch -> Test that logs can be written
        test_cases = (
            [],
            ['--rebuild'],
            ['--force'],
            ['--skip', '--rebuild'],
            ['--skip', '--force'],
            ['--rebuild', '--fetch'],
        )
        for extra_args in test_cases:
            self.run_test_toy_build_with_output(ec_file=test_ec, extra_args=['--read-only-installdir'] + extra_args,
                                                force=False)

            installdir_perms = os.stat(os.path.dirname(toy_install_dir)).st_mode & 0o777
            self.assertEqual(installdir_perms, 0o755, "%s has default permissions" % os.path.dirname(toy_install_dir))

            installdir_perms = os.stat(toy_install_dir).st_mode & 0o777
            self.assertEqual(installdir_perms, 0o555, "%s has read-only permissions" % toy_install_dir)
            toy_bin_perms = os.stat(toy_bin).st_mode & 0o777
            self.assertEqual(toy_bin_perms, 0o555, "%s has read-only permissions" % toy_bin_perms)
            toy_bin_perms = os.stat(os.path.join(toy_install_dir, 'README')).st_mode & 0o777
            self.assertEqual(toy_bin_perms, 0o444, "%s has read-only permissions" % toy_bin_perms)

            # also log file copied into install dir should be read-only (not just the 'easybuild/' subdir itself)
            log_path = glob.glob(os.path.join(toy_install_dir, 'easybuild', '*log'))[0]
            log_perms = os.stat(log_path).st_mode & 0o777
            self.assertEqual(log_perms, 0o444, "%s has read-only permissions" % log_path)

        adjust_permissions(toy_install_dir, stat.S_IWUSR, add=True)
        shutil.rmtree(self.test_installpath)

        # also check --group-writable-installdir
        self.run_test_toy_build_with_output(ec_file=test_ec, extra_args=['--group-writable-installdir'])
        installdir_perms = os.stat(toy_install_dir).st_mode & 0o777
        self.assertEqual(installdir_perms, 0o775, "%s has group write permissions" % self.test_installpath)

        toy_bin_perms = os.stat(toy_bin).st_mode & 0o777
        self.assertEqual(toy_bin_perms, 0o775, "%s has group write permissions" % toy_bin_perms)

        # make sure --read-only-installdir is robust against not having the 'easybuild/' subdir after installation
        # this happens when for example using ModuleRC easyblock (because no devel module is created)
        test_ec_txt += "\nmake_module = False"
        write_file(test_ec, test_ec_txt)
        self.run_test_toy_build_with_output(ec_file=test_ec, extra_args=['--read-only-installdir'], verify=False,
                                            raise_error=True)

        # restore original umask
        os.umask(orig_umask)

    def test_toy_gid_sticky_bits(self):
        """Test setting gid and sticky bits."""
        subdirs = [
            (('',), False),
            (('software',), False),
            (('software', 'toy'), False),
            (('software', 'toy', '0.0'), True),
            (('modules', 'all'), False),
            (('modules', 'all', 'toy'), False),
        ]
        # no gid/sticky bits by default
        self.run_test_toy_build_with_output()
        for subdir, _ in subdirs:
            fullpath = os.path.join(self.test_installpath, *subdir)
            perms = os.stat(fullpath).st_mode
            self.assertFalse(perms & stat.S_ISGID, "no gid bit on %s" % fullpath)
            self.assertFalse(perms & stat.S_ISVTX, "no sticky bit on %s" % fullpath)

        # git/sticky bits are set, but only on (re)created directories
        self.run_test_toy_build_with_output(extra_args=['--set-gid-bit', '--sticky-bit'])
        for subdir, bits_set in subdirs:
            fullpath = os.path.join(self.test_installpath, *subdir)
            perms = os.stat(fullpath).st_mode
            if bits_set:
                self.assertTrue(perms & stat.S_ISGID, "gid bit set on %s" % fullpath)
                self.assertTrue(perms & stat.S_ISVTX, "sticky bit set on %s" % fullpath)
            else:
                self.assertFalse(perms & stat.S_ISGID, "no gid bit on %s" % fullpath)
                self.assertFalse(perms & stat.S_ISVTX, "no sticky bit on %s" % fullpath)

        # start with a clean slate, now gid/sticky bits should be set on everything
        shutil.rmtree(self.test_installpath)
        self.run_test_toy_build_with_output(extra_args=['--set-gid-bit', '--sticky-bit'])
        for subdir, _ in subdirs:
            fullpath = os.path.join(self.test_installpath, *subdir)
            perms = os.stat(fullpath).st_mode
            self.assertTrue(perms & stat.S_ISGID, "gid bit set on %s" % fullpath)
            self.assertTrue(perms & stat.S_ISVTX, "sticky bit set on %s" % fullpath)

    def test_toy_group_check(self):
        """Test presence of group check in generated (Lua) modules"""
        fd, dummylogfn = tempfile.mkstemp(prefix='easybuild-dummy', suffix='.log')
        os.close(fd)

        # figure out a group that we're a member of to use in the test
        with self.mocked_stdout_stderr():
            out, ec = run_cmd('groups', simple=False)
        self.assertEqual(ec, 0, "Failed to select group to use in test")
        group_name = out.split(' ')[0].strip()

        toy_ec = os.path.join(os.path.dirname(__file__), 'easyconfigs', 'test_ecs', 't', 'toy', 'toy-0.0.eb')
        test_ec = os.path.join(self.test_prefix, 'test.eb')
        args = [
            test_ec,
            '--force',
            '--module-only',
        ]

        for group in [group_name, (group_name, "Hey, you're not in the '%s' group!" % group_name)]:

            if isinstance(group, str):
                write_file(test_ec, read_file(toy_ec) + "\ngroup = '%s'\n" % group)
            else:
                write_file(test_ec, read_file(toy_ec) + "\ngroup = %s\n" % str(group))

            self.mock_stdout(True)
            outtxt = self.eb_main(args, logfile=dummylogfn, do_build=True, raise_error=True, raise_systemexit=True)
            self.mock_stdout(False)

            if get_module_syntax() == 'Tcl':
                pattern = "Can't generate robust check in TCL modules for users belonging to group %s." % group_name
                regex = re.compile(pattern, re.M)
                self.assertTrue(regex.search(outtxt), "Pattern '%s' found in: %s" % (regex.pattern, outtxt))

            elif get_module_syntax() == 'Lua':
                lmod_version = os.getenv('LMOD_VERSION', 'NOT_FOUND')
                if LooseVersion(lmod_version) >= LooseVersion('6.0.8'):
                    toy_mod = os.path.join(self.test_installpath, 'modules', 'all', 'toy', '0.0.lua')
                    toy_mod_txt = read_file(toy_mod)

                    if isinstance(group, tuple):
                        group_name = group[0]
                        error_msg_pattern = "Hey, you're not in the '%s' group!" % group_name
                    else:
                        group_name = group
                        error_msg_pattern = "You are not part of '%s' group of users" % group_name

                    pattern = '\n'.join([
                        r'^if not \( userInGroup\("%s"\) \) then' % group_name,
                        r'    LmodError\("%s[^"]*"\)' % error_msg_pattern,
                        r'end$',
                    ])
                    regex = re.compile(pattern, re.M)
                    self.assertTrue(regex.search(outtxt), "Pattern '%s' found in: %s" % (regex.pattern, toy_mod_txt))
                else:
                    pattern = r"Can't generate robust check in Lua modules for users belonging to group %s. "
                    pattern += r"Lmod version not recent enough \(%s\), should be >= 6.0.8" % lmod_version
                    regex = re.compile(pattern % group_name, re.M)
                    self.assertTrue(regex.search(outtxt), "Pattern '%s' found in: %s" % (regex.pattern, outtxt))
            else:
                self.fail("Unknown module syntax: %s" % get_module_syntax())

        write_file(test_ec, read_file(toy_ec) + "\ngroup = ('%s', 'custom message', 'extra item')\n" % group_name)
        self.assertErrorRegex(SystemExit, '.*', self.eb_main, args, do_build=True,
                              raise_error=True, raise_systemexit=True)

    def test_allow_system_deps(self):
        """Test allow_system_deps easyconfig parameter."""
        tmpdir = tempfile.mkdtemp()
        # copy toy easyconfig file, and append source_urls to it
        topdir = os.path.dirname(os.path.abspath(__file__))
        shutil.copy2(os.path.join(topdir, 'easyconfigs', 'test_ecs', 't', 'toy', 'toy-0.0.eb'), tmpdir)
        ec_file = os.path.join(tmpdir, 'toy-0.0.eb')
        write_file(ec_file, "\nallow_system_deps = [('Python', SYS_PYTHON_VERSION)]\n", append=True)
        with self.mocked_stdout_stderr():
            self._test_toy_build(ec_file=ec_file)
        shutil.rmtree(tmpdir)

    def test_toy_hierarchical(self):
        """Test toy build under example hierarchical module naming scheme."""

        test_easyconfigs = os.path.join(os.path.dirname(os.path.abspath(__file__)), 'easyconfigs', 'test_ecs')
        self.setup_hierarchical_modules()
        mod_prefix = os.path.join(self.test_installpath, 'modules', 'all')

        args = [
            os.path.join(test_easyconfigs, 't', 'toy', 'toy-0.0.eb'),
            '--sourcepath=%s' % self.test_sourcepath,
            '--buildpath=%s' % self.test_buildpath,
            '--installpath=%s' % self.test_installpath,
            '--debug',
            '--unittest-file=%s' % self.logfile,
            '--force',
            '--robot=%s' % test_easyconfigs,
            '--module-naming-scheme=HierarchicalMNS',
        ]

        # test module paths/contents with foss build
        extra_args = [
            '--try-toolchain=foss,2018a',
            # This test was created for the regex substitution of toolchains, to trigger this (rather than subtoolchain
            # resolution) we must add an additional build option
            '--disable-map-toolchains',
        ]
        with self.mocked_stdout_stderr():
            self.eb_main(args + extra_args, logfile=self.dummylogfn, do_build=True, verbose=True, raise_error=True)

        # make sure module file is installed in correct path
        toy_module_path = os.path.join(mod_prefix, 'MPI', 'GCC', '6.4.0-2.28', 'OpenMPI', '2.1.2', 'toy', '0.0')
        if get_module_syntax() == 'Lua':
            toy_module_path += '.lua'
        self.assertExists(toy_module_path)

        # check that toolchain load is expanded to loads for toolchain dependencies,
        # except for the ones that extend $MODULEPATH to make the toy module available
        if get_module_syntax() == 'Tcl':
            load_regex_template = "load %s"
        elif get_module_syntax() == 'Lua':
            load_regex_template = r'load\("%s/.*"\)'
        else:
            self.fail("Unknown module syntax: %s" % get_module_syntax())

        modtxt = read_file(toy_module_path)
        for dep in ['foss', 'GCC', 'OpenMPI']:
            load_regex = re.compile(load_regex_template % dep)
            self.assertFalse(load_regex.search(modtxt), "Pattern '%s' not found in %s" % (load_regex.pattern, modtxt))
        for dep in ['OpenBLAS', 'FFTW', 'ScaLAPACK']:
            load_regex = re.compile(load_regex_template % dep)
            self.assertTrue(load_regex.search(modtxt), "Pattern '%s' found in %s" % (load_regex.pattern, modtxt))

        os.remove(toy_module_path)

        # test module path with GCC/6.4.0-2.28 build
        extra_args = [
            '--try-toolchain=GCC,6.4.0-2.28',
        ]
        with self.mocked_stdout_stderr():
            self.eb_main(args + extra_args, logfile=self.dummylogfn, do_build=True, verbose=True, raise_error=True)

        # make sure module file is installed in correct path
        toy_module_path = os.path.join(mod_prefix, 'Compiler', 'GCC', '6.4.0-2.28', 'toy', '0.0')
        if get_module_syntax() == 'Lua':
            toy_module_path += '.lua'
        self.assertExists(toy_module_path)

        # no dependencies or toolchain => no module load statements in module file
        modtxt = read_file(toy_module_path)
        self.assertFalse(re.search("module load", modtxt))
        os.remove(toy_module_path)
        # test module path with GCC/6.4.0-2.28 build, pretend to be an MPI lib by setting moduleclass
        extra_args = [
            '--try-toolchain=GCC,6.4.0-2.28',
            '--try-amend=moduleclass=mpi',
        ]
        with self.mocked_stdout_stderr():
            self.eb_main(args + extra_args, logfile=self.dummylogfn, do_build=True, verbose=True, raise_error=True)

        # make sure module file is installed in correct path
        toy_module_path = os.path.join(mod_prefix, 'Compiler', 'GCC', '6.4.0-2.28', 'toy', '0.0')
        if get_module_syntax() == 'Lua':
            toy_module_path += '.lua'
        self.assertExists(toy_module_path)

        # 'module use' statements to extend $MODULEPATH are present
        modtxt = read_file(toy_module_path)
        modpath_extension = os.path.join(mod_prefix, 'MPI', 'GCC', '6.4.0-2.28', 'toy', '0.0')
        if get_module_syntax() == 'Tcl':
            self.assertTrue(re.search(r'^module\s*use\s*"%s"' % modpath_extension, modtxt, re.M))
        elif get_module_syntax() == 'Lua':
            fullmodpath_extension = os.path.join(self.test_installpath, modpath_extension)
            regex = re.compile(r'^prepend_path\("MODULEPATH", "%s"\)' % fullmodpath_extension, re.M)
            self.assertTrue(regex.search(modtxt), "Pattern '%s' found in %s" % (regex.pattern, modtxt))
        else:
            self.fail("Unknown module syntax: %s" % get_module_syntax())
        os.remove(toy_module_path)

        # ... unless they shouldn't be
        extra_args.append('--try-amend=include_modpath_extensions=')  # pass empty string as equivalent to False
        with self.mocked_stdout_stderr():
            self.eb_main(args + extra_args, logfile=self.dummylogfn, do_build=True, verbose=True, raise_error=True)
        modtxt = read_file(toy_module_path)
        modpath_extension = os.path.join(mod_prefix, 'MPI', 'GCC', '6.4.0-2.28', 'toy', '0.0')
        if get_module_syntax() == 'Tcl':
            self.assertFalse(re.search(r'^module\s*use\s*"%s"' % modpath_extension, modtxt, re.M))
        elif get_module_syntax() == 'Lua':
            fullmodpath_extension = os.path.join(self.test_installpath, modpath_extension)
            regex = re.compile(r'^prepend_path\("MODULEPATH", "%s"\)' % fullmodpath_extension, re.M)
            self.assertFalse(regex.search(modtxt), "Pattern '%s' found in %s" % (regex.pattern, modtxt))
        else:
            self.fail("Unknown module syntax: %s" % get_module_syntax())
        os.remove(toy_module_path)

        # test module path with system/system build
        extra_args = [
            '--try-toolchain=system,system',
        ]
        with self.mocked_stdout_stderr():
            self.eb_main(args + extra_args, logfile=self.dummylogfn, do_build=True, verbose=True, raise_error=True)

        # make sure module file is installed in correct path
        toy_module_path = os.path.join(mod_prefix, 'Core', 'toy', '0.0')
        if get_module_syntax() == 'Lua':
            toy_module_path += '.lua'
        self.assertExists(toy_module_path)

        # no dependencies or toolchain => no module load statements in module file
        modtxt = read_file(toy_module_path)
        self.assertFalse(re.search("module load", modtxt))
        os.remove(toy_module_path)

        # test module path with system/system build, pretend to be a compiler by setting moduleclass
        extra_args = [
            '--try-toolchain=system,system',
            '--try-amend=moduleclass=compiler',
        ]
        with self.mocked_stdout_stderr():
            self.eb_main(args + extra_args, logfile=self.dummylogfn, do_build=True, verbose=True, raise_error=True)

        # make sure module file is installed in correct path
        toy_module_path = os.path.join(mod_prefix, 'Core', 'toy', '0.0')
        if get_module_syntax() == 'Lua':
            toy_module_path += '.lua'
        self.assertExists(toy_module_path)

        # no dependencies or toolchain => no module load statements in module file
        modtxt = read_file(toy_module_path)
        modpath_extension = os.path.join(mod_prefix, 'Compiler', 'toy', '0.0')
        if get_module_syntax() == 'Tcl':
            self.assertTrue(re.search(r'^module\s*use\s*"%s"' % modpath_extension, modtxt, re.M))
        elif get_module_syntax() == 'Lua':
            fullmodpath_extension = os.path.join(self.test_installpath, modpath_extension)
            regex = re.compile(r'^prepend_path\("MODULEPATH", "%s"\)' % fullmodpath_extension, re.M)
            self.assertTrue(regex.search(modtxt), "Pattern '%s' found in %s" % (regex.pattern, modtxt))
        else:
            self.fail("Unknown module syntax: %s" % get_module_syntax())
        os.remove(toy_module_path)

        # building a toolchain module should also work
        gompi_module_path = os.path.join(mod_prefix, 'Core', 'gompi', '2018a')

        # make sure Core/gompi/2018a module that may already be there is removed (both Tcl/Lua variants)
        for modfile in glob.glob(gompi_module_path + '*'):
            os.remove(modfile)

        if get_module_syntax() == 'Lua':
            gompi_module_path += '.lua'

        args[0] = os.path.join(test_easyconfigs, 'g', 'gompi', 'gompi-2018a.eb')
        self.modtool.purge()
        with self.mocked_stdout_stderr():
            self.eb_main(args, logfile=self.dummylogfn, do_build=True, verbose=True, raise_error=True)
        self.assertExists(gompi_module_path)

    def test_toy_hierarchical_subdir_user_modules(self):
        """
        Test toy build under example hierarchical module naming scheme that was created using --subidr-user-modules
        """

        # redefine $HOME to a temporary location we can fiddle with
        home = os.path.join(self.test_prefix, 'HOME')
        mkdir(home)
        os.environ['HOME'] = home

        test_easyconfigs = os.path.join(os.path.dirname(os.path.abspath(__file__)), 'easyconfigs', 'test_ecs')
        self.setup_hierarchical_modules()
        mod_prefix = os.path.join(self.test_installpath, 'modules', 'all')

        gcc_mod_subdir = os.path.join('Compiler', 'GCC', '6.4.0-2.28')
        openmpi_mod_subdir = os.path.join('MPI', 'GCC', '6.4.0-2.28', 'OpenMPI', '2.1.2')

        # include guarded 'module use' statement in GCC & OpenMPI modules,
        # like there would be when --subdir-user-modules=modules/all is used
        extra_modtxt = '\n'.join([
            'if { [ file isdirectory [ file join $env(HOME) "modules/all/%s" ] ] } {' % gcc_mod_subdir,
            '    module use [ file join $env(HOME) "modules/all/%s" ]' % gcc_mod_subdir,
            '}',
        ])
        gcc_mod = os.path.join(mod_prefix, 'Core', 'GCC', '6.4.0-2.28')
        write_file(gcc_mod, extra_modtxt, append=True)

        extra_modtxt = '\n'.join([
            'if { [ file isdirectory [ file join $env(HOME) "modules/all/%s" ] ] } {' % openmpi_mod_subdir,
            '    module use [ file join $env(HOME) "modules/all/%s" ]' % openmpi_mod_subdir,
            '}',
        ])
        openmpi_mod = os.path.join(mod_prefix, gcc_mod_subdir, 'OpenMPI', '2.1.2')
        write_file(openmpi_mod, extra_modtxt, append=True)

        args = [
            os.path.join(test_easyconfigs, 't', 'toy', 'toy-0.0-gompi-2018a.eb'),
            '--sourcepath=%s' % self.test_sourcepath,
            '--buildpath=%s' % self.test_buildpath,
            '--installpath=%s' % home,
            '--unittest-file=%s' % self.logfile,
            '--force',
            '--module-naming-scheme=HierarchicalMNS',
            '--try-toolchain=foss,2018a',
        ]
        with self.mocked_stdout_stderr():
            self.eb_main(args, logfile=self.dummylogfn, do_build=True, verbose=True, raise_error=True)

        mod_ext = ''
        if get_module_syntax() == 'Lua':
            mod_ext = '.lua'

        toy_mod = os.path.join(home, 'modules', 'all', openmpi_mod_subdir, 'toy', '0.0' + mod_ext)
        toy_modtxt = read_file(toy_mod)

        # No math libs in original toolchain, --try-toolchain is too clever to upgrade it beyond necessary
        for modname in ['FFTW', 'OpenBLAS', 'ScaLAPACK']:
            regex = re.compile('load.*' + modname, re.M)
            self.assertFalse(regex.search(toy_modtxt), "Pattern '%s' not found in: %s" % (regex.pattern, toy_modtxt))

        for modname in ['GCC', 'OpenMPI']:
            regex = re.compile('load.*' + modname, re.M)
            self.assertFalse(regex.search(toy_modtxt), "Pattern '%s' not found in: %s" % (regex.pattern, toy_modtxt))

        # also check with Lua GCC/OpenMPI modules in case of Lmod
        if isinstance(self.modtool, Lmod):

            # remove Tcl modules for GCC/OpenMPI in hierarchy
            remove_file(gcc_mod)
            remove_file(openmpi_mod)

            # we also need to clear the 'module show' cache since we're replacing modules in the same $MODULEPATH
            from easybuild.tools.modules import MODULE_SHOW_CACHE
            MODULE_SHOW_CACHE.clear()

            # make very sure toy module is regenerated
            remove_file(toy_mod)

            mod_prefix = os.path.join(self.test_installpath, 'modules', 'all')

            # create minimal GCC module that extends $MODULEPATH with Compiler/GCC/6.4.0-2.28 in both locations
            gcc_mod_txt = '\n'.join([
                'setenv("EBROOTGCC", "/tmp/software/Core/GCC/6.4.0-2.28")',
                'setenv("EBVERSIONGCC", "6.4.0-2.28")',
                'prepend_path("MODULEPATH", "%s/%s")' % (mod_prefix, gcc_mod_subdir),
                'if isDir(pathJoin(os.getenv("HOME"), "modules/all/%s")) then' % gcc_mod_subdir,
                '    prepend_path("MODULEPATH", pathJoin(os.getenv("HOME"), "modules/all/%s"))' % gcc_mod_subdir,
                'end',
            ])
            write_file(gcc_mod + '.lua', gcc_mod_txt)

            # create minimal OpenMPI module that extends $MODULEPATH
            # with MPI/GCC/6.4.0-2.28/OpenMPi/2.1.2 in both locations
            openmpi_mod_txt = '\n'.join([
                'setenv("EBROOTOPENMPI", "/tmp/software/Compiler/GCC/6.4.0-2.28/OpenMPI/2.1.2")',
                'setenv("EBVERSIONOPENMPI", "2.1.2")',
                'prepend_path("MODULEPATH", "%s/%s")' % (mod_prefix, openmpi_mod_subdir),
                'if isDir(pathJoin(os.getenv("HOME"), "modules/all/%s")) then' % openmpi_mod_subdir,
                '    prepend_path("MODULEPATH", pathJoin(os.getenv("HOME"), "modules/all/%s"))' % openmpi_mod_subdir,
                'end',
            ])
            write_file(openmpi_mod + '.lua', openmpi_mod_txt)

            with self.mocked_stdout_stderr():
                self.eb_main(args, logfile=self.dummylogfn, do_build=True, verbose=True, raise_error=True)
            toy_modtxt = read_file(toy_mod)

            # No math libs in original toolchain, --try-toolchain is too clever to upgrade it beyond necessary
            for modname in ['FFTW', 'OpenBLAS', 'ScaLAPACK']:
                regex = re.compile('load.*' + modname, re.M)
                self.assertFalse(regex.search(toy_modtxt), "Pattern '%s' not found in: %s" % (regex.pattern,
                                                                                              toy_modtxt))

            for modname in ['GCC', 'OpenMPI']:
                regex = re.compile('load.*' + modname, re.M)
                self.assertFalse(regex.search(toy_modtxt),
                                 "Pattern '%s' not found in: %s" % (regex.pattern, toy_modtxt))

    def test_toy_advanced(self):
        """Test toy build with extensions and non-system toolchain."""
        test_dir = os.path.abspath(os.path.dirname(__file__))
        os.environ['MODULEPATH'] = os.path.join(test_dir, 'modules')
        test_ec = os.path.join(test_dir, 'easyconfigs', 'test_ecs', 't', 'toy', 'toy-0.0-gompi-2018a-test.eb')
        with self.mocked_stdout_stderr():
            self._test_toy_build(ec_file=test_ec, versionsuffix='-gompi-2018a-test', extra_args=['--debug'])

        toy_module = os.path.join(self.test_installpath, 'modules', 'all', 'toy', '0.0-gompi-2018a-test')
        if get_module_syntax() == 'Lua':
            toy_module += '.lua'
        toy_mod_txt = read_file(toy_module)

        patterns = [
            '^setenv.*EBEXTSLISTTOY.*ulimit,bar-0.0,barbar-1.2',
            # set by ToyExtension easyblock used to install extensions
            '^setenv.*TOY_EXT_BAR.*bar',
            '^setenv.*TOY_EXT_BARBAR.*barbar',
        ]
        for pattern in patterns:
            self.assertTrue(re.search(pattern, toy_mod_txt, re.M), "Pattern '%s' found in: %s" % (pattern, toy_mod_txt))

    def test_toy_advanced_filter_deps(self):
        """Test toy build with extensions, and filtered build dependency."""
        # test case for bug https://github.com/easybuilders/easybuild-framework/pull/2515

        test_dir = os.path.abspath(os.path.dirname(__file__))
        os.environ['MODULEPATH'] = os.path.join(test_dir, 'modules')
        toy_ec = os.path.join(test_dir, 'easyconfigs', 'test_ecs', 't', 'toy', 'toy-0.0-gompi-2018a-test.eb')

        toy_ec_txt = read_file(toy_ec)
        # add FFTW as build dependency, just to filter it out again
        toy_ec_txt += "\nbuilddependencies = [('FFTW', '3.3.3')]"

        test_ec = os.path.join(self.test_prefix, 'test.eb')
        write_file(test_ec, toy_ec_txt)

        with self.mocked_stdout_stderr():
            self._test_toy_build(ec_file=test_ec, versionsuffix='-gompi-2018a-test', extra_args=["--filter-deps=FFTW"])

        toy_module = os.path.join(self.test_installpath, 'modules', 'all', 'toy', '0.0-gompi-2018a-test')
        if get_module_syntax() == 'Lua':
            toy_module += '.lua'
        self.assertExists(toy_module)

    def test_toy_hidden_cmdline(self):
        """Test installing a hidden module using the '--hidden' command line option."""
        test_ecs = os.path.join(os.path.dirname(os.path.abspath(__file__)), 'easyconfigs', 'test_ecs')
        ec_file = os.path.join(test_ecs, 't', 'toy', 'toy-0.0.eb')
        with self.mocked_stdout_stderr():
            self._test_toy_build(ec_file=ec_file, extra_args=['--hidden'], verify=False)
        # module file is hidden
        toy_module = os.path.join(self.test_installpath, 'modules', 'all', 'toy', '.0.0')
        if get_module_syntax() == 'Lua':
            toy_module += '.lua'
        self.assertExists(toy_module, 'Found hidden module %s' % toy_module)
        # installed software is not hidden
        toybin = os.path.join(self.test_installpath, 'software', 'toy', '0.0', 'bin', 'toy')
        self.assertExists(toybin)

    def test_toy_hidden_easyconfig(self):
        """Test installing a hidden module using the 'hidden = True' easyconfig parameter."""
        # copy toy easyconfig file, and add hiding option to it
        topdir = os.path.dirname(os.path.abspath(__file__))
        ec_file = os.path.join(topdir, 'easyconfigs', 'test_ecs', 't', 'toy', 'toy-0.0.eb')
        shutil.copy2(ec_file, self.test_prefix)
        ec_file = os.path.join(self.test_prefix, 'toy-0.0.eb')
        write_file(ec_file, "\nhidden = True\n", append=True)
        with self.mocked_stdout_stderr():
            self._test_toy_build(ec_file=ec_file, verify=False)
        # module file is hidden
        toy_module = os.path.join(self.test_installpath, 'modules', 'all', 'toy', '.0.0')
        if get_module_syntax() == 'Lua':
            toy_module += '.lua'
        self.assertExists(toy_module, 'Found hidden module %s' % toy_module)
        # installed software is not hidden
        toybin = os.path.join(self.test_installpath, 'software', 'toy', '0.0', 'bin', 'toy')
        self.assertExists(toybin)

    def test_module_filepath_tweaking(self):
        """Test using --suffix-modules-path."""
        mns_path = "easybuild.tools.module_naming_scheme.test_module_naming_scheme"
        __import__(mns_path, globals(), locals(), [''])

        topdir = os.path.dirname(os.path.abspath(__file__))
        eb_file = os.path.join(topdir, 'easyconfigs', 'test_ecs', 't', 'toy', 'toy-0.0.eb')
        args = [
            eb_file,
            '--sourcepath=%s' % self.test_sourcepath,
            '--buildpath=%s' % self.test_buildpath,
            '--installpath=%s' % self.test_installpath,
            '--force',
            '--debug',
            '--suffix-modules-path=foobarbaz',
            '--module-naming-scheme=TestModuleNamingScheme',
        ]
        with self.mocked_stdout_stderr():
            self.eb_main(args, do_build=True, verbose=True)
        mod_file_prefix = os.path.join(self.test_installpath, 'modules')
        mod_file_suffix = ''
        if get_module_syntax() == 'Lua':
            mod_file_suffix += '.lua'

        self.assertExists(os.path.join(mod_file_prefix, 'foobarbaz', 'toy', '0.0' + mod_file_suffix))
        self.assertExists(os.path.join(mod_file_prefix, 'TOOLS', 'toy', '0.0' + mod_file_suffix))
        self.assertTrue(os.path.islink(os.path.join(mod_file_prefix, 'TOOLS', 'toy', '0.0' + mod_file_suffix)))
        self.assertExists(os.path.join(mod_file_prefix, 't', 'toy', '0.0' + mod_file_suffix))
        self.assertTrue(os.path.islink(os.path.join(mod_file_prefix, 't', 'toy', '0.0' + mod_file_suffix)))

    def test_toy_archived_easyconfig(self):
        """Test archived easyconfig for a succesful build."""
        repositorypath = os.path.join(self.test_installpath, 'easyconfigs_archive')
        extra_args = [
            '--repository=FileRepository',
            '--repositorypath=%s' % repositorypath,
        ]
        with self.mocked_stdout_stderr():
            self._test_toy_build(raise_error=True, extra_args=extra_args)

        archived_ec = os.path.join(repositorypath, 'toy', 'toy-0.0.eb')
        self.assertExists(archived_ec)
        ec = EasyConfig(archived_ec)
        self.assertEqual(ec.name, 'toy')
        self.assertEqual(ec.version, '0.0')

    def test_toy_patches(self):
        """Test whether patches are being copied to install directory and easyconfigs archive"""
        repositorypath = os.path.join(self.test_installpath, 'easyconfigs_archive')
        extra_args = [
            '--repository=FileRepository',
            '--repositorypath=%s' % repositorypath,
        ]
        with self.mocked_stdout_stderr():
            self._test_toy_build(raise_error=True, extra_args=extra_args)

        installdir = os.path.join(self.test_installpath, 'software', 'toy', '0.0')

        patch_file = os.path.join(installdir, 'easybuild', 'toy-0.0_fix-silly-typo-in-printf-statement.patch')
        self.assertExists(patch_file)

        archived_patch_file = os.path.join(repositorypath, 'toy', 'toy-0.0_fix-silly-typo-in-printf-statement.patch')
        self.assertTrue(os.path.isfile(archived_patch_file))

    def test_toy_extension_patches_postinstallcmds(self):
        """Test install toy that includes extensions with patches and postinstallcmds."""
        test_ecs = os.path.join(os.path.dirname(os.path.abspath(__file__)), 'easyconfigs', 'test_ecs')
        toy_ec = os.path.join(test_ecs, 't', 'toy', 'toy-0.0.eb')
        toy_ec_txt = read_file(toy_ec)

        # create file that we'll copy via 'patches'
        write_file(os.path.join(self.test_prefix, 'test.txt'), 'test123')

        test_ec = os.path.join(self.test_prefix, 'test.eb')
        test_ec_txt = '\n'.join([
            toy_ec_txt,
            'exts_list = [',
            '   ("bar", "0.0", {',
            '       "buildopts": " && ls -l test.txt",',
            '       "patches": [',
            '           "bar-0.0_fix-silly-typo-in-printf-statement.patch",',  # normal patch
            '           ("bar-0.0_fix-very-silly-typo-in-printf-statement.patch", 0),',  # patch with patch level
            '           ("test.txt", "."),',  # file to copy to build dir (not a real patch file)
            '       ],',
            '       "postinstallcmds": ["touch %(installdir)s/created-via-postinstallcmds.txt"],',
            '   }),',
            ']',
        ])
        write_file(test_ec, test_ec_txt)

        with self.mocked_stdout_stderr():
            self._test_toy_build(ec_file=test_ec)

        installdir = os.path.join(self.test_installpath, 'software', 'toy', '0.0')

        # make sure that patches were actually applied (without them the message producded by 'bar' is different)
        bar_bin = os.path.join(installdir, 'bin', 'bar')
        with self.mocked_stdout_stderr():
            out, _ = run_cmd(bar_bin)
        self.assertEqual(out, "I'm a bar, and very very proud of it.\n")

        # verify that post-install command for 'bar' extension was executed
        fn = 'created-via-postinstallcmds.txt'
        self.assertExists(os.path.join(installdir, fn))

    def test_toy_extension_sources(self):
        """Test install toy that includes extensions with 'sources' spec (as single-item list)."""
        topdir = os.path.dirname(os.path.abspath(__file__))
        test_ecs = os.path.join(topdir, 'easyconfigs', 'test_ecs')
        toy_ec = os.path.join(test_ecs, 't', 'toy', 'toy-0.0.eb')
        toy_ec_txt = read_file(toy_ec)

        test_ec = os.path.join(self.test_prefix, 'test.eb')

        bar_sources_specs = [
            '["bar-%(version)s.tar.gz"]',  # single-element list
            '"bar-%(version)s.tar.gz"',  # string value
        ]

        for bar_sources_spec in bar_sources_specs:

            # test use of single-element list in 'sources' with just the filename
            test_ec_txt = '\n'.join([
                toy_ec_txt,
                'exts_list = [',
                '   ("bar", "0.0", {',
                '       "sources": %s,' % bar_sources_spec,
                '   }),',
                ']',
            ])
            write_file(test_ec, test_ec_txt)
            with self.mocked_stdout_stderr():
                self._test_toy_build(ec_file=test_ec)

            # copy bar-0.0.tar.gz to <tmpdir>/bar-0.0-local.tar.gz, to be used below
            test_source_path = os.path.join(self.test_prefix, 'sources')
            toy_ext_sources = os.path.join(topdir, 'sandbox', 'sources', 'toy', 'extensions')

            bar_source = os.path.join(toy_ext_sources, 'bar-0.0.tar.gz')
            copy_file(bar_source, os.path.join(test_source_path, 'bar-0.0-local.tar.gz'))

            bar_patch = os.path.join(toy_ext_sources, 'bar-0.0_fix-silly-typo-in-printf-statement.patch')
            copy_file(bar_patch, os.path.join(self.test_prefix, 'bar-0.0_fix-local.patch'))

            # verify that source_urls and patches are picked up and taken into account
            # when 'sources' is used to specify extension sources

            bar_sources_spec = bar_sources_spec.replace('bar-%(version)s.tar.gz', 'bar-0.0-local.tar.gz')

            test_ec_txt = '\n'.join([
                toy_ec_txt,
                'exts_list = [',
                '   ("bar", "0.0", {',
                '       "source_urls": ["file://%s"],' % test_source_path,
                '       "sources": %s,' % bar_sources_spec,
                '       "patches": ["bar-%(version)s_fix-local.patch"],',
                '   }),',
                ']',
            ])
            write_file(test_ec, test_ec_txt)
            with self.mocked_stdout_stderr():
                self._test_toy_build(ec_file=test_ec, raise_error=True)

            # check that checksums are picked up and verified
            test_ec_txt = '\n'.join([
                toy_ec_txt,
                'exts_list = [',
                '   ("bar", "0.0", {',
                '       "source_urls": ["file://%s"],' % test_source_path,
                '       "sources": %s,' % bar_sources_spec,
                '       "patches": ["bar-%(version)s_fix-local.patch"],',
                # note: purposely incorrect (SHA256) checksums! (to check if checksum verification works)
                '       "checksums": [',
                '           "ffffffffffffffffffffffffffffffffffffffffffffffffffffffffffffffff",',
                '           "ffffffffffffffffffffffffffffffffffffffffffffffffffffffffffffffff",',
                '       ],',
                '   }),',
                ']',
            ])
            write_file(test_ec, test_ec_txt)

            error_pattern = r"Checksum verification for extension source bar-0.0-local.tar.gz failed"
            with self.mocked_stdout_stderr():
                self.assertErrorRegex(EasyBuildError, error_pattern, self._test_toy_build, ec_file=test_ec,
                                      raise_error=True, verbose=False)

            # test again with correct checksum for bar-0.0.tar.gz, but faulty checksum for patch file
            test_ec_txt = '\n'.join([
                toy_ec_txt,
                'exts_list = [',
                '   ("bar", "0.0", {',
                '       "source_urls": ["file://%s"],' % test_source_path,
                '       "sources": %s,' % bar_sources_spec,
                '       "patches": ["bar-%(version)s_fix-local.patch"],',
                '       "checksums": [',
                '           "f3676716b610545a4e8035087f5be0a0248adee0abb3930d3edb76d498ae91e7",',
                # note: purposely incorrect checksum for patch!
                '           "ffffffffffffffffffffffffffffffffffffffffffffffffffffffffffffffff",',
                '       ],',
                '   }),',
                ']',
            ])
            write_file(test_ec, test_ec_txt)

            error_pattern = r"Checksum verification for extension patch bar-0.0_fix-local.patch failed"
            with self.mocked_stdout_stderr():
                self.assertErrorRegex(EasyBuildError, error_pattern, self._test_toy_build, ec_file=test_ec,
                                      raise_error=True, verbose=False)

            # test again with correct checksums
            test_ec_txt = '\n'.join([
                toy_ec_txt,
                'exts_list = [',
                '   ("bar", "0.0", {',
                '       "source_urls": ["file://%s"],' % test_source_path,
                '       "sources": %s,' % bar_sources_spec,
                '       "patches": ["bar-%(version)s_fix-local.patch"],',
                '       "checksums": [',
                '           "f3676716b610545a4e8035087f5be0a0248adee0abb3930d3edb76d498ae91e7",',
                '           "84db53592e882b5af077976257f9c7537ed971cb2059003fd4faa05d02cae0ab",',
                '       ],',
                '   }),',
                ']',
            ])
            write_file(test_ec, test_ec_txt)
            with self.mocked_stdout_stderr():
                self._test_toy_build(ec_file=test_ec, raise_error=True)

    def test_toy_extension_extract_cmd(self):
        """Test for custom extract_cmd specified for an extension."""
        test_ecs = os.path.join(os.path.dirname(os.path.abspath(__file__)), 'easyconfigs', 'test_ecs')
        toy_ec = os.path.join(test_ecs, 't', 'toy', 'toy-0.0.eb')
        toy_ec_txt = read_file(toy_ec)

        test_ec = os.path.join(self.test_prefix, 'test.eb')
        test_ec_txt = '\n'.join([
            toy_ec_txt,
            'exts_list = [',
            '   ("bar", "0.0", {',
            # deliberately incorrect custom extract command, just to verify that it's picked up
            '       "sources": [{',
            '           "filename": "bar-%(version)s.tar.gz",',
            '           "extract_cmd": "unzip %s",',
            '       }],',
            '   }),',
            ']',
        ])
        write_file(test_ec, test_ec_txt)

        error_pattern = "unzip .*/bar-0.0.tar.gz.* returned non-zero exit status"
        with self.mocked_stdout_stderr():
            # for now, we expect subprocess.CalledProcessError, but eventually 'run' function will
            # do proper error reporting
            self.assertErrorRegex(EasyBuildError, error_pattern,
                                  self._test_toy_build, ec_file=test_ec, raise_error=True, verbose=False)

    def test_toy_extension_sources_git_config(self):
        """Test install toy that includes extensions with 'sources' spec including 'git_config'."""
        test_ecs = os.path.join(os.path.dirname(os.path.abspath(__file__)), 'easyconfigs', 'test_ecs')
        toy_ec = os.path.join(test_ecs, 't', 'toy', 'toy-0.0.eb')
        toy_ec_txt = read_file(toy_ec)

        # Tar-ball which should be created via 'git_config', and one file
        ext_tgz = 'exts-git.tar.gz'
        ext_tarball = os.path.join(self.test_sourcepath, 't', 'toy', ext_tgz)
        ext_tarfile = 'a_directory/a_file.txt'

        # Dummy source code required for extensions build_step to pass
        ext_code = 'int main() { return 0; }'
        ext_cfile = 'exts-git.c'

        test_ec = os.path.join(self.test_prefix, 'test.eb')
        test_ec_txt = '\n'.join([
            toy_ec_txt,
            'prebuildopts = "echo \\\"%s\\\" > %s && ",' % (ext_code, ext_cfile),
            'exts_list = [',
            '   ("exts-git", "0.0", {',
            '       "buildopts": "&& ls -l %s %s",' % (ext_tarball, ext_tarfile),
            '       "sources": {',
            '           "filename": "%(name)s.tar.gz",',
            '           "git_config": {',
            '               "repo_name": "testrepository",',
            '               "url": "https://github.com/easybuilders",',
            '               "tag": "main",',
            '           },',
            '       },',
            '   }),',
            ']',
        ])
        write_file(test_ec, test_ec_txt)
        with self.mocked_stdout_stderr():
            self._test_toy_build(ec_file=test_ec)

    def test_toy_module_fulltxt(self):
        """Strict text comparison of generated module file."""
        self.test_toy_tweaked()

        toy_module = os.path.join(self.test_installpath, 'modules', 'all', 'toy', '0.0-tweaked')
        if get_module_syntax() == 'Lua':
            toy_module += '.lua'
        toy_mod_txt = read_file(toy_module)

        modloadmsg_tcl = [
            r'puts stderr "THANKS FOR LOADING ME',
            r'I AM toy v0.0',
            '"',
        ]
        modloadmsg_lua = [
            r'io.stderr:write\(\[==\[THANKS FOR LOADING ME',
            r'I AM toy v0.0',
            r'\]==\]\)',
        ]

        help_txt = '\n'.join([
            r'Description',
            r'===========',
            r'Toy C program, 100% toy.',
            r'',
            r'',
            r'Usage',
            r'=====',
            r'This toy is easy to use, 100%!',
            r'',
            r'',
            r'Examples',
            r'========',
            r'No example available, 0% complete',
            r'',
            r'',
            r'Citing',
            r'======',
            r'If you use this package, please cite our paper https://ieeexplore.ieee.org/document/6495863',
            r'',
            r'',
            r'More information',
            r'================',
            r' - Homepage: https://easybuilders.github.io/easybuild',
            r' - Documentation:',
            r'    - \$EBROOTTOY/share/doc/toy/readme.txt',
            r'    - \$EBROOTTOY/share/doc/toy/html/index.html',
            r'    - https://easybuilders.github.io/easybuild/toy/docs.html',
            r' - Upstream contact: support@toy.org',
            r' - Site contacts:',
            r'    - Jim Admin',
            r'    - Jane Admin',
        ])
        if get_module_syntax() == 'Lua':
            mod_txt_regex_pattern = '\n'.join([
                r'help\(\[==\[',
                r'',
                r'%s' % help_txt,
                r'\]==\]\)',
                r'',
                r'whatis\(\[==\[Description: Toy C program, 100% toy.\]==\]\)',
                r'whatis\(\[==\[Homepage: https://easybuilders.github.io/easybuild\]==\]\)',
                r'whatis\(\[==\[URL: https://easybuilders.github.io/easybuild\]==\]\)',
                r'',
                r'local root = "%s/software/toy/0.0-tweaked"' % self.test_installpath,
                r'',
                r'conflict\("toy"\)',
                r'',
                r'prepend_path\("CMAKE_PREFIX_PATH", root\)',
                r'prepend_path\("LD_LIBRARY_PATH", pathJoin\(root, "lib"\)\)',
                r'prepend_path\("LIBRARY_PATH", pathJoin\(root, "lib"\)\)',
                r'prepend_path\("PATH", pathJoin\(root, "bin"\)\)',
                r'setenv\("EBROOTTOY", root\)',
                r'setenv\("EBVERSIONTOY", "0.0"\)',
                r'setenv\("EBDEVELTOY", pathJoin\(root, "easybuild/toy-0.0-tweaked-easybuild-devel"\)\)',
                r'',
                r'setenv\("FOO", "bar"\)',
                r'prepend_path\("SOMEPATH", pathJoin\(root, "foo/bar"\)\)',
                r'prepend_path\("SOMEPATH", pathJoin\(root, "baz"\)\)',
                r'prepend_path\("SOMEPATH", root\)',
                r'',
                r'if mode\(\) == "load" then',
            ] + modloadmsg_lua + [
                r'end',
                r'setenv\("TOY", "toy-0.0"\)',
                r'-- Built with EasyBuild version .*',
                r'io.stderr:write\("oh hai\!"\)$',
            ])
        elif get_module_syntax() == 'Tcl':
            mod_txt_regex_pattern = '\n'.join([
                r'^#%Module',
                r'proc ModulesHelp { } {',
                r'    puts stderr {',
                r'',
                r'%s' % help_txt,
                r'    }',
                r'}',
                r'',
                r'module-whatis {Description: Toy C program, 100% toy.}',
                r'module-whatis {Homepage: https://easybuilders.github.io/easybuild}',
                r'module-whatis {URL: https://easybuilders.github.io/easybuild}',
                r'',
                r'set root %s/software/toy/0.0-tweaked' % self.test_installpath,
                r'',
                r'conflict toy',
                r'',
                r'prepend-path	CMAKE_PREFIX_PATH		\$root',
                r'prepend-path	LD_LIBRARY_PATH		\$root/lib',
                r'prepend-path	LIBRARY_PATH		\$root/lib',
                r'prepend-path	PATH		\$root/bin',
                r'setenv	EBROOTTOY		"\$root"',
                r'setenv	EBVERSIONTOY		"0.0"',
                r'setenv	EBDEVELTOY		"\$root/easybuild/toy-0.0-tweaked-easybuild-devel"',
                r'',
                r'setenv	FOO		"bar"',
                r'prepend-path	SOMEPATH		\$root/foo/bar',
                r'prepend-path	SOMEPATH		\$root/baz',
                r'prepend-path	SOMEPATH		\$root',
                r'',
                r'if { \[ module-info mode load \] } {',
            ] + modloadmsg_tcl + [
                r'}',
                r'setenv	TOY		"toy-0.0"',
                r'# Built with EasyBuild version .*',
                r'puts stderr "oh hai\!"$',
            ])
        else:
            self.fail("Unknown module syntax: %s" % get_module_syntax())

        mod_txt_regex = re.compile(mod_txt_regex_pattern)
        msg = "Pattern '%s' matches with: %s" % (mod_txt_regex.pattern, toy_mod_txt)
        self.assertTrue(mod_txt_regex.match(toy_mod_txt), msg)

    def test_external_dependencies(self):
        """Test specifying external (build) dependencies."""

        topdir = os.path.dirname(os.path.abspath(__file__))
        ectxt = read_file(os.path.join(topdir, 'easyconfigs', 'test_ecs', 't', 'toy', 'toy-0.0-deps.eb'))
        toy_ec = os.path.join(self.test_prefix, 'toy-0.0-external-deps.eb')

        # just specify some of the test modules we ship, doesn't matter where they come from
        extraectxt = "\ndependencies += [('foobar/1.2.3', EXTERNAL_MODULE)]"
        extraectxt += "\nbuilddependencies = [('somebuilddep/0.1', EXTERNAL_MODULE)]"
        extraectxt += "\nversionsuffix = '-external-deps'"
        write_file(toy_ec, ectxt + extraectxt)

        # install dummy modules
        modulepath = os.path.join(self.test_prefix, 'modules')
        for mod in ['intel/2018a', 'GCC/6.4.0-2.28', 'foobar/1.2.3', 'somebuilddep/0.1']:
            mkdir(os.path.join(modulepath, os.path.dirname(mod)), parents=True)
            write_file(os.path.join(modulepath, mod), "#%Module")

        installed_test_modules = os.path.join(self.test_installpath, 'modules', 'all')
        self.reset_modulepath([modulepath, installed_test_modules])

        start_env = copy.deepcopy(os.environ)

        with self.mocked_stdout_stderr():
            self._test_toy_build(ec_file=toy_ec, versionsuffix='-external-deps', verbose=True, raise_error=True)

        self.modtool.load(['toy/0.0-external-deps'])
        # note build dependency is not loaded
        mods = ['intel/2018a', 'GCC/6.4.0-2.28', 'foobar/1.2.3', 'toy/0.0-external-deps']
        self.assertEqual([x['mod_name'] for x in self.modtool.list()], mods)

        # restore original environment (to undo 'module load' done above)
        modify_env(os.environ, start_env, verbose=False)

        # check behaviour when a non-existing external (build) dependency is included
        extraectxt = "\nbuilddependencies = [('nosuchbuilddep/0.0.0', EXTERNAL_MODULE)]"
        extraectxt += "\nversionsuffix = '-external-deps-broken1'"
        write_file(toy_ec, ectxt + extraectxt)

        if isinstance(self.modtool, Lmod):
            err_msg = r"Module command \\'.*load nosuchbuilddep/0.0.0\\' failed"
        else:
            err_msg = r"Unable to locate a modulefile for 'nosuchbuilddep/0.0.0'"

        with self.mocked_stdout_stderr():
            self.assertErrorRegex(EasyBuildError, err_msg, self._test_toy_build, ec_file=toy_ec,
                                  raise_error=True, verbose=False)

        extraectxt = "\ndependencies += [('nosuchmodule/1.2.3', EXTERNAL_MODULE)]"
        extraectxt += "\nversionsuffix = '-external-deps-broken2'"
        write_file(toy_ec, ectxt + extraectxt)

        if isinstance(self.modtool, Lmod):
            err_msg = r"Module command \\'.*load nosuchmodule/1.2.3\\' failed"
        else:
            err_msg = r"Unable to locate a modulefile for 'nosuchmodule/1.2.3'"

        with self.mocked_stdout_stderr():
            self.assertErrorRegex(EasyBuildError, err_msg, self._test_toy_build, ec_file=toy_ec,
                                  raise_error=True, verbose=False)

        # --dry-run still works when external modules are missing; external modules are treated as if they were there
        with self.mocked_stdout_stderr():
            outtxt = self._test_toy_build(ec_file=toy_ec, verbose=True, extra_args=['--dry-run'], verify=False)
        regex = re.compile(r"^ \* \[ \] .* \(module: toy/0.0-external-deps-broken2\)", re.M)
        self.assertTrue(regex.search(outtxt), "Pattern '%s' found in: %s" % (regex.pattern, outtxt))

    def test_module_only(self):
        """Test use of --module-only."""
        ec_files_path = os.path.join(os.path.dirname(os.path.abspath(__file__)), 'easyconfigs', 'test_ecs')
        ec_file = os.path.join(ec_files_path, 't', 'toy', 'toy-0.0-deps.eb')
        toy_mod = os.path.join(self.test_installpath, 'modules', 'all', 'toy', '0.0-deps')

        # only consider provided test modules
        self.reset_modulepath([os.path.join(os.path.dirname(os.path.abspath(__file__)), 'modules')])

        # sanity check fails without --force if software is not installed yet
        common_args = [
            ec_file,
            '--sourcepath=%s' % self.test_sourcepath,
            '--buildpath=%s' % self.test_buildpath,
            '--installpath=%s' % self.test_installpath,
            '--debug',
            '--unittest-file=%s' % self.logfile,
            '--robot=%s' % ec_files_path,
            '--module-syntax=Tcl',
        ]
        args = common_args + ['--module-only']
        err_msg = "Sanity check failed"
        with self.mocked_stdout_stderr():
            self.assertErrorRegex(EasyBuildError, err_msg, self.eb_main, args, do_build=True, raise_error=True)
        self.assertNotExists(toy_mod)

        with self.mocked_stdout_stderr():
            self.eb_main(args + ['--force'], do_build=True, raise_error=True)
        self.assertExists(toy_mod)

        # make sure load statements for dependencies are included in additional module file generated with --module-only
        modtxt = read_file(toy_mod)
        self.assertTrue(re.search('load.*intel/2018a', modtxt), "load statement for intel/2018a found in module")
        self.assertTrue(re.search('load.*GCC/6.4.0-2.28', modtxt), "load statement for GCC/6.4.0-2.28 found in module")

        os.remove(toy_mod)

        # --module-only --rebuild should run sanity check
        rebuild_args = args + ['--rebuild']
        err_msg = "Sanity check failed"
        with self.mocked_stdout_stderr():
            self.assertErrorRegex(EasyBuildError, err_msg, self.eb_main, rebuild_args, do_build=True, raise_error=True)
        self.assertNotExists(toy_mod)

        # installing another module under a different naming scheme and using Lua module syntax works fine

        # first actually build and install toy software + module
        prefix = os.path.join(self.test_installpath, 'software', 'toy', '0.0-deps')
        with self.mocked_stdout_stderr():
            self.eb_main(common_args + ['--force'], do_build=True, raise_error=True)
        self.assertExists(toy_mod)
        self.assertExists(os.path.join(self.test_installpath, 'software', 'toy', '0.0-deps', 'bin'))
        modtxt = read_file(toy_mod)
        self.assertTrue(re.search("set root %s" % prefix, modtxt))
        self.assertEqual(len(os.listdir(os.path.join(self.test_installpath, 'software'))), 2)
        self.assertEqual(len(os.listdir(os.path.join(self.test_installpath, 'software', 'toy'))), 1)

        # install (only) additional module under a hierarchical MNS
        args = common_args + [
            '--module-only',
            '--module-naming-scheme=MigrateFromEBToHMNS',
        ]
        toy_core_mod = os.path.join(self.test_installpath, 'modules', 'all', 'Core', 'toy', '0.0-deps')
        self.assertNotExists(toy_core_mod)
        with self.mocked_stdout_stderr():
            self.eb_main(args, do_build=True, raise_error=True)
        self.assertExists(toy_core_mod)
        # existing install is reused
        modtxt2 = read_file(toy_core_mod)
        self.assertTrue(re.search("set root %s" % prefix, modtxt2))
        self.assertEqual(len(os.listdir(os.path.join(self.test_installpath, 'software'))), 3)
        self.assertEqual(len(os.listdir(os.path.join(self.test_installpath, 'software', 'toy'))), 1)

        # make sure load statements for dependencies are included
        modtxt = read_file(toy_core_mod)
        self.assertTrue(re.search('load.*intel/2018a', modtxt), "load statement for intel/2018a found in module")

        # Test we can create a module even for an installation where we don't have write permissions
        os.remove(toy_core_mod)
        # remove the write permissions on the installation
        adjust_permissions(prefix, stat.S_IRUSR | stat.S_IXUSR, relative=False)
        self.assertNotExists(toy_core_mod)
        with self.mocked_stdout_stderr():
            self.eb_main(args, do_build=True, raise_error=True)
        self.assertExists(toy_core_mod)
        # existing install is reused
        modtxt2 = read_file(toy_core_mod)
        self.assertTrue(re.search("set root %s" % prefix, modtxt2))
        self.assertEqual(len(os.listdir(os.path.join(self.test_installpath, 'software'))), 3)
        self.assertEqual(len(os.listdir(os.path.join(self.test_installpath, 'software', 'toy'))), 1)

        # make sure load statements for dependencies are included
        modtxt = read_file(toy_core_mod)
        self.assertTrue(re.search('load.*intel/2018a', modtxt), "load statement for intel/2018a found in module")

        os.remove(toy_core_mod)
        os.remove(toy_mod)

        # test installing (only) additional module in Lua syntax (if Lmod is available)
        lmod_abspath = os.environ.get('LMOD_CMD') or which('lmod')
        if lmod_abspath is not None:
            args = common_args[:-1] + [
                '--allow-modules-tool-mismatch',
                '--module-only',
                '--module-syntax=Lua',
                '--modules-tool=Lmod',
            ]
            self.assertNotExists(toy_mod + '.lua')
            with self.mocked_stdout_stderr():
                self.eb_main(args, do_build=True, raise_error=True)
            self.assertExists(toy_mod + '.lua')
            # existing install is reused
            modtxt3 = read_file(toy_mod + '.lua')
            self.assertTrue(re.search('local root = "%s"' % prefix, modtxt3))
            self.assertEqual(len(os.listdir(os.path.join(self.test_installpath, 'software'))), 3)
            self.assertEqual(len(os.listdir(os.path.join(self.test_installpath, 'software', 'toy'))), 1)

            # make sure load statements for dependencies are included
            modtxt = read_file(toy_mod + '.lua')
            self.assertTrue(re.search('load.*intel/2018a', modtxt), "load statement for intel/2018a found in module")

    def test_module_only_extensions(self):
        """
        Test use of --module-only with extensions involved.
        Sanity check should catch problems with extensions,
        extensions can be skipped using --skip-exts.
        """
        topdir = os.path.abspath(os.path.dirname(__file__))
        toy_ec = os.path.join(topdir, 'easyconfigs', 'test_ecs', 't', 'toy', 'toy-0.0.eb')

        toy_mod = os.path.join(self.test_installpath, 'modules', 'all', 'toy', '0.0')
        if get_module_syntax() == 'Lua':
            toy_mod += '.lua'

        test_ec = os.path.join(self.test_prefix, 'test.ec')
        test_ec_txt = read_file(toy_ec)
        test_ec_txt += '\n' + '\n'.join([
            "sanity_check_commands = ['barbar', 'toy']",
            "sanity_check_paths = {'files': ['bin/barbar', 'bin/toy'], 'dirs': ['bin']}",
            "exts_list = [",
            "    ('barbar', '0.0', {",
            "        'start_dir': 'src',",
            "        'exts_filter': ('ls -l lib/lib%(ext_name)s.a', ''),",
            "    })",
            "]",
        ])
        write_file(test_ec, test_ec_txt)

        # clean up $MODULEPATH so only modules in test prefix dir are found
        self.reset_modulepath([os.path.join(self.test_installpath, 'modules', 'all')])
        self.assertEqual(self.modtool.available('toy'), [])

        # install toy/0.0
        with self.mocked_stdout_stderr():
            self.eb_main([test_ec], do_build=True, raise_error=True)

        # remove module file so we can try --module-only
        remove_file(toy_mod)

        # make sure that sources for extensions can't be found,
        # they should not be needed when using --module-only
        # (cfr. https://github.com/easybuilders/easybuild-framework/issues/3849)
        del os.environ['EASYBUILD_SOURCEPATH']

        # first try normal --module-only, should work fine
        with self.mocked_stdout_stderr():
            self.eb_main([test_ec, '--module-only'], do_build=True, raise_error=True)
        self.assertExists(toy_mod)
        remove_file(toy_mod)

        # rename file required for barbar extension, so we can check whether sanity check catches it
        libbarbar = os.path.join(self.test_installpath, 'software', 'toy', '0.0', 'lib', 'libbarbar.a')
        move_file(libbarbar, libbarbar + '.foobar')

        # check whether sanity check fails now when using --module-only
        error_pattern = 'Sanity check failed: command "ls -l lib/libbarbar.a" failed'
        for extra_args in (['--module-only'], ['--module-only', '--rebuild']):
            with self.mocked_stdout_stderr():
                self.assertErrorRegex(EasyBuildError, error_pattern, self.eb_main, [test_ec] + extra_args,
                                      do_build=True, raise_error=True)
        self.assertNotExists(toy_mod)

        # failing sanity check for barbar extension is ignored when using --module-only --skip-extensions
        for extra_args in (['--module-only'], ['--module-only', '--rebuild']):
            with self.mocked_stdout_stderr():
                self.eb_main([test_ec, '--skip-extensions'] + extra_args, do_build=True, raise_error=True)
            self.assertExists(toy_mod)
            remove_file(toy_mod)

        # we can force module generation via --force (which skips sanity check entirely)
        with self.mocked_stdout_stderr():
            self.eb_main([test_ec, '--module-only', '--force'], do_build=True, raise_error=True)
        self.assertExists(toy_mod)

    def test_toy_exts_parallel(self):
        """
        Test parallel installation of extensions (--parallel-extensions-install)
        """
        topdir = os.path.abspath(os.path.dirname(__file__))
        toy_ec = os.path.join(topdir, 'easyconfigs', 'test_ecs', 't', 'toy', 'toy-0.0.eb')

        toy_mod = os.path.join(self.test_installpath, 'modules', 'all', 'toy', '0.0')
        if get_module_syntax() == 'Lua':
            toy_mod += '.lua'

        test_ec = os.path.join(self.test_prefix, 'test.eb')
        test_ec_txt = read_file(toy_ec)
        test_ec_txt += '\n' + '\n'.join([
            "exts_list = [",
            "    ('ls'),",
            "    ('bar', '0.0'),",
            "    ('barbar', '0.0', {",
            "        'start_dir': 'src',",
            "    }),",
            "    ('toy', '0.0'),",
            "]",
            "sanity_check_commands = ['barbar', 'toy']",
            "sanity_check_paths = {'files': ['bin/barbar', 'bin/toy'], 'dirs': ['bin']}",
        ])
        write_file(test_ec, test_ec_txt)

        args = ['--parallel-extensions-install', '--experimental', '--force', '--parallel=3']
        stdout, stderr = self.run_test_toy_build_with_output(ec_file=test_ec, extra_args=args)
        self.assertEqual(stderr, '')

        # take into account that each of these lines may appear multiple times,
        # in case no progress was made between checks
        patterns = [
            r"== 0 out of 4 extensions installed \(2 queued, 2 running: ls, bar\)$",
            r"== 2 out of 4 extensions installed \(1 queued, 1 running: barbar\)$",
            r"== 3 out of 4 extensions installed \(0 queued, 1 running: toy\)$",
            r"== 4 out of 4 extensions installed \(0 queued, 0 running: \)$",
            '',
        ]
        for pattern in patterns:
            regex = re.compile(pattern, re.M)
            error_msg = "Expected pattern '%s' should be found in %s'" % (regex.pattern, stdout)
            self.assertTrue(regex.search(stdout), error_msg)

        # also test skipping of extensions in parallel
        args.append('--skip')
        stdout, stderr = self.run_test_toy_build_with_output(ec_file=test_ec, extra_args=args)
        self.assertEqual(stderr, '')

        # order in which these patterns occur is not fixed, so check them one by one
        patterns = [
            r"^== skipping installed extensions \(in parallel\)$",
            r"^== skipping extension ls$",
            r"^== skipping extension bar$",
            r"^== skipping extension barbar$",
            r"^== skipping extension toy$",
        ]
        for pattern in patterns:
            regex = re.compile(pattern, re.M)
            error_msg = "Expected pattern '%s' should be found in %s'" % (regex.pattern, stdout)
            self.assertTrue(regex.search(stdout), error_msg)

        # check behaviour when using Toy_Extension easyblock that doesn't implement required_deps method;
        # framework should fall back to installing extensions sequentially
        toy_ext_eb = os.path.join(topdir, 'sandbox', 'easybuild', 'easyblocks', 'generic', 'toy_extension.py')
        copy_file(toy_ext_eb, self.test_prefix)
        toy_ext_eb = os.path.join(self.test_prefix, 'toy_extension.py')
        toy_ext_eb_txt = read_file(toy_ext_eb)
        toy_ext_eb_txt = toy_ext_eb_txt.replace('def required_deps', 'def xxx_required_deps')
        write_file(toy_ext_eb, toy_ext_eb_txt)

        args[-1] = '--include-easyblocks=%s' % toy_ext_eb
        stdout, stderr = self.run_test_toy_build_with_output(ec_file=test_ec, extra_args=args)
        self.assertEqual(stderr, '')
        # take into account that each of these lines may appear multiple times,
        # in case no progress was made between checks
        patterns = [
            r"^== 0 out of 4 extensions installed \(3 queued, 1 running: ls\)$",
            r"^== 1 out of 4 extensions installed \(2 queued, 1 running: bar\)$",
            r"^== 2 out of 4 extensions installed \(1 queued, 1 running: barbar\)$",
            r"^== 3 out of 4 extensions installed \(0 queued, 1 running: toy\)$",
            r"^== 4 out of 4 extensions installed \(0 queued, 0 running: \)$",
            '',
        ]
        for pattern in patterns:
            regex = re.compile(pattern, re.M)
            error_msg = "Expected pattern '%s' should be found in %s'" % (regex.pattern, stdout)
            self.assertTrue(regex.search(stdout), error_msg)

    def test_backup_modules(self):
        """Test use of backing up of modules with --module-only."""

        ec_files_path = os.path.join(os.path.dirname(os.path.abspath(__file__)), 'easyconfigs', 'test_ecs')
        ec_file = os.path.join(ec_files_path, 't', 'toy', 'toy-0.0-deps.eb')
        toy_mod = os.path.join(self.test_installpath, 'modules', 'all', 'toy', '0.0-deps')
        toy_mod_dir, toy_mod_fn = os.path.split(toy_mod)

        common_args = [
            ec_file,
            '--sourcepath=%s' % self.test_sourcepath,
            '--buildpath=%s' % self.test_buildpath,
            '--installpath=%s' % self.test_installpath,
            '--debug',
            '--unittest-file=%s' % self.logfile,
            '--robot=%s' % ec_files_path,
            '--force',
            '--disable-cleanup-tmpdir'
        ]
        args = common_args + ['--module-syntax=Tcl']

        # install module once (without --module-only), so it can be backed up
        with self.mocked_stdout_stderr():
            self.eb_main(args, do_build=True, raise_error=True)
        self.assertExists(toy_mod)

        # forced reinstall, no backup of module file because --backup-modules (or --module-only) is not used
        with self.mocked_stdout_stderr():
            self.eb_main(args, do_build=True, raise_error=True)
        self.assertExists(toy_mod)
        toy_mod_backups = glob.glob(os.path.join(toy_mod_dir, '.' + toy_mod_fn + '.bak_*'))
        self.assertEqual(len(toy_mod_backups), 0)

        self.mock_stderr(True)
        self.mock_stdout(True)
        # note: no need to specificy --backup-modules, enabled automatically under --module-only
        self.eb_main(args + ['--module-only'], do_build=True, raise_error=True)
        stderr = self.get_stderr()
        stdout = self.get_stdout()
        self.mock_stderr(False)
        self.mock_stdout(False)
        self.assertExists(toy_mod)
        toy_mod_backups = glob.glob(os.path.join(toy_mod_dir, '.' + toy_mod_fn + '.bak_*'))
        self.assertEqual(len(toy_mod_backups), 1)
        first_toy_mod_backup = toy_mod_backups[0]
        # check that backup module is hidden (required for Tcl syntax)
        self.assertTrue(os.path.basename(first_toy_mod_backup).startswith('.'))

        toy_mod_bak = r".*/toy/\.0\.0-deps\.bak_[0-9]+_[0-9]+"
        regex = re.compile("^== backup of existing module file stored at %s" % toy_mod_bak, re.M)
        self.assertTrue(regex.search(stdout), "Pattern '%s' found in: %s" % (regex.pattern, stdout))
        regex = re.compile("^== comparing module file with backup %s; no differences found$" % toy_mod_bak, re.M)
        self.assertTrue(regex.search(stdout), "Pattern '%s' found in: %s" % (regex.pattern, stdout))

        self.assertEqual(stderr, '')

        # no backup of existing module file if --disable-backup-modules is used
        with self.mocked_stdout_stderr():
            self.eb_main(args + ['--disable-backup-modules'], do_build=True, raise_error=True)
        toy_mod_backups = glob.glob(os.path.join(toy_mod_dir, '.' + toy_mod_fn + '.bak_*'))
        self.assertEqual(len(toy_mod_backups), 1)

        # inject additional lines in module file to generate diff
        write_file(toy_mod, "some difference\n", append=True)

        self.mock_stderr(True)
        self.mock_stdout(True)
        self.eb_main(args + ['--module-only'], do_build=True, raise_error=True, verbose=True)
        stderr = self.get_stderr()
        stdout = self.get_stdout()
        self.mock_stderr(False)
        self.mock_stdout(False)

        toy_mod_backups = glob.glob(os.path.join(toy_mod_dir, '.' + toy_mod_fn + '.bak_*'))
        self.assertEqual(len(toy_mod_backups), 2)

        regex = re.compile("^== backup of existing module file stored at %s" % toy_mod_bak, re.M)
        self.assertTrue(regex.search(stdout), "Pattern '%s' found in: %s" % (regex.pattern, stdout))
        regex = re.compile("^== comparing module file with backup %s; diff is:$" % toy_mod_bak, re.M)
        self.assertTrue(regex.search(stdout), "Pattern '%s' found in: %s" % (regex.pattern, stdout))
        regex = re.compile("^-some difference$", re.M)
        self.assertTrue(regex.search(stdout), "Pattern '%s' found in: %s" % (regex.pattern, stdout))
        self.assertEqual(stderr, '')

        # Test also with Lua syntax if Lmod is available.
        # In particular, that the backup is not hidden (except when using Lmod < 7.0)
        if isinstance(self.modtool, Lmod):
            args = common_args + ['--module-syntax=Lua', '--backup-modules']

            remove_dir(toy_mod_dir)
            toy_mod = os.path.join(toy_mod_dir, toy_mod_fn + '.lua')

            # initial installation of Lua module file
            with self.mocked_stdout_stderr():
                self.eb_main(args, do_build=True, raise_error=True)
            self.assertExists(toy_mod)
            lua_toy_mods = glob.glob(os.path.join(toy_mod_dir, '*.lua*'))
            self.assertEqual(len(lua_toy_mods), 1)
            self.assertEqual(os.path.basename(toy_mod), os.path.basename(lua_toy_mods[0]))
            # no backups yet
            toy_mod_backups = glob.glob(os.path.join(toy_mod_dir, toy_mod_fn + '.bak_*'))
            self.assertEqual(len(toy_mod_backups), 0)
            hidden_toy_mod_backups = glob.glob(os.path.join(toy_mod_dir, '.' + toy_mod_fn + '.bak_*'))
            self.assertEqual(len(hidden_toy_mod_backups), 0)

            # 2nd installation: backup module is created
            self.mock_stderr(True)
            self.mock_stdout(True)
            self.eb_main(args, do_build=True, raise_error=True, verbose=True)
            stderr = self.get_stderr()
            stdout = self.get_stdout()
            self.mock_stderr(False)
            self.mock_stdout(False)

            self.assertExists(toy_mod)
            lua_toy_mods = glob.glob(os.path.join(toy_mod_dir, '*.lua*'))
            self.assertEqual(len(lua_toy_mods), 1)
            self.assertEqual(os.path.basename(toy_mod), os.path.basename(lua_toy_mods[0]))

            # backup module is only hidden for old Lmod versions
            lmod_version = os.getenv('LMOD_VERSION', 'NOT_FOUND')
            if LooseVersion(lmod_version) < LooseVersion('7.0.0'):
                backups_visible, backups_hidden = 0, 1
                toy_mod_bak = r".*/toy/\.0\.0-deps\.bak_[0-9]+_[0-9]+"
            else:
                backups_visible, backups_hidden = 1, 0
                toy_mod_bak = r".*/toy/0\.0-deps\.bak_[0-9]+_[0-9]+"

            toy_mod_backups = glob.glob(os.path.join(toy_mod_dir, toy_mod_fn + '.bak_*'))
            self.assertEqual(len(toy_mod_backups), backups_visible)
            hidden_toy_mod_backups = glob.glob(os.path.join(toy_mod_dir, '.' + toy_mod_fn + '.bak_*'))
            self.assertEqual(len(hidden_toy_mod_backups), backups_hidden)

            first_toy_lua_mod_backup = (toy_mod_backups or hidden_toy_mod_backups)[0]
            self.assertIn('.bak_', os.path.basename(first_toy_lua_mod_backup))

            # check messages in stdout/stderr
            regex = re.compile("^== backup of existing module file stored at %s" % toy_mod_bak, re.M)
            self.assertTrue(regex.search(stdout), "Pattern '%s' found in: %s" % (regex.pattern, stdout))
            regex = re.compile("^== comparing module file with backup %s; no differences found$" % toy_mod_bak, re.M)
            self.assertTrue(regex.search(stdout), "Pattern '%s' found in: %s" % (regex.pattern, stdout))
            self.assertEqual(stderr, '')

            # tweak existing module file so we can verify diff of installed module with backup in stdout
            write_file(toy_mod, "some difference\n", append=True)

            self.mock_stderr(True)
            self.mock_stdout(True)
            self.eb_main(args, do_build=True, raise_error=True, verbose=True)
            stderr = self.get_stderr()
            stdout = self.get_stdout()
            self.mock_stderr(False)
            self.mock_stdout(False)

            if LooseVersion(lmod_version) < LooseVersion('7.0.0'):
                backups_hidden += 1
            else:
                backups_visible += 1

            lua_toy_mods = glob.glob(os.path.join(toy_mod_dir, '*.lua*'))
            self.assertEqual(len(lua_toy_mods), 1)
            self.assertEqual(os.path.basename(toy_mod), os.path.basename(lua_toy_mods[0]))
            toy_mod_backups = glob.glob(os.path.join(toy_mod_dir, toy_mod_fn + '.bak_*'))
            self.assertEqual(len(toy_mod_backups), backups_visible)
            hidden_toy_mod_backups = glob.glob(os.path.join(toy_mod_dir, '.' + toy_mod_fn + '.bak_*'))
            self.assertEqual(len(hidden_toy_mod_backups), backups_hidden)

            regex = re.compile("^== backup of existing module file stored at %s" % toy_mod_bak, re.M)
            self.assertTrue(regex.search(stdout), "Pattern '%s' found in: %s" % (regex.pattern, stdout))
            regex = re.compile("^== comparing module file with backup %s; diff is:$" % toy_mod_bak, re.M)
            self.assertTrue(regex.search(stdout), "Pattern '%s' found in: %s" % (regex.pattern, stdout))
            regex = re.compile("^-some difference$", re.M)
            self.assertTrue(regex.search(stdout), "Pattern '%s' found in: %s" % (regex.pattern, stdout))
            self.assertEqual(stderr, '')

    def test_package(self):
        """Test use of --package and accompanying package configuration settings."""
        mock_fpm(self.test_prefix)
        pkgpath = os.path.join(self.test_prefix, 'pkgs')

        extra_args = [
            '--package',
            '--package-release=321',
            '--package-tool=fpm',
            '--package-type=foo',
            '--packagepath=%s' % pkgpath,
        ]

        with self.mocked_stdout_stderr():
            self._test_toy_build(extra_args=extra_args)

        toypkg = os.path.join(pkgpath, 'toy-0.0-eb-%s.321.foo' % EASYBUILD_VERSION)
        self.assertExists(toypkg)

    def test_package_skip(self):
        """Test use of --package with --skip."""
        mock_fpm(self.test_prefix)
        pkgpath = os.path.join(self.test_prefix, 'packages')  # default path

        with self.mocked_stdout_stderr():
            self._test_toy_build(['--packagepath=%s' % pkgpath])
        self.assertNotExists(pkgpath, "%s is not created without use of --package" % pkgpath)

        self.mock_stdout(True)
        self._test_toy_build(extra_args=['--package', '--skip'], verify=False)
        self.mock_stdout(False)

        toypkg = os.path.join(pkgpath, 'toy-0.0-eb-%s.1.rpm' % EASYBUILD_VERSION)
        self.assertExists(toypkg)

    def test_regtest(self):
        """Test use of --regtest."""
<<<<<<< HEAD
        with self.mocked_stdout_stderr():
            self._test_toy_build(extra_args=['--regtest', '--sequential'], verify=False)
=======

        # skip test when using Python 2, since it somehow fails then,
        # cfr. https://github.com/easybuilders/easybuild-framework/pull/4333
        if sys.version_info[0] == 2:
            print("Skipping test_regtest because Python 2.x is being used")
            return

        self.test_toy_build(extra_args=['--regtest', '--sequential'], verify=False)
>>>>>>> d450a809

        # just check whether module exists
        toy_module = os.path.join(self.test_installpath, 'modules', 'all', 'toy', '0.0')
        if get_module_syntax() == 'Lua':
            toy_module += '.lua'
        self.assertExists(toy_module)

    def test_minimal_toolchains(self):
        """Test toy build with --minimal-toolchains."""
        # this test doesn't check for anything specific to using minimal toolchains, only side-effects
        with self.mocked_stdout_stderr():
            self._test_toy_build(extra_args=['--minimal-toolchains'])

    def test_reproducibility(self):
        """Test toy build produces expected reproducibility files"""

        # skip test when using Python 2, since it somehow fails then,
        # cfr. https://github.com/easybuilders/easybuild-framework/pull/4333
        if sys.version_info[0] == 2:
            print("Skipping test_reproducibility because Python 2.x is being used")
            return

        # We need hooks for a complete test
        hooks_filename = 'my_hooks.py'
        hooks_file = os.path.join(self.test_prefix, hooks_filename)
        hooks_file_txt = '\n'.join([
            "import os",
            '',
            "def start_hook():",
            "   print('start hook triggered')",
            '',
            "def pre_configure_hook(self):",
            "    print('pre-configure: toy.source: %s' % os.path.exists('toy.source'))",
            '',
        ])
        write_file(hooks_file, hooks_file_txt)

        # also use the easyblock with inheritance to fully test
        self.mock_stdout(True)
        self._test_toy_build(extra_args=['--minimal-toolchains', '--easyblock=EB_toytoy', '--hooks=%s' % hooks_file])
        self.mock_stdout(False)

        # Check whether easyconfig is dumped to reprod/ subdir
        reprod_dir = os.path.join(self.test_installpath, 'software', 'toy', '0.0', 'easybuild', 'reprod')
        reprod_ec = os.path.join(reprod_dir, 'toy-0.0.eb')

        self.assertExists(reprod_ec)

        # Also check that the dumpenv script is placed alongside it
        dumpenv_script = '%s.env' % os.path.splitext(reprod_ec)[0]
        reprod_dumpenv = os.path.join(reprod_dir, dumpenv_script)
        self.assertExists(reprod_dumpenv)

        # Check contents of the dumpenv script
        patterns = [
            """#!/bin/bash""",
            """# usage: source toy-0.0.env""",
            # defining build env
            """# (no modules loaded)""",
            """# (no build environment defined)""",
        ]
        env_file = read_file(reprod_dumpenv)
        for pattern in patterns:
            self.assertIn(pattern, env_file)

        # Check that the toytoy easyblock is recorded in the reprod easyconfig
        ec = EasyConfig(reprod_ec)
        self.assertEqual(ec.parser.get_config_dict()['easyblock'], 'EB_toytoy')

        # make sure start_dir is not recorded in the dumped easyconfig, this does not appear in the original easyconfig
        # and is representative of values that are (typically) set by the easyblock steps (which are also dumped)
        self.assertNotIn('start_dir', ec.parser.get_config_dict())

        # Check for child easyblock existence
        child_easyblock = os.path.join(reprod_dir, 'easyblocks', 'toytoy.py')
        self.assertExists(child_easyblock)
        # Check for parent easyblock existence
        parent_easyblock = os.path.join(reprod_dir, 'easyblocks', 'toy.py')
        self.assertExists(parent_easyblock)

        # Make sure framework easyblock modules are not included
        for framework_easyblock in ['easyblock.py', 'extensioneasyblock.py']:
            path = os.path.join(reprod_dir, 'easyblocks', framework_easyblock)
            self.assertNotExists(path)

        # Make sure hooks are also copied
        reprod_hooks = os.path.join(reprod_dir, 'hooks', hooks_filename)
        self.assertExists(reprod_hooks)

    def test_reproducibility_ext_easyblocks(self):
        """Test toy build produces expected reproducibility files also when extensions are used"""

        topdir = os.path.dirname(os.path.abspath(__file__))
        toy_ec_file = os.path.join(topdir, 'easyconfigs', 'test_ecs', 't', 'toy', 'toy-0.0.eb')
        toy_ec_txt = read_file(toy_ec_file)

        ec1 = os.path.join(self.test_prefix, 'toy1.eb')
        ec1_txt = '\n'.join([
            toy_ec_txt,
            "exts_list = [('barbar', '1.2', {'start_dir': 'src'})]",
            "",
        ])
        write_file(ec1, ec1_txt)

        with self.mocked_stdout_stderr():
            self._test_toy_build(ec_file=ec1, verify=False,
                                 extra_args=['--minimal-toolchains', '--easyblock=EB_toytoy'])

        # Check whether easyconfig is dumped to reprod/ subdir
        reprod_dir = os.path.join(self.test_installpath, 'software', 'toy', '0.0', 'easybuild', 'reprod')
        reprod_ec = os.path.join(reprod_dir, 'toy-0.0.eb')

        self.assertExists(reprod_ec)

        # Check for child easyblock existence
        child_easyblock = os.path.join(reprod_dir, 'easyblocks', 'toytoy.py')
        self.assertExists(child_easyblock)
        # Check for parent easyblock existence
        parent_easyblock = os.path.join(reprod_dir, 'easyblocks', 'toy.py')
        self.assertExists(parent_easyblock)
        # Check for extension easyblock existence
        ext_easyblock = os.path.join(reprod_dir, 'easyblocks', 'toy_extension.py')
        self.assertExists(ext_easyblock)

        # Make sure framework easyblock modules are not included
        for framework_easyblock in ['easyblock.py', 'extensioneasyblock.py']:
            path = os.path.join(reprod_dir, 'easyblocks', framework_easyblock)
            self.assertNotExists(path)

    def test_toy_toy(self):
        """Test building two easyconfigs in a single go, with one depending on the other."""
        topdir = os.path.dirname(os.path.abspath(__file__))
        toy_ec_file = os.path.join(topdir, 'easyconfigs', 'test_ecs', 't', 'toy', 'toy-0.0.eb')
        toy_ec_txt = read_file(toy_ec_file)

        ec1 = os.path.join(self.test_prefix, 'toy1.eb')
        ec1_txt = '\n'.join([
            toy_ec_txt,
            "versionsuffix = '-one'",
        ])
        write_file(ec1, ec1_txt)

        ec2 = os.path.join(self.test_prefix, 'toy2.eb')
        ec2_txt = '\n'.join([
            toy_ec_txt,
            "versionsuffix = '-two'",
            "dependencies = [('toy', '0.0', '-one')]",
        ])
        write_file(ec2, ec2_txt)

        with self.mocked_stdout_stderr():
            self._test_toy_build(ec_file=self.test_prefix, verify=False)

        mod1 = os.path.join(self.test_installpath, 'modules', 'all', 'toy', '0.0-one')
        mod2 = os.path.join(self.test_installpath, 'modules', 'all', 'toy', '0.0-two')
        if get_module_syntax() == 'Lua':
            mod1 += '.lua'
            mod2 += '.lua'
        self.assertExists(mod1)
        self.assertExists(mod2)

        mod2_txt = read_file(mod2)

        load1_regex = re.compile('load.*toy/0.0-one', re.M)
        self.assertTrue(load1_regex.search(mod2_txt), "Pattern '%s' found in: %s" % (load1_regex.pattern, mod2_txt))

        # Check the contents of the dumped env in the reprod dir to ensure it contains the dependency load
        reprod_dir = os.path.join(self.test_installpath, 'software', 'toy', '0.0-two', 'easybuild', 'reprod')
        dumpenv_script = os.path.join(reprod_dir, 'toy-0.0-two.env')
        reprod_dumpenv = os.path.join(reprod_dir, dumpenv_script)
        self.assertExists(reprod_dumpenv)

        # Check contents of the dumpenv script
        patterns = [
            """#!/bin/bash""",
            """# usage: source toy-0.0-two.env""",
            # defining build env
            """module load toy/0.0-one""",
            """# (no build environment defined)""",
        ]
        env_file = read_file(reprod_dumpenv)
        for pattern in patterns:
            self.assertIn(pattern, env_file)

    def test_toy_sanity_check_commands(self):
        """Test toy build with extra sanity check commands."""

        self.setup_hierarchical_modules()

        test_easyconfigs = os.path.join(os.path.dirname(os.path.abspath(__file__)), 'easyconfigs', 'test_ecs')
        toy_ec_txt = read_file(os.path.join(test_easyconfigs, 't', 'toy', 'toy-0.0.eb'))

        toy_ec_txt = '\n'.join([
            toy_ec_txt,
            "toolchain = {'name': 'foss', 'version': '2018a'}",
            # specially construct (sort of senseless) sanity check commands,
            # that will fail if the corresponding modules are not loaded
            # cfr. https://github.com/easybuilders/easybuild-framework/pull/1754
            "sanity_check_commands = [",
            "   'env | grep EBROOTFFTW',",
            "   'env | grep EBROOTGCC',",
            # tuple format (kinda weird but kept in place for backward compatibility)
            "   ('env | grep EBROOTFOSS', ''),",
            # True implies running 'toy -h', should work (although pretty senseless in this case)
            "   True,",
            # test command to make sure that '-h' is not passed to commands specified as string ('env -h' fails)
            "   'env',"
            "]",
        ])

        tweaked_toy_ec = os.path.join(self.test_prefix, 'toy-0.0-tweaked.eb')
        write_file(tweaked_toy_ec, toy_ec_txt)

        args = [
            tweaked_toy_ec,
            '--sourcepath=%s' % self.test_sourcepath,
            '--buildpath=%s' % self.test_buildpath,
            '--installpath=%s' % self.test_installpath,
            '--debug',
            '--unittest-file=%s' % self.logfile,
            '--force',
            '--robot=%s' % test_easyconfigs,
            '--module-naming-scheme=HierarchicalMNS',
        ]
        with self.mocked_stdout_stderr():
            self.eb_main(args, logfile=self.dummylogfn, do_build=True, verbose=True, raise_error=True)

        modpath = os.path.join(self.test_installpath, 'modules', 'all')
        toy_modfile = os.path.join(modpath, 'MPI', 'GCC', '6.4.0-2.28', 'OpenMPI', '2.1.2', 'toy', '0.0')
        if get_module_syntax() == 'Lua':
            toy_modfile += '.lua'

        self.assertExists(toy_modfile)

    def test_sanity_check_paths_lib64(self):
        """Test whether fallback in sanity check for lib64/ equivalents of library files works."""
        test_ecs_dir = os.path.join(os.path.abspath(os.path.dirname(__file__)), 'easyconfigs')
        ec_file = os.path.join(test_ecs_dir, 'test_ecs', 't', 'toy', 'toy-0.0.eb')
        ectxt = read_file(ec_file)

        # modify test easyconfig: move lib/libtoy.a to lib64/libtoy.a
        ectxt = re.sub(r"\s*'files'.*", "'files': ['bin/toy', ('lib/libtoy.a', 'lib/libfoo.a')],", ectxt)
        postinstallcmd = "mkdir %(installdir)s/lib64 && mv %(installdir)s/lib/libtoy.a %(installdir)s/lib64/libtoy.a"
        ectxt = re.sub("postinstallcmds.*", "postinstallcmds = ['%s']" % postinstallcmd, ectxt)

        test_ec = os.path.join(self.test_prefix, 'toy-0.0.eb')
        write_file(test_ec, ectxt)

        # sanity check fails if lib64 fallback in sanity check is disabled
        error_pattern = r"Sanity check failed: no file found at 'lib/libtoy.a' or 'lib/libfoo.a' in "
        with self.mocked_stdout_stderr():
            self.assertErrorRegex(EasyBuildError, error_pattern, self._test_toy_build, ec_file=test_ec,
                                  extra_args=['--disable-lib64-fallback-sanity-check', '--disable-lib64-lib-symlink'],
                                  raise_error=True, verbose=False)

        # all is fine is lib64 fallback check is enabled (which it is by default)
        with self.mocked_stdout_stderr():
            self._test_toy_build(ec_file=test_ec, raise_error=True)

        # also check with 'lib' in sanity check dirs (special case)
        ectxt = re.sub(r"\s*'files'.*", "'files': ['bin/toy'],", ectxt)
        ectxt = re.sub(r"\s*'dirs'.*", "'dirs': ['lib'],", ectxt)
        write_file(test_ec, ectxt)

        error_pattern = r"Sanity check failed: no \(non-empty\) directory found at 'lib' in "
        with self.mocked_stdout_stderr():
            self.assertErrorRegex(EasyBuildError, error_pattern, self._test_toy_build, ec_file=test_ec,
                                  extra_args=['--disable-lib64-fallback-sanity-check', '--disable-lib64-lib-symlink'],
                                  raise_error=True, verbose=False)

        with self.mocked_stdout_stderr():
            self._test_toy_build(ec_file=test_ec, extra_args=['--disable-lib64-lib-symlink'], raise_error=True)

        # also check other way around (lib64 -> lib)
        ectxt = read_file(ec_file)
        ectxt = re.sub(r"\s*'files'.*", "'files': ['bin/toy', 'lib64/libtoy.a'],", ectxt)
        write_file(test_ec, ectxt)

        # sanity check fails if lib64 fallback in sanity check is disabled, since lib64/libtoy.a is not there
        error_pattern = r"Sanity check failed: no file found at 'lib64/libtoy.a' in "
        with self.mocked_stdout_stderr():
            self.assertErrorRegex(EasyBuildError, error_pattern, self._test_toy_build, ec_file=test_ec,
                                  extra_args=['--disable-lib64-fallback-sanity-check', '--disable-lib64-lib-symlink'],
                                  raise_error=True, verbose=False)

        # sanity check passes when lib64 fallback is enabled (by default), since lib/libtoy.a is also considered
        with self.mocked_stdout_stderr():
            self._test_toy_build(ec_file=test_ec, extra_args=['--disable-lib64-lib-symlink'], raise_error=True)

        # also check with 'lib64' in sanity check dirs (special case)
        ectxt = re.sub(r"\s*'files'.*", "'files': ['bin/toy'],", ectxt)
        ectxt = re.sub(r"\s*'dirs'.*", "'dirs': ['lib64'],", ectxt)
        write_file(test_ec, ectxt)

        error_pattern = r"Sanity check failed: no \(non-empty\) directory found at 'lib64' in "
        with self.mocked_stdout_stderr():
            self.assertErrorRegex(EasyBuildError, error_pattern, self._test_toy_build, ec_file=test_ec,
                                  extra_args=['--disable-lib64-fallback-sanity-check', '--disable-lib64-lib-symlink'],
                                  raise_error=True, verbose=False)

        with self.mocked_stdout_stderr():
            self._test_toy_build(ec_file=test_ec, extra_args=['--disable-lib64-lib-symlink'], raise_error=True)

        # check whether fallback works for files that's more than 1 subdir deep
        ectxt = read_file(ec_file)
        ectxt = re.sub(r"\s*'files'.*", "'files': ['bin/toy', 'lib/test/libtoy.a'],", ectxt)
        postinstallcmd = "mkdir -p %(installdir)s/lib64/test && "
        postinstallcmd += "mv %(installdir)s/lib/libtoy.a %(installdir)s/lib64/test/libtoy.a"
        ectxt = re.sub("postinstallcmds.*", "postinstallcmds = ['%s']" % postinstallcmd, ectxt)
        write_file(test_ec, ectxt)
        with self.mocked_stdout_stderr():
            self._test_toy_build(ec_file=test_ec, extra_args=['--disable-lib64-lib-symlink'], raise_error=True)

    def test_toy_build_enhanced_sanity_check(self):
        """Test enhancing of sanity check."""

        # if toy easyblock was imported, get rid of corresponding entry in sys.modules,
        # to avoid that it messes up the use of --include-easyblocks=toy.py below...
        if 'easybuild.easyblocks.toy' in sys.modules:
            del sys.modules['easybuild.easyblocks.toy']

        test_dir = os.path.join(os.path.abspath(os.path.dirname(__file__)))
        toy_ec = os.path.join(test_dir, 'easyconfigs', 'test_ecs', 't', 'toy', 'toy-0.0.eb')
        toy_ec_txt = read_file(toy_ec)

        test_ec = os.path.join(self.test_prefix, 'test.eb')

        # get rid of custom sanity check paths in test easyconfig
        regex = re.compile(r'^sanity_check_paths\s*=\s*{[^}]+}', re.M)
        test_ec_txt = regex.sub('', toy_ec_txt)
        write_file(test_ec, test_ec_txt)

        self.assertNotIn('sanity_check_', test_ec_txt)

        # create custom easyblock for toy that has a custom sanity_check_step
        toy_easyblock = os.path.join(test_dir, 'sandbox', 'easybuild', 'easyblocks', 't', 'toy.py')

        toy_easyblock_txt = read_file(toy_easyblock)

        toy_custom_sanity_check_step = '\n'.join([
            '',
            "    def sanity_check_step(self):",
            "        paths = {",
            "            'files': ['bin/toy'],",
            "            'dirs': [],",
            "        }",
            "        cmds = ['toy']",
            "        return super(EB_toy, self).sanity_check_step(custom_paths=paths, custom_commands=cmds)",
        ])
        test_toy_easyblock = os.path.join(self.test_prefix, 'toy.py')
        write_file(test_toy_easyblock, toy_easyblock_txt + toy_custom_sanity_check_step)

        eb_args = [
            '--extended-dry-run',
            '--include-easyblocks=%s' % test_toy_easyblock,
        ]

        # by default, sanity check commands & paths specified by easyblock are used
        self.mock_stdout(True)
        self._test_toy_build(ec_file=test_ec, extra_args=eb_args, verify=False, testing=False, raise_error=True)
        stdout = self.get_stdout()
        self.mock_stdout(False)

        pattern_lines = [
            r"Sanity check paths - file.*",
            r"\s*\* bin/toy",
            r"Sanity check paths - \(non-empty\) directory.*",
            r"\s*\(none\)",
            r"Sanity check commands",
            r"\s*\* toy",
            r'',
        ]
        regex = re.compile(r'\n'.join(pattern_lines), re.M)
        self.assertTrue(regex.search(stdout), "Pattern '%s' should be found in: %s" % (regex.pattern, stdout))

        # we need to manually wipe the entry for the included toy easyblock,
        # to avoid trouble with subsequent EasyBuild sessions in this test
        del sys.modules['easybuild.easyblocks.toy']

        # easyconfig specifies custom sanity_check_paths & sanity_check_commands,
        # the ones defined by the easyblock are skipped by default
        test_ec_txt = test_ec_txt + '\n'.join([
            '',
            "sanity_check_paths = {",
            "    'files': ['README'],",
            "    'dirs': ['bin/']",
            "}",
            "sanity_check_commands = ['ls %(installdir)s']",
        ])
        write_file(test_ec, test_ec_txt)

        self.mock_stdout(True)
        self._test_toy_build(ec_file=test_ec, extra_args=eb_args, verify=False, testing=False, raise_error=True)
        stdout = self.get_stdout()
        self.mock_stdout(False)

        pattern_lines = [
            r"Sanity check paths - file.*",
            r"\s*\* README",
            r"Sanity check paths - \(non-empty\) directory.*",
            r"\s*\* bin/",
            r"Sanity check commands",
            r"\s*\* ls .*/software/toy/0.0",
            r'',
        ]
        regex = re.compile(r'\n'.join(pattern_lines), re.M)
        self.assertTrue(regex.search(stdout), "Pattern '%s' should be found in: %s" % (regex.pattern, stdout))

        del sys.modules['easybuild.easyblocks.toy']

        # if enhance_sanity_check is enabled, then sanity check paths/commands specified in easyconfigs
        # are used in addition to those defined in easyblock
        test_ec_txt = test_ec_txt + '\nenhance_sanity_check = True'
        write_file(test_ec, test_ec_txt)

        self.mock_stdout(True)
        self._test_toy_build(ec_file=test_ec, extra_args=eb_args, verify=False, testing=False, raise_error=True)
        stdout = self.get_stdout()
        self.mock_stdout(False)

        # now 'bin/toy' file and 'toy' command should also be part of sanity check
        pattern_lines = [
            r"Sanity check paths - file.*",
            r"\s*\* README",
            r"\s*\* bin/toy",
            r"Sanity check paths - \(non-empty\) directory.*",
            r"\s*\* bin/",
            r"Sanity check commands",
            r"\s*\* ls .*/software/toy/0.0",
            r"\s*\* toy",
            r'',
        ]
        regex = re.compile(r'\n'.join(pattern_lines), re.M)
        self.assertTrue(regex.search(stdout), "Pattern '%s' should be found in: %s" % (regex.pattern, stdout))

        del sys.modules['easybuild.easyblocks.toy']

        # sanity_check_paths with only one key is allowed if enhance_sanity_check is enabled;
        test_ec_txt = test_ec_txt + "\nsanity_check_paths = {'files': ['README']}"
        write_file(test_ec, test_ec_txt)

        # we need to do a non-dry run here, to ensure the code we want to test is triggered
        # (EasyConfig.dump called by 'reproduce_build' function from 'build_and_install_one')
        eb_args = [
            '--include-easyblocks=%s' % test_toy_easyblock,
            '--trace',
        ]

        self.mock_stdout(True)
        self._test_toy_build(ec_file=test_ec, extra_args=eb_args, verify=False, testing=False, raise_error=True)
        stdout = self.get_stdout()
        self.mock_stdout(False)

        pattern_lines = [
            r"^== sanity checking\.\.\.",
            r"  >> file 'bin/toy' found: OK",
        ]
        regex = re.compile(r'\n'.join(pattern_lines), re.M)
        self.assertTrue(regex.search(stdout), "Pattern '%s' should be found in: %s" % (regex.pattern, stdout))

        # no directories are checked in sanity check now, only files (since dirs is an empty list)
        regex = re.compile(r"directory .* found:", re.M)
        self.assertFalse(regex.search(stdout), "Pattern '%s' should be not found in: %s" % (regex.pattern, stdout))

        del sys.modules['easybuild.easyblocks.toy']

        # if enhance_sanity_check is disabled, both files/dirs keys are strictly required in sanity_check_paths
        test_ec_txt = test_ec_txt + '\nenhance_sanity_check = False'
        write_file(test_ec, test_ec_txt)

        error_pattern = r" Missing mandatory key 'dirs' in sanity_check_paths."
        with self.mocked_stdout_stderr():
            self.assertErrorRegex(EasyBuildError, error_pattern, self._test_toy_build, ec_file=test_ec,
                                  extra_args=eb_args, raise_error=True, verbose=False)

        del sys.modules['easybuild.easyblocks.toy']

    def test_toy_dumped_easyconfig(self):
        """ Test dumping of file in eb_filerepo in both .eb format """
        filename = 'toy-0.0'
        test_ecs_dir = os.path.join(os.path.abspath(os.path.dirname(__file__)), 'easyconfigs')
        paths = [
            os.path.join(test_ecs_dir, 'test_ecs', 't', 'toy', '%s.eb' % filename),
        ]

        for path in paths:

            args = [
                path,
                '--experimental',
                '--force',
            ]
            with self.mocked_stdout_stderr():
                self.eb_main(args, do_build=True)

            # test eb build with dumped file
            args[0] = os.path.join(get_repositorypath()[0], 'toy', 'toy-0.0%s' % os.path.splitext(path)[-1])
            with self.mocked_stdout_stderr():
                self.eb_main(args, do_build=True)
            easybuild.tools.build_log.EXPERIMENTAL = True
            ec = EasyConfig(args[0])
            buildstats = ec.parser.get_config_dict()['buildstats']

            self.assertTrue(all(isinstance(bs, dict) for bs in buildstats))

    def test_toy_filter_env_vars(self):
        """Test use of --filter-env-vars on generated module file"""
        toy_mod_path = os.path.join(self.test_installpath, 'modules', 'all', 'toy', '0.0')
        if get_module_syntax() == 'Lua':
            toy_mod_path += '.lua'

        regexs = [
            re.compile("prepend[-_]path.*LD_LIBRARY_PATH.*lib", re.M),
            re.compile("prepend[-_]path.*LIBRARY_PATH.*lib", re.M),
            re.compile("prepend[-_]path.*PATH.*bin", re.M),
        ]

        with self.mocked_stdout_stderr():
            self._test_toy_build()
        toy_mod_txt = read_file(toy_mod_path)
        for regex in regexs:
            self.assertTrue(regex.search(toy_mod_txt), "Pattern '%s' found in: %s" % (regex.pattern, toy_mod_txt))

        with self.mocked_stdout_stderr():
            self._test_toy_build(extra_args=['--filter-env-vars=LD_LIBRARY_PATH,PATH'])
        toy_mod_txt = read_file(toy_mod_path)
        self.assertFalse(regexs[0].search(toy_mod_txt), "Pattern '%s' found in: %s" % (regexs[0].pattern, toy_mod_txt))
        self.assertTrue(regexs[1].search(toy_mod_txt), "Pattern '%s' found in: %s" % (regexs[1].pattern, toy_mod_txt))
        self.assertFalse(regexs[2].search(toy_mod_txt), "Pattern '%s' found in: %s" % (regexs[2].pattern, toy_mod_txt))

    def test_toy_iter(self):
        """Test toy build that involves iterating over buildopts."""
        topdir = os.path.abspath(os.path.dirname(__file__))
        toy_ec = os.path.join(topdir, 'easyconfigs', 'test_ecs', 't', 'toy', 'toy-0.0-iter.eb')

        expected_buildopts = ['', '-O2; mv %(name)s toy_O2_$EBVERSIONGCC', '-O1; mv %(name)s toy_O1_$EBVERSIONGCC']

        for extra_args in [None, ['--minimal-toolchains']]:
            # sanity check will make sure all entries in buildopts list were taken into account
            with self.mocked_stdout_stderr():
                self._test_toy_build(ec_file=toy_ec, extra_args=extra_args, versionsuffix='-iter')

            # verify whether dumped easyconfig contains original value for buildopts
            dumped_toy_ec = os.path.join(self.test_prefix, 'ebfiles_repo', 'toy', os.path.basename(toy_ec))
            ec = EasyConfigParser(dumped_toy_ec).get_config_dict()
            self.assertEqual(ec['buildopts'], expected_buildopts)

    def test_toy_rpath(self):
        """Test toy build using --rpath."""

        # find_eb_script function used to find rpath_args.py requires that location where easybuild/scripts
        # resides is listed in sys.path via absolute path;
        # this is only needed to make this test pass when it's being called from that same location...
        top_path = os.path.dirname(os.path.dirname(os.path.dirname(os.path.abspath(__file__))))
        sys.path.insert(0, top_path)

        def grab_gcc_rpath_wrapper_args():
            """Helper function to grab arguments from last RPATH wrapper for 'gcc'."""
            rpath_wrappers_dir = glob.glob(os.path.join(os.getenv('TMPDIR'), '*', '*', 'rpath_wrappers'))[0]
            gcc_rpath_wrapper_txt = read_file(glob.glob(os.path.join(rpath_wrappers_dir, '*', 'gcc'))[0])

            # First get the filter argument
            rpath_args_regex = re.compile(r"^rpath_args_out=.*rpath_args.py \$CMD '([^ ]*)'.*", re.M)
            res_filter = rpath_args_regex.search(gcc_rpath_wrapper_txt)
            self.assertTrue(res_filter, "Pattern '%s' found in: %s" % (rpath_args_regex.pattern, gcc_rpath_wrapper_txt))

            # Now get the include argument
            rpath_args_regex = re.compile(r"^rpath_args_out=.*rpath_args.py \$CMD '.*' '([^ ]*)'.*", re.M)
            res_include = rpath_args_regex.search(gcc_rpath_wrapper_txt)
            self.assertTrue(res_include, "Pattern '%s' found in: %s" % (rpath_args_regex.pattern,
                                                                        gcc_rpath_wrapper_txt))

            shutil.rmtree(rpath_wrappers_dir)

            return {'filter_paths': res_filter.group(1), 'include_paths': res_include.group(1)}

        args = ['--rpath']
        with self.mocked_stdout_stderr():
            self._test_toy_build(extra_args=args, raise_error=True)

        # by default, /lib and /usr are included in RPATH filter,
        # together with temporary directory and build directory
        rpath_filter_paths = grab_gcc_rpath_wrapper_args()['filter_paths'].split(',')
        self.assertIn('/lib.*', rpath_filter_paths)
        self.assertIn('/usr.*', rpath_filter_paths)
        self.assertTrue(any(p.startswith(os.getenv('TMPDIR')) for p in rpath_filter_paths))
        self.assertTrue(any(p.startswith(self.test_buildpath) for p in rpath_filter_paths))

        # Check that we can use --rpath-override-dirs
        args = ['--rpath', '--rpath-override-dirs=/opt/eessi/2021.03/lib:/opt/eessi/lib']
        with self.mocked_stdout_stderr():
            self._test_toy_build(extra_args=args, raise_error=True)
        rpath_include_paths = grab_gcc_rpath_wrapper_args()['include_paths'].split(',')
        # Make sure our directories appear in dirs to be included in the rpath (and in the right order)
        self.assertEqual(rpath_include_paths[0], '/opt/eessi/2021.03/lib')
        self.assertEqual(rpath_include_paths[1], '/opt/eessi/lib')

        # Check that when we use --rpath-override-dirs empty values are filtered
        args = ['--rpath', '--rpath-override-dirs=/opt/eessi/2021.03/lib::/opt/eessi/lib']
        with self.mocked_stdout_stderr():
            self._test_toy_build(extra_args=args, raise_error=True)
        rpath_include_paths = grab_gcc_rpath_wrapper_args()['include_paths'].split(',')
        # Make sure our directories appear in dirs to be included in the rpath (and in the right order)
        self.assertEqual(rpath_include_paths[0], '/opt/eessi/2021.03/lib')
        self.assertEqual(rpath_include_paths[1], '/opt/eessi/lib')

        # Check that when we use --rpath-override-dirs we can only provide absolute paths
        eb_args = ['--rpath', '--rpath-override-dirs=/opt/eessi/2021.03/lib:eessi/lib']
        error_pattern = r"Path used in rpath_override_dirs is not an absolute path: eessi/lib"
        with self.mocked_stdout_stderr():
            self.assertErrorRegex(EasyBuildError, error_pattern, self._test_toy_build, extra_args=eb_args,
                                  raise_error=True, verbose=False)

        # also test use of --rpath-filter
        args.extend(['--rpath-filter=/test.*,/foo/bar.*', '--disable-cleanup-tmpdir'])
        with self.mocked_stdout_stderr():
            self._test_toy_build(extra_args=args, raise_error=True)

        # check whether rpath filter was set correctly
        rpath_filter_paths = grab_gcc_rpath_wrapper_args()['filter_paths'].split(',')
        self.assertIn('/test.*', rpath_filter_paths)
        self.assertIn('/foo/bar.*', rpath_filter_paths)
        self.assertTrue(any(p.startswith(os.getenv('TMPDIR')) for p in rpath_filter_paths))
        self.assertTrue(any(p.startswith(self.test_buildpath) for p in rpath_filter_paths))

        # test use of rpath toolchain option
        test_ecs = os.path.join(os.path.dirname(os.path.abspath(__file__)), 'easyconfigs', 'test_ecs')
        toy_ec_txt = read_file(os.path.join(test_ecs, 't', 'toy', 'toy-0.0.eb'))
        toy_ec_txt += "\ntoolchainopts = {'rpath': False}\n"
        toy_ec = os.path.join(self.test_prefix, 'toy.eb')
        write_file(toy_ec, toy_ec_txt)
        with self.mocked_stdout_stderr():
            self._test_toy_build(ec_file=toy_ec, extra_args=['--rpath'], raise_error=True)

    def test_toy_filter_rpath_sanity_libs(self):
        """Test use of --filter-rpath-sanity-libs."""

        test_ecs = os.path.join(os.path.dirname(os.path.abspath(__file__)), 'easyconfigs', 'test_ecs')
        toy_ec = os.path.join(test_ecs, 't', 'toy-app', 'toy-app-0.0.eb')

        # This should just build succesfully
        args = ['--rpath']
        with self.mocked_stdout_stderr():
            self._test_toy_build(ec_file=toy_ec, name='toy-app', extra_args=args, raise_error=True)

        libtoy_libdir = os.path.join(self.test_installpath, 'software', 'libtoy', '0.0', 'lib')
        toyapp_bin = os.path.join(self.test_installpath, 'software', 'toy-app', '0.0', 'bin', 'toy-app')
        rpath_regex = re.compile(r"RPATH.*%s" % libtoy_libdir, re.M)
        with self.mocked_stdout_stderr():
            out, ec = run_cmd("readelf -d %s" % toyapp_bin, simple=False)
        self.assertTrue(rpath_regex.search(out), "Pattern '%s' should be found in: %s" % (rpath_regex.pattern, out))

        with self.mocked_stdout_stderr():
            out, ec = run_cmd("ldd %s" % toyapp_bin, simple=False)
        libtoy_regex = re.compile(r"libtoy.so => /.*/libtoy.so", re.M)
        notfound = re.compile(r"libtoy\.so\s*=>\s*not found", re.M)
        self.assertTrue(libtoy_regex.search(out), "Pattern '%s' should be found in: %s" % (libtoy_regex.pattern, out))
        self.assertFalse(notfound.search(out), "Pattern '%s' should not be found in: %s" % (notfound.pattern, out))

        # test sanity error when --rpath-filter is used to filter a required library
        # In this test, libtoy.so will be linked, but not RPATH-ed due to the --rpath-filter
        # Thus, the RPATH sanity check is expected to fail with libtoy.so not being found
        error_pattern = r"Sanity check failed\: Library libtoy\.so not found"
        with self.mocked_stdout_stderr():
            self.assertErrorRegex(EasyBuildError, error_pattern, self._test_toy_build, ec_file=toy_ec,
                                  extra_args=['--rpath', '--rpath-filter=.*libtoy.*'],
                                  name='toy-app', raise_error=True, verbose=False)

        # test use of --filter-rpath-sanity-libs option. In this test, we use --rpath-filter to make sure libtoy.so is
        # not rpath-ed. Then, we use --filter-rpath-sanity-libs to make sure the RPATH sanity checks ignores
        # the fact that libtoy.so is not found. Thus, this build should complete succesfully
        args = ['--rpath', '--rpath-filter=.*libtoy.*', '--filter-rpath-sanity-libs=libtoy.so']
        with self.mocked_stdout_stderr():
            self._test_toy_build(ec_file=toy_ec, name='toy-app', extra_args=args, raise_error=True)

        with self.mocked_stdout_stderr():
            out, ec = run_cmd("readelf -d %s" % toyapp_bin, simple=False)
        self.assertFalse(rpath_regex.search(out),
                         "Pattern '%s' should not be found in: %s" % (rpath_regex.pattern, out))

        with self.mocked_stdout_stderr():
            out, ec = run_cmd("ldd %s" % toyapp_bin, simple=False)
        self.assertFalse(libtoy_regex.search(out),
                         "Pattern '%s' should not be found in: %s" % (libtoy_regex.pattern, out))
        self.assertTrue(notfound.search(out),
                        "Pattern '%s' should be found in: %s" % (notfound.pattern, out))

        # test again with list of library names passed to --filter-rpath-sanity-libs
        args = ['--rpath', '--rpath-filter=.*libtoy.*', '--filter-rpath-sanity-libs=libfoo.so,libtoy.so,libbar.so']
        with self.mocked_stdout_stderr():
            self._test_toy_build(ec_file=toy_ec, name='toy-app', extra_args=args, raise_error=True)

        with self.mocked_stdout_stderr():
            out, ec = run_cmd("readelf -d %s" % toyapp_bin, simple=False)
        self.assertFalse(rpath_regex.search(out),
                         "Pattern '%s' should not be found in: %s" % (rpath_regex.pattern, out))

        with self.mocked_stdout_stderr():
            out, ec = run_cmd("ldd %s" % toyapp_bin, simple=False)
        self.assertFalse(libtoy_regex.search(out),
                         "Pattern '%s' should not be found in: %s" % (libtoy_regex.pattern, out))
        self.assertTrue(notfound.search(out),
                        "Pattern '%s' should be found in: %s" % (notfound.pattern, out))

    def test_toy_modaltsoftname(self):
        """Build two dependent toys as in test_toy_toy but using modaltsoftname"""
        topdir = os.path.dirname(os.path.abspath(__file__))
        toy_ec_file = os.path.join(topdir, 'easyconfigs', 'test_ecs', 't', 'toy', 'toy-0.0.eb')
        toy_ec_txt = read_file(toy_ec_file)

        self.assertFalse(re.search('^modaltsoftname', toy_ec_txt, re.M))

        ec1 = os.path.join(self.test_prefix, 'toy-0.0-one.eb')
        ec1_txt = '\n'.join([
            toy_ec_txt,
            "versionsuffix = '-one'",
            "modaltsoftname = 'yot'"
        ])
        write_file(ec1, ec1_txt)

        ec2 = os.path.join(self.test_prefix, 'toy-0.0-two.eb')
        ec2_txt = '\n'.join([
            toy_ec_txt,
            "versionsuffix = '-two'",
            "dependencies = [('toy', '0.0', '-one')]",
            "modaltsoftname = 'toytwo'",
        ])
        write_file(ec2, ec2_txt)

        extra_args = [
            '--module-naming-scheme=HierarchicalMNS',
            '--robot-paths=%s' % self.test_prefix,
        ]
        with self.mocked_stdout_stderr():
            self._test_toy_build(ec_file=self.test_prefix, verify=False, extra_args=extra_args, raise_error=True)

        software_path = os.path.join(self.test_installpath, 'software')
        modules_path = os.path.join(self.test_installpath, 'modules', 'all', 'Core')

        # install dirs for both installations should be there (using original software name)
        self.assertExists(os.path.join(software_path, 'toy', '0.0-one', 'bin', 'toy'))
        self.assertExists(os.path.join(software_path, 'toy', '0.0-two', 'bin', 'toy'))

        toytwo_name = '0.0-two'
        yot_name = '0.0-one'
        if get_module_syntax() == 'Lua':
            toytwo_name += '.lua'
            yot_name += '.lua'

        # modules for both installations with alternative name should be there
        self.assertExists(os.path.join(modules_path, 'toytwo', toytwo_name))
        self.assertExists(os.path.join(modules_path, 'yot', yot_name))

        # only subdirectories for software should be created
        self.assertEqual(sorted(os.listdir(software_path)), sorted(['toy', '.locks']))
        self.assertEqual(sorted(os.listdir(os.path.join(software_path, 'toy'))), ['0.0-one', '0.0-two'])

        # only subdirectories for modules with alternative names should be created
        self.assertEqual(sorted(os.listdir(modules_path)), ['toytwo', 'yot'])
        self.assertEqual(os.listdir(os.path.join(modules_path, 'toytwo')), [toytwo_name])
        self.assertEqual(os.listdir(os.path.join(modules_path, 'yot')), [yot_name])

    def test_toy_build_trace(self):
        """Test use of --trace"""

        topdir = os.path.dirname(os.path.abspath(__file__))
        toy_ec_file = os.path.join(topdir, 'easyconfigs', 'test_ecs', 't', 'toy', 'toy-0.0.eb')

        test_ec = os.path.join(self.test_prefix, 'test.eb')
        write_file(test_ec, read_file(toy_ec_file) + '\nsanity_check_commands = ["toy"]')

        self.mock_stderr(True)
        self.mock_stdout(True)
        self._test_toy_build(ec_file=test_ec, extra_args=['--trace'], verify=False, testing=False)
        stderr = self.get_stderr()
        stdout = self.get_stdout()
        self.mock_stderr(False)
        self.mock_stdout(False)

        self.assertEqual(stderr, '')

        patterns = [
            r"^  >> installation prefix: .*/software/toy/0\.0$",
            r"^== fetching files\.\.\.\n  >> sources:\n  >> .*/toy-0\.0\.tar\.gz \[SHA256: 44332000.*\]$",
            r"^  >> applying patch toy-0\.0_fix-silly-typo-in-printf-statement\.patch$",
            r'\n'.join([
                r"^  >> running command:",
                r"\t\[started at: .*\]",
                r"\t\[working dir: .*\]",
                r"\t\[output logged in .*\]",
                r"\tgcc toy.c -o toy\n"
                r'',
            ]),
            r"  >> command completed: exit 0, ran in .*",
            r'^' + r'\n'.join([
                r"== sanity checking\.\.\.",
                r"  >> file 'bin/yot' or 'bin/toy' found: OK",
                r"  >> \(non-empty\) directory 'bin' found: OK",
                r"  >> loading modules: toy/0.0\.\.\.",
                r"  >> running command 'toy' \.\.\.",
                r"  >> result for command 'toy': OK",
            ]) + r'$',
            r"^== creating module\.\.\.\n  >> generating module file @ .*/modules/all/toy/0\.0(?:\.lua)?$",
        ]
        for pattern in patterns:
            regex = re.compile(pattern, re.M)
            self.assertTrue(regex.search(stdout), "Pattern '%s' found in: %s" % (regex.pattern, stdout))

    def test_toy_build_hooks(self):
        """Test use of --hooks."""
        toy_ec = os.path.join(os.path.dirname(__file__), 'easyconfigs', 'test_ecs', 't', 'toy', 'toy-0.0.eb')
        test_ec = os.path.join(self.test_prefix, 'test.eb')
        test_ec_txt = read_file(toy_ec) + "\nexts_list = [('bar', '0.0'), ('toy', '0.0')]"
        write_file(test_ec, test_ec_txt)

        hooks_file = os.path.join(self.test_prefix, 'my_hooks.py')
        hooks_file_txt = textwrap.dedent("""
            import os
            from easybuild.tools.filetools import change_dir, copy_file

            TOY_COMP_CMD = "gcc toy.c -o toy"

            def start_hook():
               print('start hook triggered')

            def parse_hook(ec):
               print('%s %s' % (ec.name, ec.version))
            # print sources value to check that raw untemplated strings are exposed in parse_hook
               print(ec['sources'])
            # try appending to postinstallcmd to see whether the modification is actually picked up
            # (required templating to be disabled before parse_hook is called)
               ec['postinstallcmds'].append('echo toy')
               print(ec['postinstallcmds'][-1])

            def pre_configure_hook(self):
                print('pre-configure: toy.source: %s' % os.path.exists('toy.source'))

            def post_configure_hook(self):
                print('post-configure: toy.source: %s' % os.path.exists('toy.source'))

            def post_install_hook(self):
                print('in post-install hook for %s v%s' % (self.name, self.version))
                print(', '.join(sorted(os.listdir(self.installdir))))

                copy_of_toy = os.path.join(self.start_dir, 'copy_of_toy')
                copy_file(copy_of_toy, os.path.join(self.installdir, 'bin'))

            def module_write_hook(self, module_path, module_txt):
                print('in module-write hook hook for %s' % os.path.basename(module_path))
                return module_txt.replace('Toy C program, 100% toy.', 'Not a toy anymore')

            def post_single_extension_hook(ext):
                print('installing of extension %s is done!' % ext.name)

            def pre_sanitycheck_hook(self):
                print('pre_sanity_check_hook')

            def end_hook():
               print('end hook triggered, all done!')

            def pre_run_shell_cmd_hook(cmd, *args, **kwargs):
                if isinstance(cmd, str) and cmd.strip() == TOY_COMP_CMD:
                    print("pre_run_shell_cmd_hook triggered for '%s'" % cmd)
                    # 'copy_toy_file' command doesn't exist, but don't worry,
                    # this problem will be fixed in post_run_shell_cmd_hook
                    cmd += " && copy_toy_file toy copy_of_toy"
                return cmd

            def post_run_shell_cmd_hook(cmd, *args, **kwargs):
                exit_code = kwargs['exit_code']
                output = kwargs['output']
                work_dir = kwargs['work_dir']
                if isinstance(cmd, str) and cmd.strip().startswith(TOY_COMP_CMD) and exit_code:
                    cwd = change_dir(work_dir)
                    copy_file('toy', 'copy_of_toy')
                    change_dir(cwd)
                    print("'%s' command failed (exit code %s), but I fixed it!" % (cmd, exit_code))
        """)
        write_file(hooks_file, hooks_file_txt)

        extra_args = [
            '--hooks=%s' % hooks_file,
            # disable trace output to make checking of generated output produced by hooks easier
            '--disable-trace',
        ]

        self.mock_stderr(True)
        self.mock_stdout(True)
        self._test_toy_build(ec_file=test_ec, extra_args=extra_args, raise_error=True, debug=False)
        stderr = self.get_stderr()
        stdout = self.get_stdout()
        self.mock_stderr(False)
        self.mock_stdout(False)

        test_mod_path = os.path.join(self.test_installpath, 'modules', 'all')
        toy_mod_file = os.path.join(test_mod_path, 'toy', '0.0')
        if get_module_syntax() == 'Lua':
            toy_mod_file += '.lua'
        mod_name = os.path.basename(toy_mod_file)

        warnings = nub([x for x in stderr.strip().splitlines() if x])
        self.assertEqual(warnings, ["WARNING: Command ' gcc toy.c -o toy ' failed, but we'll ignore it..."])

        # parse hook is triggered 3 times: once for main install, and then again for each extension;
        # module write hook is triggered 5 times:
        # - before installing extensions
        # - for fake module file being created during sanity check (triggered twice, for main + toy install)
        # - for final module file
        # - for devel module file
        expected_output = textwrap.dedent(f"""
            start hook triggered
            toy 0.0
            ['%(name)s-%(version)s.tar.gz']
            echo toy
            pre-configure: toy.source: True
            post-configure: toy.source: False
            pre_run_shell_cmd_hook triggered for ' gcc toy.c -o toy '
            ' gcc toy.c -o toy  && copy_toy_file toy copy_of_toy' command failed (exit code 127), but I fixed it!
            in post-install hook for toy v0.0
            bin, lib
            in module-write hook hook for {mod_name}
            toy 0.0
            ['%(name)s-%(version)s.tar.gz']
            echo toy
            toy 0.0
            ['%(name)s-%(version)s.tar.gz']
            echo toy
            installing of extension bar is done!
            pre_run_shell_cmd_hook triggered for ' gcc toy.c -o toy '
            ' gcc toy.c -o toy  && copy_toy_file toy copy_of_toy' command failed (exit code 127), but I fixed it!
            installing of extension toy is done!
            pre_sanity_check_hook
            in module-write hook hook for {mod_name}
            in module-write hook hook for {mod_name}
            in module-write hook hook for {mod_name}
            in module-write hook hook for {mod_name}
            end hook triggered, all done!
        """).strip().format(mod_name=os.path.basename(toy_mod_file))
        self.assertEqual(stdout.strip(), expected_output)

        toy_mod = read_file(toy_mod_file)
        self.assertIn('Not a toy anymore', toy_mod)

        toy_bin_dir = os.path.join(self.test_installpath, 'software', 'toy', '0.0', 'bin')
        toy_bins = sorted(os.listdir(toy_bin_dir))
        self.assertEqual(toy_bins, ['bar', 'copy_of_toy', 'toy'])

    def test_toy_multi_deps(self):
        """Test installation of toy easyconfig that uses multi_deps."""
        test_ecs_dir = os.path.join(os.path.dirname(os.path.abspath(__file__)), 'easyconfigs', 'test_ecs')
        toy_ec = os.path.join(test_ecs_dir, 't', 'toy', 'toy-0.0.eb')
        test_ec_txt = read_file(toy_ec)

        test_ec = os.path.join(self.test_prefix, 'test.eb')

        # also inject (minimal) list of extensions to test iterative installation of extensions
        test_ec_txt += "\nexts_list = [('barbar', '1.2', {'start_dir': 'src'})]"

        test_ec_txt += "\nmulti_deps = {'GCC': ['4.6.3', '7.3.0-2.30']}"
        write_file(test_ec, test_ec_txt)

        test_mod_path = os.path.join(self.test_installpath, 'modules', 'all')

        # create empty modules for both GCC versions
        # (in Tcl syntax, because we're lazy since that works for all supported module tools)
        gcc463_modfile = os.path.join(test_mod_path, 'GCC', '4.6.3')
        write_file(gcc463_modfile, ModuleGeneratorTcl.MODULE_SHEBANG)
        write_file(os.path.join(test_mod_path, 'GCC', '7.3.0-2.30'), ModuleGeneratorTcl.MODULE_SHEBANG)

        self.modtool.use(test_mod_path)

        # instruct Lmod to disallow auto-swapping of already loaded module with same name as module being loaded
        # to make situation where GCC/7.3.0-2.30 is loaded when GCC/4.6.3 is already loaded (by default) fail
        os.environ['LMOD_DISABLE_SAME_NAME_AUTOSWAP'] = 'yes'

        with self.mocked_stdout_stderr():
            self._test_toy_build(ec_file=test_ec)

        toy_mod_file = os.path.join(test_mod_path, 'toy', '0.0')
        if get_module_syntax() == 'Lua':
            toy_mod_file += '.lua'

        toy_mod_txt = read_file(toy_mod_file)

        # check whether (guarded) load statement for first version listed in multi_deps is there
        if get_module_syntax() == 'Lua':
            expected = '\n'.join([
                'if not ( isloaded("GCC/4.6.3") ) and not ( isloaded("GCC/7.3.0-2.30") ) then',
                '    load("GCC/4.6.3")',
                'end',
            ])
        else:
            expected = '\n'.join([
                'if { ![ is-loaded GCC/4.6.3 ] && ![ is-loaded GCC/7.3.0-2.30 ] } {',
                '    module load GCC/4.6.3',
                '}',
            ])

        self.assertIn(expected, toy_mod_txt)

        # also check relevant parts of "module help" and whatis bits
        expected_descr = '\n'.join([
            "Compatible modules",
            "==================",
            "This module is compatible with the following modules, one of each line is required:",
            "* GCC/4.6.3 (default), GCC/7.3.0-2.30",
        ])
        error_msg_descr = "Pattern '%s' should be found in: %s" % (expected_descr, toy_mod_txt)
        self.assertIn(expected_descr, toy_mod_txt, error_msg_descr)

        if get_module_syntax() == 'Lua':
            expected_whatis = "whatis([==[Compatible modules: GCC/4.6.3 (default), GCC/7.3.0-2.30]==])"
        else:
            expected_whatis = "module-whatis {Compatible modules: GCC/4.6.3 (default), GCC/7.3.0-2.30}"

        error_msg_whatis = "Pattern '%s' should be found in: %s" % (expected_whatis, toy_mod_txt)
        self.assertIn(expected_whatis, toy_mod_txt, error_msg_whatis)

        def check_toy_load(depends_on=False):
            # by default, toy/0.0 should load GCC/4.6.3 (first listed GCC version in multi_deps)
            self.modtool.load(['toy/0.0'])
            loaded_mod_names = [x['mod_name'] for x in self.modtool.list()]
            self.assertIn('toy/0.0', loaded_mod_names)
            self.assertIn('GCC/4.6.3', loaded_mod_names)
            self.assertNotIn('GCC/7.3.0-2.30', loaded_mod_names)

            if depends_on:
                # check behaviour when unloading toy (should also unload GCC/4.6.3)
                self.modtool.unload(['toy/0.0'])
                loaded_mod_names = [x['mod_name'] for x in self.modtool.list()]
                self.assertNotIn('toy/0.0', loaded_mod_names)
                self.assertNotIn('GCC/4.6.3', loaded_mod_names)
            else:
                # just undo (don't use 'purge', make cause problems in test environment), to prepare for next test
                self.modtool.unload(['toy/0.0', 'GCC/4.6.3'])

            # if GCC/7.3.0-2.30 is loaded first, then GCC/4.6.3 is not loaded by loading toy/0.0
            self.modtool.load(['GCC/7.3.0-2.30'])
            loaded_mod_names = [x['mod_name'] for x in self.modtool.list()]
            self.assertIn('GCC/7.3.0-2.30', loaded_mod_names)

            self.modtool.load(['toy/0.0'])
            loaded_mod_names = [x['mod_name'] for x in self.modtool.list()]
            self.assertIn('toy/0.0', loaded_mod_names)
            self.assertIn('GCC/7.3.0-2.30', loaded_mod_names)
            self.assertNotIn('GCC/4.6.3', loaded_mod_names)

            if depends_on:
                # check behaviour when unloading toy (should *not* unload GCC/7.3.0-2.30)
                self.modtool.unload(['toy/0.0'])
                loaded_mod_names = [x['mod_name'] for x in self.modtool.list()]
                self.assertNotIn('toy/0.0', loaded_mod_names)
                self.assertIn('GCC/7.3.0-2.30', loaded_mod_names)
            else:
                # just undo
                self.modtool.unload(['toy/0.0', 'GCC/7.3.0-2.30'])

            # having GCC/4.6.3 loaded already is also fine
            self.modtool.load(['GCC/4.6.3'])
            loaded_mod_names = [x['mod_name'] for x in self.modtool.list()]
            self.assertIn('GCC/4.6.3', loaded_mod_names)

            self.modtool.load(['toy/0.0'])
            loaded_mod_names = [x['mod_name'] for x in self.modtool.list()]
            self.assertIn('toy/0.0', loaded_mod_names)
            self.assertIn('GCC/4.6.3', loaded_mod_names)
            self.assertNotIn('GCC/7.3.0-2.30', loaded_mod_names)

            if depends_on:
                # check behaviour when unloading toy (should *not* unload GCC/4.6.3)
                self.modtool.unload(['toy/0.0'])
                loaded_mod_names = [x['mod_name'] for x in self.modtool.list()]
                self.assertNotIn('toy/0.0', loaded_mod_names)
                self.assertIn('GCC/4.6.3', loaded_mod_names)
            else:
                # just undo
                self.modtool.unload(['toy/0.0', 'GCC/4.6.3'])

        check_toy_load()

        # this behaviour can be disabled via "multi_dep_load_defaults = False"
        write_file(test_ec, test_ec_txt + "\nmulti_deps_load_default = False")

        remove_file(toy_mod_file)
        with self.mocked_stdout_stderr():
            self._test_toy_build(ec_file=test_ec)
        toy_mod_txt = read_file(toy_mod_file)

        self.assertNotIn(expected, toy_mod_txt)

        self.modtool.load(['toy/0.0'])
        loaded_mod_names = [x['mod_name'] for x in self.modtool.list()]
        self.assertIn('toy/0.0', loaded_mod_names)
        self.assertNotIn('GCC/4.6.3', loaded_mod_names)
        self.assertNotIn('GCC/7.3.0-2.30', loaded_mod_names)

        # also check relevant parts of "module help" and whatis bits (no '(default)' here!)
        expected_descr_no_default = '\n'.join([
            "Compatible modules",
            "==================",
            "This module is compatible with the following modules, one of each line is required:",
            "* GCC/4.6.3, GCC/7.3.0-2.30",
        ])
        error_msg_descr = "Pattern '%s' should be found in: %s" % (expected_descr_no_default, toy_mod_txt)
        self.assertIn(expected_descr_no_default, toy_mod_txt, error_msg_descr)

        if get_module_syntax() == 'Lua':
            expected_whatis_no_default = "whatis([==[Compatible modules: GCC/4.6.3, GCC/7.3.0-2.30]==])"
        else:
            expected_whatis_no_default = "module-whatis {Compatible modules: GCC/4.6.3, GCC/7.3.0-2.30}"

        error_msg_whatis = "Pattern '%s' should be found in: %s" % (expected_whatis_no_default, toy_mod_txt)
        self.assertIn(expected_whatis_no_default, toy_mod_txt, error_msg_whatis)

        # restore original environment to continue testing with a clean slate
        modify_env(os.environ, self.orig_environ, verbose=False)
        self.modtool.use(test_mod_path)

        # disable showing of progress bars (again), doesn't make sense when running tests
        os.environ['EASYBUILD_DISABLE_SHOW_PROGRESS_BAR'] = '1'

        write_file(test_ec, test_ec_txt)

        # also check behaviour when using 'depends_on' rather than 'load' statements (requires Lmod 7.6.1 or newer)
        if self.modtool.supports_depends_on:

            remove_file(toy_mod_file)
            with self.mocked_stdout_stderr():
                self._test_toy_build(ec_file=test_ec, extra_args=['--module-depends-on'], raise_error=True)

            toy_mod_txt = read_file(toy_mod_file)

            # check whether (guarded) load statement for first version listed in multi_deps is there
            if get_module_syntax() == 'Lua':
                expected = '\n'.join([
                    'if mode() == "unload" or isloaded("GCC/7.3.0-2.30") then',
                    '    depends_on("GCC")',
                    'else',
                    '    depends_on("GCC/4.6.3")',
                    'end',
                ])
            else:
                expected = '\n'.join([
                    'if { [ module-info mode remove ] || [ is-loaded GCC/7.3.0-2.30 ] } {',
                    '    depends-on GCC',
                    '} else {',
                    '    depends-on GCC/4.6.3',
                    '}',
                ])

            self.assertIn(expected, toy_mod_txt)
            error_msg_descr = "Pattern '%s' should be found in: %s" % (expected_descr, toy_mod_txt)
            self.assertIn(expected_descr, toy_mod_txt, error_msg_descr)
            error_msg_whatis = "Pattern '%s' should be found in: %s" % (expected_whatis, toy_mod_txt)
            self.assertIn(expected_whatis, toy_mod_txt, error_msg_whatis)

            check_toy_load(depends_on=True)

    def test_fix_shebang(self):
        """Test use of fix_python_shebang_for & co."""
        test_ecs_dir = os.path.join(os.path.dirname(os.path.abspath(__file__)), 'easyconfigs', 'test_ecs')
        toy_ec_txt = read_file(os.path.join(test_ecs_dir, 't', 'toy', 'toy-0.0.eb'))

        test_ec = os.path.join(self.test_prefix, 'test.eb')

        test_ec_txt = '\n'.join([
            toy_ec_txt,
            "postinstallcmds = ["
            # copy of bin/toy to use in fix_python_shebang_for and fix_perl_shebang_for
            "    'cp -a %(installdir)s/bin/toy %(installdir)s/bin/toy.python',",
            "    'cp -a %(installdir)s/bin/toy %(installdir)s/bin/toy.perl',",
            "    'cp -a %(installdir)s/bin/toy %(installdir)s/bin/toy.sh',",

            # hardcoded path to bin/python
            "    'echo \"#!/usr/bin/python\\n# test\" > %(installdir)s/bin/t1.py',",
            # hardcoded path to bin/python3.6
            "    'echo \"#!/software/Python/3.6.6-foss-2018b/bin/python3.6\\n# test\" > %(installdir)s/bin/t2.py',",
            # already OK, should remain the same
            "    'echo \"#!/usr/bin/env python\\n# test\" > %(installdir)s/bin/t3.py',",
            # space after #! + 'env python3'
            "    'echo \"#! /usr/bin/env python3\\n# test\" > %(installdir)s/bin/t4.py',",
            # 'env python3.6'
            "    'echo \"#!/usr/bin/env python3.6\\n# test\" > %(installdir)s/bin/t5.py',",
            # shebang with space, should strip the space
            "    'echo \"#! /usr/bin/env python\\n# test\" > %(installdir)s/bin/t6.py',",
            # no shebang python
            "    'echo \"# test\" > %(installdir)s/bin/t7.py',",
            # shebang bash
            "    'echo \"#!/usr/bin/env bash\\n# test\" > %(installdir)s/bin/b1.sh',",
            # directory, should be skipped (not crash)
            "    'mkdir %(installdir)s/bin/testdir',",

            # tests for perl shebang
            # hardcoded path to bin/perl
            "    'echo \"#!/usr/bin/perl\\n# test\" > %(installdir)s/bin/t1.pl',",
            # hardcoded path to bin/perl5
            "    'echo \"#!/software/Perl/5.28.1-GCCcore-7.3.0/bin/perl5\\n# test\" > %(installdir)s/bin/t2.pl',",
            # already OK, should remain the same
            "    'echo \"#!/usr/bin/env perl\\n# test\" > %(installdir)s/bin/t3.pl',",
            # hardcoded perl with extra arguments
            "    'echo \"#!/usr/bin/perl -w\\n# test\" > %(installdir)s/bin/t4.pl',",
            # space after #! + 'env perl5'
            "    'echo \"#!/usr/bin/env perl5\\n# test\" > %(installdir)s/bin/t5.pl',",
            # shebang with space, should strip the space
            "    'echo \"#! /usr/bin/env perl\\n# test\" > %(installdir)s/bin/t6.pl',",
            # no shebang perl
            "    'echo \"# test\" > %(installdir)s/bin/t7.pl',",
            # shebang bash
            "    'echo \"#!/usr/bin/env bash\\n# test\" > %(installdir)s/bin/b2.sh',",

            # tests for bash shebang
            # hardcoded path to bin/bash
            "    'echo \"#!/bin/bash\\n# test\" > %(installdir)s/bin/t1.sh',",
            # hardcoded path to usr/bin/bash
            "    'echo \"#!/usr/bin/bash\\n# test\" > %(installdir)s/bin/t2.sh',",
            # already OK, should remain the same
            "    'echo \"#!/usr/bin/env bash\\n# test\" > %(installdir)s/bin/t3.sh',",
            # shebang with space, should strip the space
            "    'echo \"#! /usr/bin/env bash\\n# test\" > %(installdir)s/bin/t4.sh',",
            # no shebang sh
            "    'echo \"# test\" > %(installdir)s/bin/t5.sh',",
            # shebang python
            "    'echo \"#!/usr/bin/env python\\n# test\" > %(installdir)s/bin/b1.py',",
            # shebang perl
            "    'echo \"#!/usr/bin/env perl\\n# test\" > %(installdir)s/bin/b1.pl',",
            "]",
            "fix_python_shebang_for = ['bin/t1.py', 'bin/t*.py', 'nosuchdir/*.py', 'bin/toy.python', 'bin/b1.sh']",
            "fix_python_shebang_for += ['bin/testdir']",
            "fix_perl_shebang_for = ['bin/t*.pl', 'bin/b2.sh', 'bin/toy.perl']",
            "fix_bash_shebang_for = ['bin/t*.sh', 'bin/b1.py', 'bin/b1.pl', 'bin/toy.sh']",
        ])
        write_file(test_ec, test_ec_txt)
        with self.mocked_stdout_stderr():
            self._test_toy_build(ec_file=test_ec, raise_error=True)

        toy_bindir = os.path.join(self.test_installpath, 'software', 'toy', '0.0', 'bin')

        # bin/toy and bin/toy2 should *not* be patched, since they're binary files
        toy_txt = read_file(os.path.join(toy_bindir, 'toy'), mode='rb')
        for fn in ['toy.sh', 'toy.perl', 'toy.python']:
            fn_txt = read_file(os.path.join(toy_bindir, fn), mode='rb')
            # no shebang added
            self.assertFalse(fn_txt.startswith(b"#!/"))
            # exact same file as original binary (untouched)
            self.assertEqual(toy_txt, fn_txt)

        regexes = {}
        # no re.M, this should match at start of file!
        regexes['py'] = re.compile(r'^#!/usr/bin/env python\n# test$')
        regexes['pl'] = re.compile(r'^#!/usr/bin/env perl\n# test$')
        regexes['sh'] = re.compile(r'^#!/usr/bin/env bash\n# test$')

        # all scripts should have a shebang that matches their extension
        scripts = {}
        scripts['py'] = ['t1.py', 't2.py', 't3.py', 't4.py', 't5.py', 't6.py', 't7.py', 'b1.py']
        scripts['pl'] = ['t1.pl', 't2.pl', 't3.pl', 't4.pl', 't5.pl', 't6.pl', 't7.pl', 'b1.pl']
        scripts['sh'] = ['t1.sh', 't2.sh', 't3.sh', 't4.sh', 't5.sh', 'b1.sh', 'b2.sh']

        for ext in ['sh', 'pl', 'py']:
            for script in scripts[ext]:
                bin_path = os.path.join(toy_bindir, script)
                bin_txt = read_file(bin_path)
                self.assertTrue(regexes[ext].match(bin_txt),
                                "Pattern '%s' found in %s: %s" % (regexes[ext].pattern, bin_path, bin_txt))

        # now test with a custom env command
        extra_args = ['--env-for-shebang=/usr/bin/env -S']
        with self.mocked_stdout_stderr():
            self._test_toy_build(ec_file=test_ec, extra_args=extra_args, raise_error=True)

        toy_bindir = os.path.join(self.test_installpath, 'software', 'toy', '0.0', 'bin')

        # bin/toy and bin/toy2 should *not* be patched, since they're binary files
        toy_txt = read_file(os.path.join(toy_bindir, 'toy'), mode='rb')
        for fn in ['toy.sh', 'toy.perl', 'toy.python']:
            fn_txt = read_file(os.path.join(toy_bindir, fn), mode='rb')
            # no shebang added
            self.assertFalse(fn_txt.startswith(b"#!/"))
            # exact same file as original binary (untouched)
            self.assertEqual(toy_txt, fn_txt)

        regexes_shebang = {}

        def check_shebangs():
            for ext in ['sh', 'pl', 'py']:
                for script in scripts[ext]:
                    bin_path = os.path.join(toy_bindir, script)
                    bin_txt = read_file(bin_path)
                    # the scripts b1.py, b1.pl, b1.sh, b2.sh should keep their original shebang
                    if script.startswith('b'):
                        self.assertTrue(regexes[ext].match(bin_txt),
                                        "Pattern '%s' found in %s: %s" % (regexes[ext].pattern, bin_path, bin_txt))
                    else:
                        regex_shebang = regexes_shebang[ext]
                        self.assertTrue(regex_shebang.match(bin_txt),
                                        "Pattern '%s' found in %s: %s" % (regex_shebang.pattern, bin_path, bin_txt))

        # no re.M, this should match at start of file!
        regexes_shebang['py'] = re.compile(r'^#!/usr/bin/env -S python\n# test$')
        regexes_shebang['pl'] = re.compile(r'^#!/usr/bin/env -S perl\n# test$')
        regexes_shebang['sh'] = re.compile(r'^#!/usr/bin/env -S bash\n# test$')

        check_shebangs()

        # test again with EasyBuild configured with sysroot, which should be prepended
        # automatically to env-for-shebang value (unless it's prefixed with sysroot already)
        extra_args = [
            '--env-for-shebang=/usr/bin/env -S',
            '--sysroot=/usr/../',  # sysroot must exist, and so must /usr/bin/env when appended to it
        ]
        with self.mocked_stdout_stderr():
            self._test_toy_build(ec_file=test_ec, extra_args=extra_args, raise_error=True)

        regexes_shebang['py'] = re.compile(r'^#!/usr/../usr/bin/env -S python\n# test$')
        regexes_shebang['pl'] = re.compile(r'^#!/usr/../usr/bin/env -S perl\n# test$')
        regexes_shebang['sh'] = re.compile(r'^#!/usr/../usr/bin/env -S bash\n# test$')

        check_shebangs()

        extra_args = [
            '--env-for-shebang=/usr/../usr/../usr/bin/env -S',
            '--sysroot=/usr/../',  # sysroot must exist, and so must /usr/bin/env when appended to it
        ]
        with self.mocked_stdout_stderr():
            self._test_toy_build(ec_file=test_ec, extra_args=extra_args, raise_error=True)

        regexes_shebang['py'] = re.compile(r'^#!/usr/../usr/../usr/bin/env -S python\n# test$')
        regexes_shebang['pl'] = re.compile(r'^#!/usr/../usr/../usr/bin/env -S perl\n# test$')
        regexes_shebang['sh'] = re.compile(r'^#!/usr/../usr/../usr/bin/env -S bash\n# test$')

        check_shebangs()

    def test_toy_system_toolchain_alias(self):
        """Test use of 'system' toolchain alias."""
        toy_ec = os.path.join(os.path.dirname(__file__), 'easyconfigs', 'test_ecs', 't', 'toy', 'toy-0.0.eb')
        toy_ec_txt = read_file(toy_ec)

        test_ec = os.path.join(self.test_prefix, 'test.eb')
        tc_regex = re.compile('^toolchain = .*', re.M)

        test_tcs = [
            "toolchain = {'name': 'system', 'version': 'system'}",
            "toolchain = {'name': 'system', 'version': ''}",
            "toolchain = SYSTEM",
        ]

        for tc in test_tcs:
            test_ec_txt = tc_regex.sub(tc, toy_ec_txt)
            write_file(test_ec, test_ec_txt)

            with self.mocked_stdout_stderr():
                self._test_toy_build(ec_file=test_ec)

    def test_toy_ghost_installdir(self):
        """Test whether ghost installation directory is removed under --force."""

        toy_installdir = os.path.join(self.test_prefix, 'test123', 'toy', '0.0')
        mkdir(toy_installdir, parents=True)
        write_file(os.path.join(toy_installdir, 'bin', 'toy'), "#!/bin/bash\necho hello")

        toy_modfile = os.path.join(self.test_installpath, 'modules', 'all', 'toy', '0.0')
        if get_module_syntax() == 'Lua':
            toy_modfile += '.lua'
            dummy_toy_mod_txt = 'local root = "%s"\n' % toy_installdir
        else:
            dummy_toy_mod_txt = '\n'.join([
                "#%Module",
                "set root %s" % toy_installdir,
                '',
            ])
        write_file(toy_modfile, dummy_toy_mod_txt)

        stdout, stderr = self.run_test_toy_build_with_output()

        # by default, a warning is printed for ghost installation directories (but they're left untouched)
        regex = re.compile("WARNING: Likely ghost installation directory detected: %s" % toy_installdir)
        self.assertTrue(regex.search(stderr), "Pattern '%s' found in: %s" % (regex.pattern, stderr))
        self.assertExists(toy_installdir)

        # cleanup of ghost installation directories can be enable via --remove-ghost-install-dirs
        write_file(toy_modfile, dummy_toy_mod_txt)
        stdout, stderr = self.run_test_toy_build_with_output(extra_args=['--remove-ghost-install-dirs'])

        self.assertFalse(stderr)

        regex = re.compile("== Ghost installation directory %s removed" % toy_installdir)
        self.assertRegex(stdout, regex)

        self.assertNotExists(toy_installdir)

    def test_toy_build_lock(self):
        """Test toy installation when a lock is already in place."""

        locks_dir = os.path.join(self.test_installpath, 'software', '.locks')
        toy_installdir = os.path.join(self.test_installpath, 'software', 'toy', '0.0')
        toy_lock_fn = toy_installdir.replace(os.path.sep, '_') + '.lock'

        toy_lock_path = os.path.join(locks_dir, toy_lock_fn)
        mkdir(toy_lock_path, parents=True)

        error_pattern = "Lock .*_software_toy_0.0.lock already exists, aborting!"
        with self.mocked_stdout_stderr():
            self.assertErrorRegex(EasyBuildError, error_pattern, self._test_toy_build, raise_error=True, verbose=False)

        # lock should still be there after it was hit
        self.assertExists(toy_lock_path)

        # trying again should give same result
        with self.mocked_stdout_stderr():
            self.assertErrorRegex(EasyBuildError, error_pattern, self._test_toy_build, raise_error=True, verbose=False)
        self.assertExists(toy_lock_path)

        locks_dir = os.path.join(self.test_prefix, 'locks')

        # no lock in place, so installation proceeds as normal
        extra_args = ['--locks-dir=%s' % locks_dir]
        with self.mocked_stdout_stderr():
            self._test_toy_build(extra_args=extra_args, verify=True, raise_error=True)

        # put lock in place in custom locks dir, try again
        toy_lock_path = os.path.join(locks_dir, toy_lock_fn)
        mkdir(toy_lock_path, parents=True)
        with self.mocked_stdout_stderr():
            self.assertErrorRegex(EasyBuildError, error_pattern, self._test_toy_build,
                                  extra_args=extra_args, raise_error=True, verbose=False)

        # also test use of --ignore-locks
        with self.mocked_stdout_stderr():
            self._test_toy_build(extra_args=extra_args + ['--ignore-locks'], verify=True, raise_error=True)

        orig_sigalrm_handler = signal.getsignal(signal.SIGALRM)

        # define a context manager that remove a lock after a while, so we can check the use of --wait-for-lock
        class RemoveLockAfter(object):
            def __init__(self, seconds, lock_fp):
                self.seconds = seconds
                self.lock_fp = lock_fp

            def remove_lock(self, *args):
                remove_dir(self.lock_fp)

            def __enter__(self):
                signal.signal(signal.SIGALRM, self.remove_lock)
                signal.alarm(self.seconds)

            def __exit__(self, type, value, traceback):
                # clean up SIGALRM signal handler, and cancel scheduled alarm
                signal.signal(signal.SIGALRM, orig_sigalrm_handler)
                signal.alarm(0)

        # wait for lock to be removed, with 1 second interval of checking;

        wait_regex = re.compile("^== lock .*_software_toy_0.0.lock exists, waiting 1 seconds", re.M)
        ok_regex = re.compile("^== COMPLETED: Installation ended successfully", re.M)

        test_cases = [
            ['--wait-on-lock-limit=100', '--wait-on-lock-interval=1'],
            ['--wait-on-lock-limit=-1', '--wait-on-lock-interval=1'],
        ]

        for opts in test_cases:

            if not os.path.exists(toy_lock_path):
                mkdir(toy_lock_path)

            self.assertExists(toy_lock_path)

            all_args = extra_args + opts

            # use context manager to remove lock after 3 seconds
            with RemoveLockAfter(3, toy_lock_path):
                self.mock_stderr(True)
                self.mock_stdout(True)
                self._test_toy_build(extra_args=all_args, verify=False, raise_error=True, testing=False)
                stderr, stdout = self.get_stderr(), self.get_stdout()
                self.mock_stderr(False)
                self.mock_stdout(False)

                self.assertEqual(stderr, '')

                wait_matches = wait_regex.findall(stdout)
                # we can't rely on an exact number of 'waiting' messages, so let's go with a range...
                self.assertIn(len(wait_matches), range(1, 5))

                self.assertTrue(ok_regex.search(stdout), "Pattern '%s' found in: %s" % (ok_regex.pattern, stdout))

        # check use of --wait-on-lock-limit: if lock is never removed, we should give up when limit is reached
        mkdir(toy_lock_path)
        all_args = extra_args + ['--wait-on-lock-limit=3', '--wait-on-lock-interval=1']
        self.mock_stderr(True)
        self.mock_stdout(True)
        error_pattern = r"Maximum wait time for lock /.*toy_0.0.lock to be released reached: [0-9]+ sec >= 3 sec"
        self.assertErrorRegex(EasyBuildError, error_pattern, self._test_toy_build, extra_args=all_args,
                              verify=False, raise_error=True, testing=False)
        stderr, stdout = self.get_stderr(), self.get_stdout()
        self.mock_stderr(False)
        self.mock_stdout(False)

        wait_matches = wait_regex.findall(stdout)
        self.assertIn(len(wait_matches), range(2, 5))

        # when there is no lock in place, --wait-on-lock* has no impact
        remove_dir(toy_lock_path)
        for opt in ['--wait-on-lock-limit=3', '--wait-on-lock-interval=1']:
            all_args = extra_args + [opt]
            self.assertNotExists(toy_lock_path)
            self.mock_stderr(True)
            self.mock_stdout(True)
            self._test_toy_build(extra_args=all_args, verify=False, raise_error=True, testing=False)
            stderr, stdout = self.get_stderr(), self.get_stdout()
            self.mock_stderr(False)
            self.mock_stdout(False)

            self.assertEqual(stderr, '')
            self.assertTrue(ok_regex.search(stdout), "Pattern '%s' found in: %s" % (ok_regex.pattern, stdout))
            self.assertFalse(wait_regex.search(stdout), "Pattern '%s' not found in: %s" % (wait_regex.pattern, stdout))

        # check for clean error on creation of lock
        extra_args = ['--locks-dir=/']
        error_pattern = r"Failed to create lock /.*_software_toy_0.0.lock:.* "
        error_pattern += r"(Read-only file system|Permission denied)"
        with self.mocked_stdout_stderr():
            self.assertErrorRegex(EasyBuildError, error_pattern, self._test_toy_build,
                                  extra_args=extra_args, raise_error=True, verbose=False)

    def test_toy_lock_cleanup_signals(self):
        """Test cleanup of locks after EasyBuild session gets a cancellation signal."""

        # skip test when using Python 2, since it somehow fails then,
        # cfr. https://github.com/easybuilders/easybuild-framework/pull/4333
        if sys.version_info[0] == 2:
            print("Skipping test_toy_lock_cleanup_signals because Python 2.x is being used")
            return

        orig_wd = os.getcwd()

        locks_dir = os.path.join(self.test_installpath, 'software', '.locks')
        self.assertNotExists(locks_dir)

        orig_sigalrm_handler = signal.getsignal(signal.SIGALRM)

        # context manager which stops the function being called with the specified signal
        class WaitAndSignal(object):
            def __init__(self, seconds, signum):
                self.seconds = seconds
                self.signum = signum

            def send_signal(self, *args):
                os.kill(os.getpid(), self.signum)

            def __enter__(self):
                signal.signal(signal.SIGALRM, self.send_signal)
                signal.alarm(self.seconds)

            def __exit__(self, type, value, traceback):
                # clean up SIGALRM signal handler, and cancel scheduled alarm
                signal.signal(signal.SIGALRM, orig_sigalrm_handler)
                signal.alarm(0)

        # add extra sleep command to ensure session takes long enough
        test_ecs_dir = os.path.join(os.path.dirname(os.path.abspath(__file__)), 'easyconfigs', 'test_ecs')
        toy_ec_txt = read_file(os.path.join(test_ecs_dir, 't', 'toy', 'toy-0.0.eb'))

        test_ec = os.path.join(self.test_prefix, 'test.eb')
        write_file(test_ec, toy_ec_txt + '\npostinstallcmds = ["sleep 5"]')

        signums = [
            (signal.SIGABRT, SystemExit),
            (signal.SIGINT, KeyboardInterrupt),
            (signal.SIGTERM, SystemExit),
            (signal.SIGQUIT, SystemExit),
        ]
        for (signum, exc) in signums:

            # avoid recycling stderr of previous test
            stderr = ''

            with WaitAndSignal(1, signum):

                # change back to original working directory before each test
                change_dir(orig_wd)

                self.mock_stderr(True)
                self.mock_stdout(True)
                self.assertErrorRegex(exc, '.*', self._test_toy_build, ec_file=test_ec, verify=False,
                                      raise_error=True, testing=False, raise_systemexit=True)

                stderr = self.get_stderr().strip()
                self.mock_stderr(False)
                self.mock_stdout(False)

                pattern = r"^WARNING: signal received \(%s\), " % int(signum)
                pattern += r"cleaning up locks \(.*software_toy_0.0\)\.\.\."
                regex = re.compile(pattern)
                self.assertTrue(regex.search(stderr), "Pattern '%s' found in: %s" % (regex.pattern, stderr))

    def test_toy_build_unicode_description(self):
        """Test installation of easyconfig file that has non-ASCII characters in description."""
        # cfr. https://github.com/easybuilders/easybuild-framework/issues/3284

        test_ecs_dir = os.path.join(os.path.abspath(os.path.dirname(__file__)), 'easyconfigs', 'test_ecs')
        toy_ec = os.path.join(test_ecs_dir, 't', 'toy', 'toy-0.0.eb')
        toy_ec_txt = read_file(toy_ec)

        # the tilde character included here is a Unicode tilde character, not a regular ASCII tilde (~)
        descr = "This description includes a unicode tilde character: ∼, for your entertainment."
        self.assertNotIn('~', descr)

        regex = re.compile(r'^description\s*=.*', re.M)
        test_ec_txt = regex.sub(r'description = "%s"' % descr, toy_ec_txt)

        test_ec = os.path.join(self.test_prefix, 'test.eb')
        write_file(test_ec, test_ec_txt)

        with self.mocked_stdout_stderr():
            self._test_toy_build(ec_file=test_ec, raise_error=True)

    def test_toy_build_lib64_lib_symlink(self):
        """Check whether lib64 symlink to lib subdirectory is created."""
        # this is done to ensure that <installdir>/lib64 is considered before /lib64 by GCC linker,
        # see https://github.com/easybuilders/easybuild-easyconfigs/issues/5776

        # by default, lib64 -> lib symlink is created (--lib64-lib-symlink is enabled by default)
        with self.mocked_stdout_stderr():
            self._test_toy_build()

        toy_installdir = os.path.join(self.test_installpath, 'software', 'toy', '0.0')
        lib_path = os.path.join(toy_installdir, 'lib')
        lib64_path = os.path.join(toy_installdir, 'lib64')

        # lib64 subdir exists, is not a symlink
        self.assertExists(lib_path)
        self.assertTrue(os.path.isdir(lib_path))
        self.assertFalse(os.path.islink(lib_path))

        # lib64 subdir is a symlink to lib subdir
        self.assertExists(lib64_path)
        self.assertTrue(os.path.islink(lib64_path))
        self.assertTrue(os.path.samefile(lib_path, lib64_path))

        # lib64 symlink should point to a relative path
        self.assertFalse(os.path.isabs(os.readlink(lib64_path)))

        # cleanup and try again with --disable-lib64-lib-symlink
        remove_dir(self.test_installpath)
        with self.mocked_stdout_stderr():
            self._test_toy_build(extra_args=['--disable-lib64-lib-symlink'])

        self.assertExists(lib_path)
        self.assertNotExists(lib64_path)
        self.assertNotIn('lib64', os.listdir(toy_installdir))
        self.assertTrue(os.path.isdir(lib_path))
        self.assertFalse(os.path.islink(lib_path))

    def test_toy_build_lib_lib64_symlink(self):
        """Check whether lib64 symlink to lib subdirectory is created."""

        test_ecs = os.path.join(os.path.dirname(__file__), 'easyconfigs', 'test_ecs')
        toy_ec = os.path.join(test_ecs, 't', 'toy', 'toy-0.0.eb')

        test_ec_txt = read_file(toy_ec)
        test_ec_txt += "\npostinstallcmds += ['mv %(installdir)s/lib %(installdir)s/lib64']"

        test_ec = os.path.join(self.test_prefix, 'test.eb')
        write_file(test_ec, test_ec_txt)

        # by default, lib -> lib64 symlink is created (--lib-lib64-symlink is enabled by default)
        with self.mocked_stdout_stderr():
            self._test_toy_build(ec_file=test_ec)

        toy_installdir = os.path.join(self.test_installpath, 'software', 'toy', '0.0')
        lib_path = os.path.join(toy_installdir, 'lib')
        lib64_path = os.path.join(toy_installdir, 'lib64')

        # lib64 subdir exists, is not a symlink
        self.assertExists(lib64_path)
        self.assertTrue(os.path.isdir(lib64_path))
        self.assertFalse(os.path.islink(lib64_path))

        # lib subdir is a symlink to lib64 subdir
        self.assertExists(lib_path)
        self.assertTrue(os.path.isdir(lib_path))
        self.assertTrue(os.path.islink(lib_path))
        self.assertTrue(os.path.samefile(lib_path, lib64_path))

        # lib symlink should point to a relative path
        self.assertFalse(os.path.isabs(os.readlink(lib_path)))

        # cleanup and try again with --disable-lib-lib64-symlink
        remove_dir(self.test_installpath)
        with self.mocked_stdout_stderr():
            self._test_toy_build(ec_file=test_ec, extra_args=['--disable-lib-lib64-symlink'])

        self.assertExists(lib64_path)
        self.assertNotExists(lib_path)
        self.assertNotIn('lib', os.listdir(toy_installdir))
        self.assertTrue(os.path.isdir(lib64_path))
        self.assertFalse(os.path.islink(lib64_path))

    def test_toy_build_sanity_check_linked_libs(self):
        """Test sanity checks for banned/requires libraries."""

        test_ecs = os.path.join(os.path.dirname(__file__), 'easyconfigs', 'test_ecs')
        libtoy_ec = os.path.join(test_ecs, 'l', 'libtoy', 'libtoy-0.0.eb')

        libtoy_modfile_path = os.path.join(self.test_installpath, 'modules', 'all', 'libtoy', '0.0')
        if get_module_syntax() == 'Lua':
            libtoy_modfile_path += '.lua'

        test_ec = os.path.join(self.test_prefix, 'test.eb')

        shlib_ext = get_shared_lib_ext()

        libtoy_fn = 'libtoy.%s' % shlib_ext
        error_msg = "Check for banned/required shared libraries failed for"

        # default check is done via EB_libtoy easyblock, which specifies several banned/required libraries
        with self.mocked_stdout_stderr():
            self._test_toy_build(ec_file=libtoy_ec, raise_error=True, verbose=False, verify=False)
        remove_file(libtoy_modfile_path)

        # we can make the check fail by defining environment variables picked up by the EB_libtoy easyblock
        os.environ['EB_LIBTOY_BANNED_SHARED_LIBS'] = 'libtoy'
        with self.mocked_stdout_stderr():
            self.assertErrorRegex(EasyBuildError, error_msg, self._test_toy_build, force=False,
                                  ec_file=libtoy_ec, extra_args=['--module-only'], raise_error=True, verbose=False)
        del os.environ['EB_LIBTOY_BANNED_SHARED_LIBS']

        os.environ['EB_LIBTOY_REQUIRED_SHARED_LIBS'] = 'thisisnottheremostlikely'
        with self.mocked_stdout_stderr():
            self.assertErrorRegex(EasyBuildError, error_msg, self._test_toy_build, force=False,
                                  ec_file=libtoy_ec, extra_args=['--module-only'], raise_error=True, verbose=False)
        del os.environ['EB_LIBTOY_REQUIRED_SHARED_LIBS']

        # make sure default check passes (so we know better what triggered a failing test)
        with self.mocked_stdout_stderr():
            self._test_toy_build(ec_file=libtoy_ec, extra_args=['--module-only'], force=False,
                                 raise_error=True, verbose=False, verify=False)
        remove_file(libtoy_modfile_path)

        # check specifying banned/required libraries via EasyBuild configuration option
        args = ['--banned-linked-shared-libs=%s,foobarbaz' % libtoy_fn, '--module-only']
        with self.mocked_stdout_stderr():
            self.assertErrorRegex(EasyBuildError, error_msg, self._test_toy_build, force=False,
                                  ec_file=libtoy_ec, extra_args=args, raise_error=True, verbose=False)

        args = ['--required-linked-shared=libs=foobarbazisnotthereforsure', '--module-only']
        with self.mocked_stdout_stderr():
            self.assertErrorRegex(EasyBuildError, error_msg, self._test_toy_build, force=False,
                                  ec_file=libtoy_ec, extra_args=args, raise_error=True, verbose=False)

        # check specifying banned/required libraries via easyconfig parameter
        test_ec_txt = read_file(libtoy_ec)
        test_ec_txt += "\nbanned_linked_shared_libs = ['toy']"
        write_file(test_ec, test_ec_txt)
        with self.mocked_stdout_stderr():
            self.assertErrorRegex(EasyBuildError, error_msg, self._test_toy_build, force=False,
                                  ec_file=test_ec, extra_args=['--module-only'], raise_error=True, verbose=False)

        test_ec_txt = read_file(libtoy_ec)
        test_ec_txt += "\nrequired_linked_shared_libs = ['thereisnosuchlibraryyoudummy']"
        write_file(test_ec, test_ec_txt)
        with self.mocked_stdout_stderr():
            self.assertErrorRegex(EasyBuildError, error_msg, self._test_toy_build, force=False,
                                  ec_file=test_ec, extra_args=['--module-only'], raise_error=True, verbose=False)

        # check behaviour when alternate subdirectories are specified
        test_ec_txt = read_file(libtoy_ec)
        test_ec_txt += "\nbin_lib_subdirs = ['', 'lib', 'lib64']"
        write_file(test_ec, test_ec_txt)
        with self.mocked_stdout_stderr():
            self._test_toy_build(ec_file=test_ec, extra_args=['--module-only'], force=False,
                                 raise_error=True, verbose=False, verify=False)

        # one last time: supercombo (with patterns that should pass the check)
        test_ec_txt = read_file(libtoy_ec)
        test_ec_txt += "\nbanned_linked_shared_libs = ['yeahthisisjustatest', '/usr/lib/libssl.so']"
        test_ec_txt += "\nrequired_linked_shared_libs = ['/lib']"
        test_ec_txt += "\nbin_lib_subdirs = ['', 'lib', 'lib64']"
        write_file(test_ec, test_ec_txt)
        args = [
            '--banned-linked-shared-libs=the_forbidden_library',
            '--required-linked-shared-libs=.*',
            '--module-only',
        ]
        with self.mocked_stdout_stderr():
            self._test_toy_build(ec_file=test_ec, extra_args=args, force=False,
                                 raise_error=True, verbose=False, verify=False)

    def test_toy_ignore_test_failure(self):
        """Check whether use of --ignore-test-failure is mentioned in build output."""
        args = ['--ignore-test-failure']
        stdout, stderr = self.run_test_toy_build_with_output(extra_args=args, verify=False, testing=False)

        self.assertIn("Build succeeded (with --ignore-test-failure) for 1 out of 1", stdout)
        self.assertFalse(stderr)

    def test_toy_post_install_patches(self):
        """
        Test use of post-install patches
        """
        test_ecs = os.path.join(os.path.dirname(__file__), 'easyconfigs', 'test_ecs')
        toy_ec = os.path.join(test_ecs, 't', 'toy', 'toy-0.0.eb')

        test_ec_txt = read_file(toy_ec)
        test_ec_txt += "\npostinstallpatches = ['toy-0.0_fix-README.patch']"
        test_ec = os.path.join(self.test_prefix, 'test.eb')
        write_file(test_ec, test_ec_txt)

        with self.mocked_stdout_stderr():
            self._test_toy_build(ec_file=test_ec)

        toy_installdir = os.path.join(self.test_installpath, 'software', 'toy', '0.0')
        toy_readme_txt = read_file(os.path.join(toy_installdir, 'README'))
        # verify whether patch indeed got applied
        self.assertEqual(toy_readme_txt, "toy 0.0, a toy test program\n")

    def test_toy_unavailable_os_dep(self):
        """
        Test unavailable OS dep
        Existence of OS dependencies is checking during the parsing of the easyconfig.
        Test here that this problem is caught and a test report generated (#4102).
        """
        test_ecs = os.path.join(os.path.dirname(__file__), 'easyconfigs', 'test_ecs')
        toy_ec = os.path.join(test_ecs, 't', 'toy', 'toy-0.0.eb')

        test_ec_txt = read_file(toy_ec)
        test_ec_txt += "\nosdependencies = [('package-does-not-exist')]"
        test_ec = os.path.join(self.test_prefix, 'test.eb')
        write_file(test_ec, test_ec_txt)

        test_report_fp = os.path.join(self.test_buildpath, 'full_test_report.md')

        self.mock_stderr(True)
        self.mock_stdout(True)
        self._test_toy_build(ec_file=test_ec, force=False, raise_error=False, verify=False,
                             test_report_regexs=[r"One or more OS dependencies were not found"],
                             test_report=test_report_fp)
        stdout = self.get_stdout()
        self.mock_stderr(False)
        self.mock_stdout(False)

        patterns = [
            r"Failed to process easyconfig",
            r"One or more OS dependencies were not found",
        ]
        for pattern in patterns:
            regex = re.compile(pattern, re.M)
            self.assertTrue(regex.search(stdout), "Pattern '%s' should be found in: %s" % (regex.pattern, stdout))

    def test_toy_post_install_messages(self):
        """
        Test use of post-install messages
        """
        test_ecs = os.path.join(os.path.dirname(__file__), 'easyconfigs', 'test_ecs')
        toy_ec = os.path.join(test_ecs, 't', 'toy', 'toy-0.0.eb')

        test_ec_txt = read_file(toy_ec)
        test_ec_txt += "\npostinstallmsgs = ['This is post install message 1', 'This is post install message 2']"
        test_ec = os.path.join(self.test_prefix, 'test.eb')
        write_file(test_ec, test_ec_txt)

        test_report_fp = os.path.join(self.test_buildpath, 'full_test_report.md')

        self.mock_stderr(True)
        self.mock_stdout(True)
        self._test_toy_build(ec_file=test_ec, test_report=test_report_fp)
        stdout = self.get_stdout()
        self.mock_stderr(False)
        self.mock_stdout(False)

        patterns = [
            r"== This is post install message 1",
            r"== This is post install message 2",
        ]
        for pattern in patterns:
            regex = re.compile(pattern, re.M)
            self.assertTrue(regex.search(stdout), "Pattern '%s' should be found in: %s" % (regex.pattern, stdout))

    def test_toy_build_info_msg(self):
        """
        Test use of build info message
        """
        test_ecs = os.path.join(os.path.dirname(__file__), 'easyconfigs', 'test_ecs')
        toy_ec = os.path.join(test_ecs, 't', 'toy', 'toy-0.0.eb')

        test_ec_txt = read_file(toy_ec)
        test_ec_txt += '\nbuild_info_msg = "Are you sure you want to install this toy software?"'
        test_ec = os.path.join(self.test_prefix, 'test.eb')
        write_file(test_ec, test_ec_txt)

        with self.mocked_stdout_stderr():
            self._test_toy_build(ec_file=test_ec, testing=False, verify=False, raise_error=True)
            stdout = self.get_stdout()

        pattern = '\n'.join([
            r"== This easyconfig provides the following build information:",
            r'',
            r"Are you sure you want to install this toy software\?",
        ])
        regex = re.compile(pattern, re.M)
        self.assertTrue(regex.search(stdout), "Pattern '%s' should be found in: %s" % (regex.pattern, stdout))


def suite():
    """ return all the tests in this file """
    return TestLoaderFiltered().loadTestsFromTestCase(ToyBuildTest, sys.argv[1:])


if __name__ == '__main__':
    res = TextTestRunner(verbosity=1).run(suite())
    sys.exit(len(res.failures))<|MERGE_RESOLUTION|>--- conflicted
+++ resolved
@@ -2175,19 +2175,8 @@
 
     def test_regtest(self):
         """Test use of --regtest."""
-<<<<<<< HEAD
         with self.mocked_stdout_stderr():
             self._test_toy_build(extra_args=['--regtest', '--sequential'], verify=False)
-=======
-
-        # skip test when using Python 2, since it somehow fails then,
-        # cfr. https://github.com/easybuilders/easybuild-framework/pull/4333
-        if sys.version_info[0] == 2:
-            print("Skipping test_regtest because Python 2.x is being used")
-            return
-
-        self.test_toy_build(extra_args=['--regtest', '--sequential'], verify=False)
->>>>>>> d450a809
 
         # just check whether module exists
         toy_module = os.path.join(self.test_installpath, 'modules', 'all', 'toy', '0.0')
@@ -2203,12 +2192,6 @@
 
     def test_reproducibility(self):
         """Test toy build produces expected reproducibility files"""
-
-        # skip test when using Python 2, since it somehow fails then,
-        # cfr. https://github.com/easybuilders/easybuild-framework/pull/4333
-        if sys.version_info[0] == 2:
-            print("Skipping test_reproducibility because Python 2.x is being used")
-            return
 
         # We need hooks for a complete test
         hooks_filename = 'my_hooks.py'
@@ -3716,12 +3699,6 @@
     def test_toy_lock_cleanup_signals(self):
         """Test cleanup of locks after EasyBuild session gets a cancellation signal."""
 
-        # skip test when using Python 2, since it somehow fails then,
-        # cfr. https://github.com/easybuilders/easybuild-framework/pull/4333
-        if sys.version_info[0] == 2:
-            print("Skipping test_toy_lock_cleanup_signals because Python 2.x is being used")
-            return
-
         orig_wd = os.getcwd()
 
         locks_dir = os.path.join(self.test_installpath, 'software', '.locks')
