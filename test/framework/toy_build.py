--- conflicted
+++ resolved
@@ -156,15 +156,9 @@
         devel_module_path = os.path.join(software_path, 'easybuild', '%s-%s-easybuild-devel' % (name, full_version))
         self.assertExists(devel_module_path)
 
-<<<<<<< HEAD
     def _test_toy_build(self, extra_args=None, ec_file=None, tmpdir=None, verify=True, fails=False, verbose=True,
                         raise_error=False, test_report=None, name='toy', versionsuffix='', testing=True,
-                        raise_systemexit=False, force=True, test_report_regexs=None):
-=======
-    def test_toy_build(self, extra_args=None, ec_file=None, tmpdir=None, verify=True, fails=False, verbose=True,
-                       raise_error=False, test_report=None, name='toy', versionsuffix='', testing=True,
-                       raise_systemexit=False, force=True, test_report_regexs=None, debug=True):
->>>>>>> 46654a6a
+                        raise_systemexit=False, force=True, test_report_regexs=None, debug=True):
         """Perform a toy build."""
         if extra_args is None:
             extra_args = []
@@ -3059,11 +3053,7 @@
 
         self.mock_stderr(True)
         self.mock_stdout(True)
-<<<<<<< HEAD
-        self._test_toy_build(ec_file=test_ec, extra_args=['--hooks=%s' % hooks_file], raise_error=True)
-=======
-        self.test_toy_build(ec_file=test_ec, extra_args=['--hooks=%s' % hooks_file], raise_error=True, debug=False)
->>>>>>> 46654a6a
+        self._test_toy_build(ec_file=test_ec, extra_args=['--hooks=%s' % hooks_file], raise_error=True, debug=False)
         stderr = self.get_stderr()
         stdout = self.get_stdout()
         self.mock_stderr(False)
@@ -3073,39 +3063,17 @@
         toy_mod_file = os.path.join(test_mod_path, 'toy', '0.0')
         if get_module_syntax() == 'Lua':
             toy_mod_file += '.lua'
-
-<<<<<<< HEAD
-        self.assertEqual(stderr, '')
         mod_name = os.path.basename(toy_mod_file)
-=======
+
         warnings = nub([x for x in stderr.strip().splitlines() if x])
         self.assertEqual(warnings, ["WARNING: Command ' gcc toy.c -o toy ' failed, but we'll ignore it..."])
 
->>>>>>> 46654a6a
         # parse hook is triggered 3 times: once for main install, and then again for each extension;
         # module write hook is triggered 5 times:
         # - before installing extensions
         # - for fake module file being created during sanity check (triggered twice, for main + toy install)
         # - for final module file
         # - for devel module file
-<<<<<<< HEAD
-        expected_output_lines = [
-            "== Running start hook...\nstart hook triggered\n",
-            "== Running parse hook for test.eb...\ntoy 0.0\n['%(name)s-%(version)s.tar.gz']\necho toy\n",
-            "== Running pre-configure hook...\npre-configure: toy.source: True\n",
-            "== Running post-configure hook...\npost-configure: toy.source: False\n",
-            "== Running post-install hook...\nin post-install hook for toy v0.0\nbin, lib\n",
-            "== Running parse hook...\ntoy 0.0\n['%(name)s-%(version)s.tar.gz']\necho toy\n" * 2,  # twice
-            "== Running post-single_extension hook...\ninstalling of extension bar is done!\n",
-            "== Running post-single_extension hook...\ninstalling of extension toy is done!\n",
-            "== Running pre-sanitycheck hook...\npre_sanity_check_hook\n",
-            "== Running end hook...\nend hook triggered, all done!",
-        ]
-        for line in expected_output_lines:
-            self.assertIn(line, stdout.strip())
-        txt = f"== Running module_write hook...\nin module-write hook hook for {mod_name}\n"
-        self.assertEqual(5, stdout.strip().count(txt))
-=======
         expected_output = textwrap.dedent("""
             start hook triggered
             toy 0.0
@@ -3136,7 +3104,6 @@
             end hook triggered, all done!
         """).strip().format(mod_name=os.path.basename(toy_mod_file))
         self.assertEqual(stdout.strip(), expected_output)
->>>>>>> 46654a6a
 
         toy_mod = read_file(toy_mod_file)
         self.assertIn('Not a toy anymore', toy_mod)
