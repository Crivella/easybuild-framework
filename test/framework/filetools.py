# #
# Copyright 2012-2019 Ghent University
#
# This file is part of EasyBuild,
# originally created by the HPC team of Ghent University (http://ugent.be/hpc/en),
# with support of Ghent University (http://ugent.be/hpc),
# the Flemish Supercomputer Centre (VSC) (https://www.vscentrum.be),
# Flemish Research Foundation (FWO) (http://www.fwo.be/en)
# and the Department of Economy, Science and Innovation (EWI) (http://www.ewi-vlaanderen.be/en).
#
# https://github.com/easybuilders/easybuild
#
# EasyBuild is free software: you can redistribute it and/or modify
# it under the terms of the GNU General Public License as published by
# the Free Software Foundation v2.
#
# EasyBuild is distributed in the hope that it will be useful,
# but WITHOUT ANY WARRANTY; without even the implied warranty of
# MERCHANTABILITY or FITNESS FOR A PARTICULAR PURPOSE.  See the
# GNU General Public License for more details.
#
# You should have received a copy of the GNU General Public License
# along with EasyBuild.  If not, see <http://www.gnu.org/licenses/>.
# #
"""
Unit tests for filetools.py

@author: Toon Willems (Ghent University)
@author: Kenneth Hoste (Ghent University)
@author: Stijn De Weirdt (Ghent University)
@author: Ward Poelmans (Ghent University)
"""
import datetime
import glob
import os
import re
import shutil
import stat
import sys
import tempfile
import urllib2
from test.framework.utilities import EnhancedTestCase, TestLoaderFiltered, init_config
from unittest import TextTestRunner

import easybuild.tools.filetools as ft
from easybuild.tools.build_log import EasyBuildError
from easybuild.tools.multidiff import multidiff


class FileToolsTest(EnhancedTestCase):
    """ Testcase for filetools module """

    class_names = [
        ('GCC', 'EB_GCC'),
        ('7zip', 'EB_7zip'),
        ('Charm++', 'EB_Charm_plus__plus_'),
        ('DL_POLY_Classic', 'EB_DL_underscore_POLY_underscore_Classic'),
        ('0_foo+0x0x#-$__', 'EB_0_underscore_foo_plus_0x0x_hash__minus__dollar__underscore__underscore_'),
    ]

    def setUp(self):
        """Test setup."""
        super(FileToolsTest, self).setUp()

        self.orig_filetools_urllib2_urlopen = ft.urllib2.urlopen

    def tearDown(self):
        """Cleanup."""
        super(FileToolsTest, self).tearDown()

        ft.urllib2.urlopen = self.orig_filetools_urllib2_urlopen

    def test_extract_cmd(self):
        """Test various extract commands."""
        tests = [
            ('test.zip', "unzip -qq test.zip"),
            ('/some/path/test.tar', "tar xf /some/path/test.tar"),
            ('test.tar.gz', "tar xzf test.tar.gz"),
            ('test.TAR.GZ', "tar xzf test.TAR.GZ"),
            ('test.tgz', "tar xzf test.tgz"),
            ('test.gtgz', "tar xzf test.gtgz"),
            ('test.bz2', "bunzip2 -c test.bz2 > test"),
            ('/some/path/test.bz2', "bunzip2 -c /some/path/test.bz2 > test"),
            ('test.tbz', "tar xjf test.tbz"),
            ('test.tbz2', "tar xjf test.tbz2"),
            ('test.tb2', "tar xjf test.tb2"),
            ('test.tar.bz2', "tar xjf test.tar.bz2"),
            ('test.gz', "gunzip -c test.gz > test"),
            ('untar.gz', "gunzip -c untar.gz > untar"),
            ("/some/path/test.gz", "gunzip -c /some/path/test.gz > test"),
            ('test.xz', "unxz test.xz"),
            ('test.tar.xz', "unxz test.tar.xz --stdout | tar x"),
            ('test.txz', "unxz test.txz --stdout | tar x"),
            ('test.iso', "7z x test.iso"),
            ('test.tar.Z', "tar xzf test.tar.Z"),
        ]
        for (fn, expected_cmd) in tests:
            cmd = ft.extract_cmd(fn)
            self.assertEqual(expected_cmd, cmd)

        self.assertEqual("unzip -qq -o test.zip", ft.extract_cmd('test.zip', True))

    def test_find_extension(self):
        """Test find_extension function."""
        tests = [
            ('test.zip', '.zip'),
            ('/some/path/test.tar', '.tar'),
            ('test.tar.gz', '.tar.gz'),
            ('test.TAR.GZ', '.TAR.GZ'),
            ('test.tgz', '.tgz'),
            ('test.gtgz', '.gtgz'),
            ('test.bz2', '.bz2'),
            ('/some/path/test.bz2', '.bz2'),
            ('test.tbz', '.tbz'),
            ('test.tbz2', '.tbz2'),
            ('test.tb2', '.tb2'),
            ('test.tar.bz2', '.tar.bz2'),
            ('test.gz', '.gz'),
            ('untar.gz', '.gz'),
            ("/some/path/test.gz", '.gz'),
            ('test.xz', '.xz'),
            ('test.tar.xz', '.tar.xz'),
            ('test.txz', '.txz'),
            ('test.iso', '.iso'),
            ('test.tar.Z', '.tar.Z'),
        ]
        for (fn, expected_ext) in tests:
            cmd = ft.find_extension(fn)
            self.assertEqual(expected_ext, cmd)

    def test_convert_name(self):
        """Test convert_name function."""
        name = ft.convert_name("test+test-test.mpi")
        self.assertEqual(name, "testplustestmintestmpi")
        name = ft.convert_name("test+test-test.mpi", True)
        self.assertEqual(name, "TESTPLUSTESTMINTESTMPI")

    def test_find_base_dir(self):
        """test if we find the correct base dir"""
        tmpdir = tempfile.mkdtemp()

        foodir = os.path.join(tmpdir, 'foo')
        os.mkdir(foodir)
        os.mkdir(os.path.join(tmpdir, '.bar'))
        os.mkdir(os.path.join(tmpdir, 'easybuild'))

        os.chdir(tmpdir)
        self.assertTrue(os.path.samefile(foodir, ft.find_base_dir()))

    def test_encode_class_name(self):
        """Test encoding of class names."""
        for (class_name, encoded_class_name) in self.class_names:
            self.assertEqual(ft.encode_class_name(class_name), encoded_class_name)
            self.assertEqual(ft.encode_class_name(ft.decode_class_name(encoded_class_name)), encoded_class_name)

    def test_decode_class_name(self):
        """Test decoding of class names."""
        for (class_name, encoded_class_name) in self.class_names:
            self.assertEqual(ft.decode_class_name(encoded_class_name), class_name)
            self.assertEqual(ft.decode_class_name(ft.encode_class_name(class_name)), class_name)

    def test_patch_perl_script_autoflush(self):
        """Test patching Perl script for autoflush."""

        fh, fp = tempfile.mkstemp()
        os.close(fh)
        perl_lines = [
            "$!/usr/bin/perl",
            "use strict;",
            "print hello",
            "",
            "print hello again",
        ]
        perltxt = '\n'.join(perl_lines)
        ft.write_file(fp, perltxt)
        ft.patch_perl_script_autoflush(fp)
        txt = ft.read_file(fp)
        self.assertTrue(len(txt.split('\n')) == len(perl_lines) + 4)
        self.assertTrue(txt.startswith(perl_lines[0] + "\n\nuse IO::Handle qw();\nSTDOUT->autoflush(1);"))
        for line in perl_lines[1:]:
            self.assertTrue(line in txt)
        os.remove(fp)
        os.remove("%s.eb.orig" % fp)

    def test_which(self):
        """Test which function for locating commands."""
        python = ft.which('python')
        self.assertTrue(python and os.path.exists(python) and os.path.isabs(python))

        path = ft.which('i_really_do_not_expect_a_command_with_a_name_like_this_to_be_available')
        self.assertTrue(path is None)

        os.environ['PATH'] = '%s:%s' % (self.test_prefix, os.environ['PATH'])
        # put a directory 'foo' in place (should be ignored by 'which')
        foo = os.path.join(self.test_prefix, 'foo')
        ft.mkdir(foo)
        ft.adjust_permissions(foo, stat.S_IRUSR | stat.S_IXUSR)
        # put executable file 'bar' in place
        bar = os.path.join(self.test_prefix, 'bar')
        ft.write_file(bar, '#!/bin/bash')
        ft.adjust_permissions(bar, stat.S_IRUSR | stat.S_IXUSR)
        self.assertEqual(ft.which('foo'), None)
        self.assertTrue(os.path.samefile(ft.which('bar'), bar))

        # add another location to 'bar', which should only return the first location by default
        barbis = os.path.join(self.test_prefix, 'more', 'bar')
        ft.write_file(barbis, '#!/bin/bash')
        ft.adjust_permissions(barbis, stat.S_IRUSR | stat.S_IXUSR)
        os.environ['PATH'] = '%s:%s' % (os.environ['PATH'], os.path.dirname(barbis))
        self.assertTrue(os.path.samefile(ft.which('bar'), bar))

        # test getting *all* locations to specified command
        res = ft.which('bar', retain_all=True)
        self.assertEqual(len(res), 2)
        self.assertTrue(os.path.samefile(res[0], bar))
        self.assertTrue(os.path.samefile(res[1], barbis))

        # both read/exec permissions must be available
        # if read permissions are removed for first hit, second hit is found instead
        ft.adjust_permissions(bar, stat.S_IRUSR, add=False)
        self.assertTrue(os.path.samefile(ft.which('bar'), barbis))

        # likewise for read permissions
        ft.adjust_permissions(bar, stat.S_IRUSR, add=True)
        self.assertTrue(os.path.samefile(ft.which('bar'), bar))

        ft.adjust_permissions(bar, stat.S_IXUSR, add=False)
        self.assertTrue(os.path.samefile(ft.which('bar'), barbis))

        # if read permission on other 'bar' are also removed, nothing is found anymore
        ft.adjust_permissions(barbis, stat.S_IRUSR, add=False)
        self.assertEqual(ft.which('bar'), None)

        # checking of read/exec permissions can be disabled via 'check_perms'
        self.assertTrue(os.path.samefile(ft.which('bar', check_perms=False), bar))

    def test_checksums(self):
        """Test checksum functionality."""
<<<<<<< HEAD

        fp = os.path.join(self.test_prefix, 'test.txt')
=======
        # Test dictionary-type checksums
        fh, fp = tempfile.mkstemp()
        os.close(fh)
>>>>>>> 7a97f3dc
        ft.write_file(fp, "easybuild\n")

        known_checksums = {
            'adler32': '0x379257805',
            'crc32': '0x1457143216',
            'md5': '7167b64b1ca062b9674ffef46f9325db',
            'sha1': 'db05b79e09a4cc67e9dd30b313b5488813db3190',
            'sha256': '1c49562c4b404f3120a3fa0926c8d09c99ef80e470f7de03ffdfa14047960ea5',
            'sha512': '7610f6ce5e91e56e350d25c917490e4815f7986469fafa41056698aec256733e'
                      'b7297da8b547d5e74b851d7c4e475900cec4744df0f887ae5c05bf1757c224b4',
        }

        # make sure checksums computation/verification is correct
        for checksum_type, checksum in known_checksums.items():
            self.assertEqual(ft.compute_checksum(fp, checksum_type=checksum_type), checksum)
            self.assertTrue(ft.verify_checksum(fp, (checksum_type, checksum)))

        # default checksum type is MD5
        self.assertEqual(ft.compute_checksum(fp), known_checksums['md5'])

        # both MD5 and SHA256 checksums can be verified without specifying type
        self.assertTrue(ft.verify_checksum(fp, known_checksums['md5']))
        self.assertTrue(ft.verify_checksum(fp, known_checksums['sha256']))

        # providing non-matching MD5 and SHA256 checksums results in failed verification
        self.assertFalse(ft.verify_checksum(fp, '1c49562c4b404f3120a3fa0926c8d09c'))
        self.assertFalse(ft.verify_checksum(fp, '7167b64b1ca062b9674ffef46f9325db7167b64b1ca062b9674ffef46f9325db'))

        # checksum of length 32 is assumed to be MD5, length 64 to be SHA256, other lengths not allowed
        # checksum of length other than 32/64 yields an error
        error_pattern = "Length of checksum '.*' \(\d+\) does not match with either MD5 \(32\) or SHA256 \(64\)"
        for checksum in ['tooshort', 'inbetween32and64charactersisnotgoodeither', known_checksums['sha256'] + 'foo']:
            self.assertErrorRegex(EasyBuildError, error_pattern, ft.verify_checksum, fp, checksum)

        # make sure faulty checksums are reported
        broken_checksums = dict([(typ, val[:-3] + 'foo') for (typ, val) in known_checksums.items()])
        for checksum_type, checksum in broken_checksums.items():
            self.assertFalse(ft.compute_checksum(fp, checksum_type=checksum_type) == checksum)
            self.assertFalse(ft.verify_checksum(fp, (checksum_type, checksum)))
        # md5 is default
        self.assertFalse(ft.compute_checksum(fp) == broken_checksums['md5'])
        self.assertFalse(ft.verify_checksum(fp, broken_checksums['md5']))
        self.assertFalse(ft.verify_checksum(fp, broken_checksums['sha256']))

        # test specify alternative checksums
        alt_checksums = ('7167b64b1ca062b9674ffef46f9325db7167b64b1ca062b9674ffef46f9325db', known_checksums['sha256'])
        self.assertTrue(ft.verify_checksum(fp, alt_checksums))

        alt_checksums = ('fecf50db81148786647312bbd3b5c740', '2c829facaba19c0fcd81f9ce96bef712',
                         '840078aeb4b5d69506e7c8edae1e1b89', known_checksums['md5'])
        self.assertTrue(ft.verify_checksum(fp, alt_checksums))

        alt_checksums = ('840078aeb4b5d69506e7c8edae1e1b89', known_checksums['md5'], '2c829facaba19c0fcd81f9ce96bef712')
        self.assertTrue(ft.verify_checksum(fp, alt_checksums))

        alt_checksums = (known_checksums['md5'], '840078aeb4b5d69506e7c8edae1e1b89', '2c829facaba19c0fcd81f9ce96bef712')
        self.assertTrue(ft.verify_checksum(fp, alt_checksums))

        alt_checksums = (known_checksums['sha256'],)
        self.assertTrue(ft.verify_checksum(fp, alt_checksums))

        # check whether missing checksums are enforced
        build_options = {
            'enforce_checksums': True,
        }
        init_config(build_options=build_options)

        self.assertErrorRegex(EasyBuildError, "Missing checksum for", ft.verify_checksum, fp, None)
        self.assertTrue(ft.verify_checksum(fp, known_checksums['md5']))
        self.assertTrue(ft.verify_checksum(fp, known_checksums['sha256']))

<<<<<<< HEAD
=======
        # Test dictionary-type checksums
        for checksum in [known_checksums[x] for x in ('md5', 'sha256')]:
            dict_checksum = {os.path.basename(fp): checksum, 'foo': 'baa'}
            self.assertTrue(ft.verify_checksum(fp, dict_checksum))

        # cleanup
        os.remove(fp)

>>>>>>> 7a97f3dc
    def test_common_path_prefix(self):
        """Test get common path prefix for a list of paths."""
        self.assertEqual(ft.det_common_path_prefix(['/foo/bar/foo', '/foo/bar/baz', '/foo/bar/bar']), '/foo/bar')
        self.assertEqual(ft.det_common_path_prefix(['/foo/bar/', '/foo/bar/baz', '/foo/bar']), '/foo/bar')
        self.assertEqual(ft.det_common_path_prefix(['/foo/bar', '/foo']), '/foo')
        self.assertEqual(ft.det_common_path_prefix(['/foo/bar/']), '/foo/bar')
        self.assertEqual(ft.det_common_path_prefix(['/foo/bar', '/bar', '/foo']), None)
        self.assertEqual(ft.det_common_path_prefix(['foo', 'bar']), None)
        self.assertEqual(ft.det_common_path_prefix(['foo']), None)
        self.assertEqual(ft.det_common_path_prefix([]), None)

    def test_download_file(self):
        """Test download_file function."""
        fn = 'toy-0.0.tar.gz'
        target_location = os.path.join(self.test_buildpath, 'some', 'subdir', fn)
        # provide local file path as source URL
        test_dir = os.path.abspath(os.path.dirname(__file__))
        toy_source_dir = os.path.join(test_dir, 'sandbox', 'sources', 'toy')
        source_url = 'file://%s/%s' % (toy_source_dir, fn)
        res = ft.download_file(fn, source_url, target_location)
        self.assertEqual(res, target_location, "'download' of local file works")
        downloads = glob.glob(target_location + '*')
        self.assertEqual(len(downloads), 1)

        # non-existing files result in None return value
        self.assertEqual(ft.download_file(fn, 'file://%s/nosuchfile' % test_dir, target_location), None)

        # install broken proxy handler for opening local files
        # this should make urllib2.urlopen use this broken proxy for downloading from a file:// URL
        proxy_handler = urllib2.ProxyHandler({'file': 'file://%s/nosuchfile' % test_dir})
        urllib2.install_opener(urllib2.build_opener(proxy_handler))

        # downloading over a broken proxy results in None return value (failed download)
        # this tests whether proxies are taken into account by download_file
        self.assertEqual(ft.download_file(fn, source_url, target_location), None, "download over broken proxy fails")

        # modify existing download so we can verify re-download
        ft.write_file(target_location, '')

        # restore a working file handler, and retest download of local file
        urllib2.install_opener(urllib2.build_opener(urllib2.FileHandler()))
        res = ft.download_file(fn, source_url, target_location)
        self.assertEqual(res, target_location, "'download' of local file works after removing broken proxy")

        # existing file was re-downloaded, so a backup should have been created of the existing file
        downloads = glob.glob(target_location + '*')
        self.assertEqual(len(downloads), 2)
        backup = [d for d in downloads if os.path.basename(d) != fn][0]
        self.assertEqual(ft.read_file(backup), '')
        self.assertEqual(ft.compute_checksum(target_location), ft.compute_checksum(os.path.join(toy_source_dir, fn)))

        # make sure specified timeout is parsed correctly (as a float, not a string)
        opts = init_config(args=['--download-timeout=5.3'])
        init_config(build_options={'download_timeout': opts.download_timeout})
        target_location = os.path.join(self.test_prefix, 'jenkins_robots.txt')
        url = 'https://raw.githubusercontent.com/easybuilders/easybuild-framework/master/README.rst'
        try:
            urllib2.urlopen(url)
            res = ft.download_file(fn, url, target_location)
            self.assertEqual(res, target_location, "download with specified timeout works")
        except urllib2.URLError:
            print "Skipping timeout test in test_download_file (working offline)"

        # also test behaviour of download_file under --dry-run
        build_options = {
            'extended_dry_run': True,
            'silent': False,
        }
        init_config(build_options=build_options)

        target_location = os.path.join(self.test_prefix, 'foo')
        if os.path.exists(target_location):
            shutil.rmtree(target_location)

        self.mock_stdout(True)
        path = ft.download_file(fn, source_url, target_location)
        txt = self.get_stdout()
        self.mock_stdout(False)

        self.assertEqual(path, target_location)
        self.assertFalse(os.path.exists(target_location))
        self.assertTrue(re.match("^file written: .*/foo$", txt))

        ft.download_file(fn, source_url, target_location, forced=True)
        self.assertTrue(os.path.exists(target_location))
        self.assertTrue(os.path.samefile(path, target_location))

    def test_download_file_requests_fallback(self):
        """Test fallback to requests in download_file function."""
        url = 'https://raw.githubusercontent.com/easybuilders/easybuild-framework/master/README.rst'
        fn = 'README.rst'
        target = os.path.join(self.test_prefix, fn)

        # replace urllib2.urlopen with function that raises SSL error
        def fake_urllib2_open(*args, **kwargs):
            error_msg = "<urlopen error [Errno 1] _ssl.c:510: error:12345:"
            error_msg += "SSL routines:SSL23_GET_SERVER_HELLO:sslv3 alert handshake failure>"
            raise IOError(error_msg)

        ft.urllib2.urlopen = fake_urllib2_open

        # if requests is available, file is downloaded
        if ft.HAVE_REQUESTS:
            res = ft.download_file(fn, url, target)
            self.assertTrue(res and os.path.exists(res))
            self.assertTrue("https://easybuilders.github.io/easybuild" in ft.read_file(res))

        # without requests being available, error is raised
        ft.HAVE_REQUESTS = False
        self.assertErrorRegex(EasyBuildError, "SSL issues with urllib2", ft.download_file, fn, url, target)

    def test_mkdir(self):
        """Test mkdir function."""

        def check_mkdir(path, error=None, **kwargs):
            """Create specified directory with mkdir, and check for correctness."""
            if error is None:
                ft.mkdir(path, **kwargs)
                self.assertTrue(os.path.exists(path) and os.path.isdir(path), "Directory %s exists" % path)
            else:
                self.assertErrorRegex(EasyBuildError, error, ft.mkdir, path, **kwargs)

        foodir = os.path.join(self.test_prefix, 'foo')
        barfoodir = os.path.join(self.test_prefix, 'bar', 'foo')
        check_mkdir(foodir)
        # no error on existing paths
        check_mkdir(foodir)
        # no recursion by defaults, requires parents=True
        check_mkdir(barfoodir, error="Failed.*No such file or directory")
        check_mkdir(barfoodir, parents=True)
        check_mkdir(os.path.join(barfoodir, 'bar', 'foo', 'trolololol'), parents=True)
        # group ID and sticky bits are disabled by default
        self.assertFalse(os.stat(foodir).st_mode & (stat.S_ISGID | stat.S_ISVTX), "no gid/sticky bit %s" % foodir)
        self.assertFalse(os.stat(barfoodir).st_mode & (stat.S_ISGID | stat.S_ISVTX), "no gid/sticky bit %s" % barfoodir)
        # setting group ID bit works
        giddir = os.path.join(foodir, 'gid')
        check_mkdir(giddir, set_gid=True)
        self.assertTrue(os.stat(giddir).st_mode & stat.S_ISGID, "gid bit set %s" % giddir)
        self.assertFalse(os.stat(giddir).st_mode & stat.S_ISVTX, "no sticky bit %s" % giddir)
        # setting stciky bit works
        stickydir = os.path.join(barfoodir, 'sticky')
        check_mkdir(stickydir, sticky=True)
        self.assertFalse(os.stat(stickydir).st_mode & stat.S_ISGID, "no gid bit %s" % stickydir)
        self.assertTrue(os.stat(stickydir).st_mode & stat.S_ISVTX, "sticky bit set %s" % stickydir)
        # setting both works, bits are set for all new subdirectories
        stickygiddirs = [os.path.join(foodir, 'new')]
        stickygiddirs.append(os.path.join(stickygiddirs[-1], 'sticky'))
        stickygiddirs.append(os.path.join(stickygiddirs[-1], 'and'))
        stickygiddirs.append(os.path.join(stickygiddirs[-1], 'gid'))
        check_mkdir(stickygiddirs[-1], parents=True, set_gid=True, sticky=True)
        for subdir in stickygiddirs:
            gid_or_sticky = stat.S_ISGID | stat.S_ISVTX
            self.assertEqual(os.stat(subdir).st_mode & gid_or_sticky, gid_or_sticky, "gid bit set %s" % subdir)
        # existing parent dirs are untouched, no sticky/group ID bits set
        self.assertFalse(os.stat(foodir).st_mode & (stat.S_ISGID | stat.S_ISVTX), "no gid/sticky bit %s" % foodir)
        self.assertFalse(os.stat(barfoodir).st_mode & (stat.S_ISGID | stat.S_ISVTX), "no gid/sticky bit %s" % barfoodir)

    def test_path_matches(self):
        """Test path_matches function."""
        # set up temporary directories
        path1 = os.path.join(self.test_prefix, 'path1')
        ft.mkdir(path1)
        path2 = os.path.join(self.test_prefix, 'path2')
        ft.mkdir(path1)
        symlink = os.path.join(self.test_prefix, 'symlink')
        os.symlink(path1, symlink)
        missing = os.path.join(self.test_prefix, 'missing')

        self.assertFalse(ft.path_matches(missing, [path1, path2]))
        self.assertFalse(ft.path_matches(path1, [missing]))
        self.assertFalse(ft.path_matches(path1, [missing, path2]))
        self.assertFalse(ft.path_matches(path2, [missing, symlink]))
        self.assertTrue(ft.path_matches(path1, [missing, symlink]))

    def test_is_readable(self):
        """Test is_readable"""
        test_file = os.path.join(self.test_prefix, 'test.txt')

        self.assertFalse(ft.is_readable(test_file))

        ft.write_file(test_file, 'test')
        self.assertTrue(ft.is_readable(test_file))

        os.chmod(test_file, 0)
        self.assertFalse(ft.is_readable(test_file))

    def test_symlink_resolve_path(self):
        """Test symlink and resolve_path function"""

        # write_file and read_file tests are elsewhere. so not getting their states
        test_dir = os.path.join(os.path.realpath(self.test_prefix), 'test')
        ft.mkdir(test_dir)

        link_dir = os.path.join(self.test_prefix, 'linkdir')
        ft.symlink(test_dir, link_dir)
        self.assertTrue(os.path.islink(link_dir))
        self.assertTrue(os.path.exists(link_dir))

        test_file = os.path.join(link_dir, 'test.txt')
        ft.write_file(test_file, "test123")

        # creating the link file
        link = os.path.join(self.test_prefix, 'test.link')
        ft.symlink(test_file, link)

        # checking if file is symlink
        self.assertTrue(os.path.islink(link))
        self.assertTrue(os.path.exists(link_dir))

        self.assertTrue(os.path.samefile(os.path.join(self.test_prefix, 'test', 'test.txt'), link))

        # test resolve_path
        self.assertEqual(test_dir, ft.resolve_path(link_dir))
        self.assertEqual(os.path.join(os.path.realpath(self.test_prefix), 'test', 'test.txt'), ft.resolve_path(link))
        self.assertEqual(ft.read_file(link), "test123")
        self.assertErrorRegex(EasyBuildError, "Resolving path .* failed", ft.resolve_path, None)

    def test_remove_symlinks(self):
        """Test remove valid and invalid symlinks"""

        # creating test file
        fp = os.path.join(self.test_prefix, 'test.txt')
        txt = "test_my_link_file"
        ft.write_file(fp, txt)

        # creating the symlink
        link = os.path.join(self.test_prefix, 'test.link')
        ft.symlink(fp, link)  # test if is symlink is valid is done elsewhere

        # Attempting to remove a valid symlink
        ft.remove_file(link)
        self.assertFalse(os.path.islink(link))
        self.assertFalse(os.path.exists(link))

        # Testing the removal of invalid symlinks
        # Restoring the symlink and removing the file, this way the symlink is invalid
        ft.symlink(fp, link)
        ft.remove_file(fp)
        # attempting to remove the invalid symlink
        ft.remove_file(link)
        self.assertFalse(os.path.islink(link))
        self.assertFalse(os.path.exists(link))

    def test_read_write_file(self):
        """Test reading/writing files."""

        fp = os.path.join(self.test_prefix, 'test.txt')
        txt = "test123"
        ft.write_file(fp, txt)
        self.assertEqual(ft.read_file(fp), txt)

        txt2 = '\n'.join(['test', '123'])
        ft.write_file(fp, txt2, append=True)
        self.assertEqual(ft.read_file(fp), txt+txt2)

        # test backing up of existing file
        ft.write_file(fp, 'foo', backup=True)
        self.assertEqual(ft.read_file(fp), 'foo')

        test_files = glob.glob(fp + '*')
        self.assertEqual(len(test_files), 2)
        backup1 = [x for x in test_files if os.path.basename(x) != 'test.txt'][0]
        self.assertEqual(ft.read_file(backup1), txt + txt2)

        ft.write_file(fp, 'bar', append=True, backup=True)
        self.assertEqual(ft.read_file(fp), 'foobar')

        test_files = glob.glob(fp + '*')
        self.assertEqual(len(test_files), 3)
        backup2 = [x for x in test_files if x != backup1 and os.path.basename(x) != 'test.txt'][0]
        self.assertEqual(ft.read_file(backup1), txt + txt2)
        self.assertEqual(ft.read_file(backup2), 'foo')

        # tese use of 'verbose' to make write_file print location of backed up file
        self.mock_stdout(True)
        ft.write_file(fp, 'foo', backup=True, verbose=True)
        stdout = self.get_stdout()
        self.mock_stdout(False)
        regex = re.compile("^== Backup of .*/test.txt created at .*/test.txt.bak_[0-9]*")
        self.assertTrue(regex.search(stdout), "Pattern '%s' found in: %s" % (regex.pattern, stdout))

        # by default, write_file will just blindly overwrite an already existing file
        self.assertTrue(os.path.exists(fp))
        ft.write_file(fp, 'blah')
        self.assertEqual(ft.read_file(fp), 'blah')

        # blind overwriting can be disabled via 'overwrite'
        error = "File exists, not overwriting it without --force: %s" % fp
        self.assertErrorRegex(EasyBuildError, error, ft.write_file, fp, 'blah', always_overwrite=False)
        self.assertErrorRegex(EasyBuildError, error, ft.write_file, fp, 'blah', always_overwrite=False, backup=True)

        # use of --force ensuring that file gets written regardless of whether or not it exists already
        build_options = {'force': True}
        init_config(build_options=build_options)

        ft.write_file(fp, 'overwrittenbyforce', always_overwrite=False)
        self.assertEqual(ft.read_file(fp), 'overwrittenbyforce')

        ft.write_file(fp, 'overwrittenbyforcewithbackup', always_overwrite=False, backup=True)
        self.assertEqual(ft.read_file(fp), 'overwrittenbyforcewithbackup')

        # also test behaviour of write_file under --dry-run
        build_options = {
            'extended_dry_run': True,
            'silent': False,
        }
        init_config(build_options=build_options)

        foo = os.path.join(self.test_prefix, 'foo.txt')

        self.mock_stdout(True)
        ft.write_file(foo, 'bar')
        txt = self.get_stdout()
        self.mock_stdout(False)

        self.assertFalse(os.path.exists(foo))
        self.assertTrue(re.match("^file written: .*/foo.txt$", txt))

        ft.write_file(foo, 'bar', forced=True)
        self.assertTrue(os.path.exists(foo))
        self.assertEqual(ft.read_file(foo), 'bar')

    def test_det_patched_files(self):
        """Test det_patched_files function."""
        toy_patch_fn = 'toy-0.0_fix-silly-typo-in-printf-statement.patch'
        pf = os.path.join(os.path.dirname(__file__), 'sandbox', 'sources', 'toy', toy_patch_fn)
        self.assertEqual(ft.det_patched_files(pf), ['b/toy-0.0/toy.source'])
        self.assertEqual(ft.det_patched_files(pf, omit_ab_prefix=True), ['toy-0.0/toy.source'])

    def test_guess_patch_level(self):
        "Test guess_patch_level."""
        # create dummy toy.source file so guess_patch_level can work
        f = open(os.path.join(self.test_buildpath, 'toy.source'), 'w')
        f.write("This is toy.source")
        f.close()

        for patched_file, correct_patch_level in [
            ('toy.source', 0),
            ('b/toy.source', 1),  # b/ prefix is used in +++ line in git diff patches
            ('a/toy.source', 1),  # a/ prefix is used in --- line in git diff patches
            ('c/toy.source', 1),
            ('toy-0.0/toy.source', 1),
            ('b/toy-0.0/toy.source', 2),
        ]:
            self.assertEqual(ft.guess_patch_level([patched_file], self.test_buildpath), correct_patch_level)

    def test_back_up_file(self):
        """Test back_up_file function."""
        fp = os.path.join(self.test_prefix, 'sandbox', 'test.txt')
        txt = 'foobar'
        ft.write_file(fp, txt)

        known_files = ['test.txt']
        self.assertEqual(sorted(os.listdir(os.path.dirname(fp))), known_files)

        # Test simple file backup
        res = ft.back_up_file(fp)
        test_files = os.listdir(os.path.dirname(fp))
        self.assertEqual(len(test_files), 2)
        new_file = [x for x in test_files if x not in known_files][0]
        self.assertTrue(os.path.samefile(res, os.path.join(self.test_prefix, 'sandbox', new_file)))
        self.assertTrue(new_file.startswith('test.txt.bak_'))
        first_normal_backup = os.path.join(os.path.dirname(fp), new_file)
        known_files = os.listdir(os.path.dirname(fp))
        self.assertEqual(ft.read_file(os.path.join(os.path.dirname(fp), new_file)), txt)
        self.assertEqual(ft.read_file(fp), txt)

        # Test hidden simple file backup
        ft.back_up_file(fp, hidden=True)
        test_files = os.listdir(os.path.dirname(fp))
        self.assertEqual(len(test_files), 3)
        new_file = [x for x in test_files if x not in known_files][0]
        self.assertTrue(new_file.startswith('.test.txt.bak_'))
        first_hidden_backup = os.path.join(os.path.dirname(fp), new_file)
        known_files = os.listdir(os.path.dirname(fp))
        self.assertEqual(ft.read_file(os.path.join(os.path.dirname(fp), new_file)), txt)
        self.assertEqual(ft.read_file(fp), txt)

        # Test simple file backup with empty extension
        ft.back_up_file(fp, backup_extension='')
        test_files = os.listdir(os.path.dirname(fp))
        self.assertEqual(len(test_files), 4)
        new_file = [x for x in test_files if x not in known_files][0]
        self.assertTrue(new_file.startswith('test.txt_'))
        first_normal_backup = os.path.join(os.path.dirname(fp), new_file)
        known_files = os.listdir(os.path.dirname(fp))
        self.assertEqual(ft.read_file(os.path.join(os.path.dirname(fp), new_file)), txt)
        self.assertEqual(ft.read_file(fp), txt)

        # Test hidden simple file backup
        ft.back_up_file(fp, hidden=True, backup_extension=None)
        test_files = os.listdir(os.path.dirname(fp))
        self.assertEqual(len(test_files), 5)
        new_file = [x for x in test_files if x not in known_files][0]
        self.assertTrue(new_file.startswith('.test.txt_'))
        first_hidden_backup = os.path.join(os.path.dirname(fp), new_file)
        known_files = os.listdir(os.path.dirname(fp))
        self.assertEqual(ft.read_file(os.path.join(os.path.dirname(fp), new_file)), txt)
        self.assertEqual(ft.read_file(fp), txt)

        # Test simple file backup with custom extension
        ft.back_up_file(fp, backup_extension='foobar')
        test_files = os.listdir(os.path.dirname(fp))
        self.assertEqual(len(test_files), 6)
        new_file = [x for x in test_files if x not in known_files][0]
        self.assertTrue(new_file.startswith('test.txt.foobar_'))
        first_bck_backup = os.path.join(os.path.dirname(fp), new_file)
        known_files = os.listdir(os.path.dirname(fp))
        self.assertEqual(ft.read_file(os.path.join(os.path.dirname(fp), new_file)), txt)
        self.assertEqual(ft.read_file(fp), txt)

        # Test hidden simple file backup with custom extension
        ft.back_up_file(fp, backup_extension='bck', hidden=True)
        test_files = os.listdir(os.path.dirname(fp))
        self.assertEqual(len(test_files), 7)
        new_file = [x for x in test_files if x not in known_files][0]
        self.assertTrue(new_file.startswith('.test.txt.bck_'))
        first_hidden_bck_backup = os.path.join(os.path.dirname(fp), new_file)
        known_files = os.listdir(os.path.dirname(fp))
        self.assertEqual(ft.read_file(os.path.join(os.path.dirname(fp), new_file)), txt)
        self.assertEqual(ft.read_file(fp), txt)

        new_txt = 'barfoo'
        ft.write_file(fp, new_txt)
        self.assertEqual(len(os.listdir(os.path.dirname(fp))), 7)

        # Test file backup with existing backup
        ft.back_up_file(fp)
        test_files = os.listdir(os.path.dirname(fp))
        self.assertEqual(len(test_files), 8)
        new_file = [x for x in test_files if x not in known_files][0]
        self.assertTrue(new_file.startswith('test.txt.bak_'))
        known_files = os.listdir(os.path.dirname(fp))
        self.assertTrue(ft.read_file(first_normal_backup), txt)
        self.assertEqual(ft.read_file(os.path.join(os.path.dirname(fp), new_file)), new_txt)
        self.assertEqual(ft.read_file(fp), new_txt)

        # Test hidden file backup with existing backup
        ft.back_up_file(fp, hidden=True, backup_extension=None)
        test_files = os.listdir(os.path.dirname(fp))
        self.assertEqual(len(test_files), 9)
        new_file = [x for x in test_files if x not in known_files][0]
        self.assertTrue(new_file.startswith('.test.txt_'))
        known_files = os.listdir(os.path.dirname(fp))
        self.assertTrue(ft.read_file(first_hidden_backup), txt)
        self.assertEqual(ft.read_file(os.path.join(os.path.dirname(fp), new_file)), new_txt)
        self.assertEqual(ft.read_file(fp), new_txt)

        # Test file backup with extension and existing backup
        ft.back_up_file(fp, backup_extension='bck')
        test_files = os.listdir(os.path.dirname(fp))
        self.assertEqual(len(test_files), 10)
        new_file = [x for x in test_files if x not in known_files][0]
        self.assertTrue(new_file.startswith('test.txt.bck_'))
        known_files = os.listdir(os.path.dirname(fp))
        self.assertTrue(ft.read_file(first_bck_backup), txt)
        self.assertEqual(ft.read_file(os.path.join(os.path.dirname(fp), new_file)), new_txt)
        self.assertEqual(ft.read_file(fp), new_txt)

        # Test hidden file backup with extension and existing backup
        ft.back_up_file(fp, backup_extension='foobar', hidden=True)
        test_files = os.listdir(os.path.dirname(fp))
        self.assertEqual(len(test_files), 11)
        new_file = [x for x in test_files if x not in known_files][0]
        self.assertTrue(new_file.startswith('.test.txt.foobar_'))
        known_files = os.listdir(os.path.dirname(fp))
        self.assertTrue(ft.read_file(first_hidden_bck_backup), txt)
        self.assertEqual(ft.read_file(os.path.join(os.path.dirname(fp), new_file)), new_txt)
        self.assertEqual(ft.read_file(fp), new_txt)

        # check whether strip_fn works as expected
        fp2 = fp + '.lua'
        ft.copy_file(fp, fp2)
        res = ft.back_up_file(fp2)
        self.assertTrue(fp2.endswith('.lua'))
        self.assertTrue('.lua' in os.path.basename(res))

        res = ft.back_up_file(fp2, strip_fn='.lua')
        self.assertFalse('.lua' in os.path.basename(res))

    def test_move_logs(self):
        """Test move_logs function."""
        fp = os.path.join(self.test_prefix, 'test.txt')

        ft.write_file(fp, 'foobar')
        ft.write_file(fp + '.1', 'moarfoobar')
        ft.move_logs(fp, os.path.join(self.test_prefix, 'foo.log'))

        self.assertEqual(ft.read_file(os.path.join(self.test_prefix, 'foo.log')), 'foobar')
        self.assertEqual(ft.read_file(os.path.join(self.test_prefix, 'foo.log.1')), 'moarfoobar')

        ft.write_file(os.path.join(self.test_prefix, 'bar.log'), 'bar')
        ft.write_file(os.path.join(self.test_prefix, 'bar.log_1'), 'barbar')

        fp = os.path.join(self.test_prefix, 'test2.txt')
        ft.write_file(fp, 'moarbar')
        ft.write_file(fp + '.1', 'evenmoarbar')
        ft.move_logs(fp, os.path.join(self.test_prefix, 'bar.log'))

        logs = sorted([f for f in os.listdir(self.test_prefix) if 'log' in f])
        self.assertEqual(len(logs), 7)
        self.assertEqual(len([x for x in logs if x.startswith('eb-test-')]), 1)
        self.assertEqual(len([x for x in logs if x.startswith('foo')]), 2)
        self.assertEqual(len([x for x in logs if x.startswith('bar')]), 4)
        self.assertEqual(ft.read_file(os.path.join(self.test_prefix, 'bar.log_1')), 'barbar')
        self.assertEqual(ft.read_file(os.path.join(self.test_prefix, 'bar.log')), 'moarbar')
        self.assertEqual(ft.read_file(os.path.join(self.test_prefix, 'bar.log.1')), 'evenmoarbar')
        # one more 'bar' log, the rotated copy of bar.log
        other_bar = [x for x in logs if x.startswith('bar') and x not in ['bar.log', 'bar.log.1', 'bar.log_1']][0]
        self.assertEqual(ft.read_file(os.path.join(self.test_prefix, other_bar)), 'bar')

    def test_multidiff(self):
        """Test multidiff function."""
        test_easyconfigs = os.path.join(os.path.dirname(os.path.abspath(__file__)), 'easyconfigs', 'test_ecs')
        other_toy_ecs = [
            os.path.join(test_easyconfigs, 't', 'toy', 'toy-0.0-deps.eb'),
            os.path.join(test_easyconfigs, 't', 'toy', 'toy-0.0-gompi-2018a-test.eb'),
        ]

        # default (colored)
        toy_ec = os.path.join(test_easyconfigs, 't', 'toy', 'toy-0.0.eb')
        lines = multidiff(toy_ec, other_toy_ecs).split('\n')
        expected = "Comparing \x1b[0;35mtoy-0.0.eb\x1b[0m with toy-0.0-deps.eb, toy-0.0-gompi-2018a-test.eb"

        red = "\x1b[0;41m"
        green = "\x1b[0;42m"
        endcol = "\x1b[0m"

        self.assertEqual(lines[0], expected)
        self.assertEqual(lines[1], "=====")

        # different versionsuffix
        self.assertTrue(lines[2].startswith("3 %s- versionsuffix = '-test'%s (1/2) toy-0.0-" % (red, endcol)))
        self.assertTrue(lines[3].startswith("3 %s- versionsuffix = '-deps'%s (1/2) toy-0.0-" % (red, endcol)))

        # different toolchain in toy-0.0-gompi-1.3.12-test: '+' line (removed chars in toolchain name/version, in red)
        expected = "7 %(endcol)s-%(endcol)s toolchain = {"
        expected += "'name': '%(endcol)s%(red)sgo%(endcol)sm\x1b[0m%(red)spi%(endcol)s', "
        expected = expected % {'endcol': endcol, 'green': green, 'red': red}
        self.assertTrue(lines[7].startswith(expected))
        # different toolchain in toy-0.0-gompi-1.3.12-test: '+' line (added chars in toolchain name/version, in green)
        expected = "7 %(endcol)s+%(endcol)s toolchain = {"
        expected += "'name': '%(endcol)s%(green)sdu%(endcol)sm\x1b[0m%(green)smy%(endcol)s', "
        expected = expected % {'endcol': endcol, 'green': green, 'red': red}
        self.assertTrue(lines[8].startswith(expected))

        # no postinstallcmds in toy-0.0-deps.eb
        expected = "29 %s+ postinstallcmds = " % green
        self.assertTrue(any([line.startswith(expected) for line in lines]))
        expected = "30 %s+%s (1/2) toy-0.0" % (green, endcol)
        self.assertTrue(any(l.startswith(expected) for l in lines), "Found '%s' in: %s" % (expected, lines))
        self.assertEqual(lines[-1], "=====")

        lines = multidiff(toy_ec, other_toy_ecs, colored=False).split('\n')
        self.assertEqual(lines[0], "Comparing toy-0.0.eb with toy-0.0-deps.eb, toy-0.0-gompi-2018a-test.eb")
        self.assertEqual(lines[1], "=====")

        # different versionsuffix
        self.assertTrue(lines[2].startswith("3 - versionsuffix = '-test' (1/2) toy-0.0-"))
        self.assertTrue(lines[3].startswith("3 - versionsuffix = '-deps' (1/2) toy-0.0-"))

        # different toolchain in toy-0.0-gompi-2018a-test: '+' line with squigly line underneath to mark removed chars
        expected = "7 - toolchain = {'name': 'gompi', 'version': '2018a'} (1/2) toy"
        self.assertTrue(lines[7].startswith(expected))
        expected = "  ?                       ^^ ^^ "
        self.assertTrue(lines[8].startswith(expected))
        # different toolchain in toy-0.0-gompi-2018a-test: '-' line with squigly line underneath to mark added chars
        expected = "7 + toolchain = {'name': 'dummy', 'version': 'dummy'} (1/2) toy"
        self.assertTrue(lines[9].startswith(expected))
        expected = "  ?                       ^^ ^^ "
        self.assertTrue(lines[10].startswith(expected))

        # no postinstallcmds in toy-0.0-deps.eb
        expected = "29 + postinstallcmds = "
        self.assertTrue(any(l.startswith(expected) for l in lines), "Found '%s' in: %s" % (expected, lines))
        expected = "30 + (1/2) toy-0.0-"
        self.assertTrue(any(l.startswith(expected) for l in lines), "Found '%s' in: %s" % (expected, lines))

        self.assertEqual(lines[-1], "=====")

    def test_weld_paths(self):
        """Test weld_paths."""
        # works like os.path.join is there's no overlap
        self.assertEqual(ft.weld_paths('/foo/bar', 'foobar/baz'), '/foo/bar/foobar/baz/')
        self.assertEqual(ft.weld_paths('foo', 'bar/'), 'foo/bar/')
        self.assertEqual(ft.weld_paths('foo/', '/bar'), '/bar/')
        self.assertEqual(ft.weld_paths('/foo/', '/bar'), '/bar/')

        # overlap is taken into account
        self.assertEqual(ft.weld_paths('foo/bar', 'bar/baz'), 'foo/bar/baz/')
        self.assertEqual(ft.weld_paths('foo/bar/baz', 'bar/baz'), 'foo/bar/baz/')
        self.assertEqual(ft.weld_paths('foo/bar', 'foo/bar/baz'), 'foo/bar/baz/')
        self.assertEqual(ft.weld_paths('foo/bar', 'foo/bar'), 'foo/bar/')
        self.assertEqual(ft.weld_paths('/foo/bar', 'foo/bar'), '/foo/bar/')
        self.assertEqual(ft.weld_paths('/foo/bar', '/foo/bar'), '/foo/bar/')
        self.assertEqual(ft.weld_paths('/foo', '/foo/bar/baz'), '/foo/bar/baz/')

    def test_expand_glob_paths(self):
        """Test expand_glob_paths function."""
        for dirname in ['empty_dir', 'test_dir']:
            ft.mkdir(os.path.join(self.test_prefix, dirname), parents=True)
        for filename in ['file1.txt', 'test_dir/file2.txt', 'test_dir/file3.txt', 'test_dir2/file4.dat']:
            ft.write_file(os.path.join(self.test_prefix, filename), 'gibberish')

        globs = [os.path.join(self.test_prefix, '*.txt'), os.path.join(self.test_prefix, '*', '*')]
        expected = [
            os.path.join(self.test_prefix, 'file1.txt'),
            os.path.join(self.test_prefix, 'test_dir', 'file2.txt'),
            os.path.join(self.test_prefix, 'test_dir', 'file3.txt'),
            os.path.join(self.test_prefix, 'test_dir2', 'file4.dat'),
        ]
        self.assertEqual(sorted(ft.expand_glob_paths(globs)), sorted(expected))

        # passing non-glob patterns is fine too
        file2 = os.path.join(self.test_prefix, 'test_dir', 'file2.txt')
        self.assertEqual(ft.expand_glob_paths([file2]), [file2])

        # test expanding of '~' into $HOME value
        # hard overwrite $HOME in environment (used by os.path.expanduser) so we can reliably test this
        new_home = os.path.join(self.test_prefix, 'home')
        ft.mkdir(new_home, parents=True)
        ft.write_file(os.path.join(new_home, 'test.txt'), 'test')
        os.environ['HOME'] = new_home
        self.assertEqual(ft.expand_glob_paths(['~/*.txt']), [os.path.join(new_home, 'test.txt')])

        # check behaviour if glob that has no (file) matches is passed
        glob_pat = os.path.join(self.test_prefix, 'test_*')
        self.assertErrorRegex(EasyBuildError, "No files found using glob pattern", ft.expand_glob_paths, [glob_pat])

    def test_adjust_permissions(self):
        """Test adjust_permissions"""
        # set umask hard to run test reliably
        orig_umask = os.umask(0022)

        # prep files/dirs/(broken) symlinks is test dir

        # file: rw-r--r--
        ft.write_file(os.path.join(self.test_prefix, 'foo'), 'foo')
        foo_perms = os.stat(os.path.join(self.test_prefix, 'foo'))[stat.ST_MODE]
        for bit in [stat.S_IRUSR, stat.S_IWUSR, stat.S_IRGRP, stat.S_IROTH]:
            self.assertTrue(foo_perms & bit)
        for bit in [stat.S_IXUSR, stat.S_IWGRP, stat.S_IXGRP, stat.S_IWOTH, stat.S_IXOTH]:
            self.assertFalse(foo_perms & bit)

        # dir: rwxr-xr-x
        ft.mkdir(os.path.join(self.test_prefix, 'bar'))
        bar_perms = os.stat(os.path.join(self.test_prefix, 'bar'))[stat.ST_MODE]
        for bit in [stat.S_IRUSR, stat.S_IWUSR, stat.S_IXUSR, stat.S_IRGRP, stat.S_IXGRP, stat.S_IROTH, stat.S_IXOTH]:
            self.assertTrue(bar_perms & bit)
        for bit in [stat.S_IWGRP, stat.S_IWOTH]:
            self.assertFalse(bar_perms & bit)

        # file in dir: rw-r--r--
        foobar_path = os.path.join(self.test_prefix, 'bar', 'foobar')
        ft.write_file(foobar_path, 'foobar')
        foobar_perms = os.stat(foobar_path)[stat.ST_MODE]
        for bit in [stat.S_IRUSR, stat.S_IWUSR, stat.S_IRGRP, stat.S_IROTH]:
            self.assertTrue(foobar_perms & bit)
        for bit in [stat.S_IXUSR, stat.S_IWGRP, stat.S_IXGRP, stat.S_IWOTH, stat.S_IXOTH]:
            self.assertFalse(foobar_perms & bit)

        # include symlink
        os.symlink(foobar_path, os.path.join(self.test_prefix, 'foobar_symlink'))

        # include broken symlink (symlinks are skipped, so this shouldn't cause problems)
        tmpfile = os.path.join(self.test_prefix, 'thiswontbetherelong')
        ft.write_file(tmpfile, 'poof!')
        os.symlink(tmpfile, os.path.join(self.test_prefix, 'broken_symlink'))
        os.remove(tmpfile)

        # test default behaviour:
        # recursive, add permissions, relative to existing permissions, both files and dirs, skip symlinks
        # add user execution, group write permissions
        ft.adjust_permissions(self.test_prefix, stat.S_IXUSR | stat.S_IWGRP)

        # foo file: rwxrw-r--
        foo_perms = os.stat(os.path.join(self.test_prefix, 'foo'))[stat.ST_MODE]
        for bit in [stat.S_IRUSR, stat.S_IWUSR, stat.S_IXUSR, stat.S_IRGRP, stat.S_IWGRP, stat.S_IROTH]:
            self.assertTrue(foo_perms & bit)
        for bit in [stat.S_IXGRP, stat.S_IWOTH, stat.S_IXOTH]:
            self.assertFalse(foo_perms & bit)

        # bar dir: rwxrwxr-x
        bar_perms = os.stat(os.path.join(self.test_prefix, 'bar'))[stat.ST_MODE]
        for bit in [stat.S_IRUSR, stat.S_IWUSR, stat.S_IXUSR, stat.S_IRGRP, stat.S_IWGRP, stat.S_IXGRP,
                    stat.S_IROTH, stat.S_IXOTH]:
            self.assertTrue(bar_perms & bit)
        self.assertFalse(bar_perms & stat.S_IWOTH)

        # foo/foobar file: rwxrw-r--
        for path in [os.path.join(self.test_prefix, 'bar', 'foobar'), os.path.join(self.test_prefix, 'foobar_symlink')]:
            perms = os.stat(path)[stat.ST_MODE]
            for bit in [stat.S_IRUSR, stat.S_IWUSR, stat.S_IXUSR, stat.S_IRGRP, stat.S_IWGRP, stat.S_IROTH]:
                self.assertTrue(perms & bit)
            for bit in [stat.S_IXGRP, stat.S_IWOTH, stat.S_IXOTH]:
                self.assertFalse(perms & bit)

        # restore original umask
        os.umask(orig_umask)

    def test_adjust_permissions_max_fail_ratio(self):
        """Test ratio of allowed failures when adjusting permissions"""
        # set up symlinks in test directory that can be broken to test allowed failure ratio of adjust_permissions
        testdir = os.path.join(self.test_prefix, 'test123')
        test_files = []
        for idx in range(0, 3):
            test_files.append(os.path.join(testdir, 'tmp%s' % idx))
            ft.write_file(test_files[-1], '')
            ft.symlink(test_files[-1], os.path.join(testdir, 'symlink%s' % idx))

        # by default, 50% of failures are allowed (to be robust against failures to change permissions)
        perms = stat.S_IRUSR | stat.S_IWUSR | stat.S_IXUSR

        ft.adjust_permissions(testdir, perms, recursive=True, ignore_errors=True)

        # introducing a broken symlinks doesn't cause problems
        ft.remove_file(test_files[0])
        ft.adjust_permissions(testdir, perms, recursive=True, ignore_errors=True)

        # multiple/all broken symlinks is no problem either, since symlinks are never followed
        ft.remove_file(test_files[1])
        ft.remove_file(test_files[2])
        ft.adjust_permissions(testdir, perms, recursive=True, ignore_errors=True)

        # reconfigure EasyBuild to allow even higher fail ratio (80%)
        build_options = {
            'max_fail_ratio_adjust_permissions': 0.8,
        }
        init_config(build_options=build_options)

        # 75% < 80%, so OK
        ft.adjust_permissions(testdir, perms, recursive=True, ignore_errors=True)

        # reconfigure to allow less failures (10%)
        build_options = {
            'max_fail_ratio_adjust_permissions': 0.1,
        }
        init_config(build_options=build_options)

        ft.adjust_permissions(testdir, perms, recursive=True, ignore_errors=True)

        ft.write_file(test_files[0], '')
        ft.write_file(test_files[1], '')
        ft.write_file(test_files[2], '')
        ft.adjust_permissions(testdir, perms, recursive=True, ignore_errors=True)

    def test_apply_regex_substitutions(self):
        """Test apply_regex_substitutions function."""
        testfile = os.path.join(self.test_prefix, 'test.txt')
        testtxt = '\n'.join([
            "CC = gcc",
            "CFLAGS = -O3 -g",
            "FC = gfortran",
            "FFLAGS = -O3 -g -ffixed-form",
        ])
        ft.write_file(testfile, testtxt)

        regex_subs = [
            (r"^(CC)\s*=\s*.*$", r"\1 = ${CC}"),
            (r"^(FC\s*=\s*).*$", r"\1${FC}"),
            (r"^(.FLAGS)\s*=\s*-O3\s-g(.*)$", r"\1 = -O2\2"),
        ]
        ft.apply_regex_substitutions(testfile, regex_subs)

        expected_testtxt = '\n'.join([
            "CC = ${CC}",
            "CFLAGS = -O2",
            "FC = ${FC}",
            "FFLAGS = -O2 -ffixed-form",
        ])
        new_testtxt = ft.read_file(testfile)
        self.assertEqual(new_testtxt, expected_testtxt)

        # backup file is created by default
        backup = testfile + '.orig.eb'
        self.assertTrue(os.path.exists(backup))
        self.assertEqual(ft.read_file(backup), testtxt)

        # cleanup
        ft.remove_file(backup)
        ft.write_file(testfile, testtxt)

        # extension of backed up file can be controlled
        ft.apply_regex_substitutions(testfile, regex_subs, backup='.backup')

        new_testtxt = ft.read_file(testfile)
        self.assertEqual(new_testtxt, expected_testtxt)

        backup = testfile + '.backup'
        self.assertTrue(os.path.exists(backup))
        self.assertEqual(ft.read_file(backup), testtxt)

        # cleanup
        ft.remove_file(backup)
        ft.write_file(testfile, testtxt)

        # creation of backup can be avoided
        ft.apply_regex_substitutions(testfile, regex_subs, backup=False)
        new_testtxt = ft.read_file(testfile)
        self.assertEqual(new_testtxt, expected_testtxt)
        self.assertFalse(os.path.exists(backup))

        # passing empty list of substitions is a no-op
        ft.write_file(testfile, testtxt)
        ft.apply_regex_substitutions(testfile, [])
        new_testtxt = ft.read_file(testfile)
        self.assertEqual(new_testtxt, testtxt)

        # clean error on non-existing file
        error_pat = "Failed to patch .*/nosuchfile.txt: .*No such file or directory"
        path = os.path.join(self.test_prefix, 'nosuchfile.txt')
        self.assertErrorRegex(EasyBuildError, error_pat, ft.apply_regex_substitutions, path, regex_subs)

    def test_find_flexlm_license(self):
        """Test find_flexlm_license function."""
        lic_file1 = os.path.join(self.test_prefix, 'one.lic')
        ft.write_file(lic_file1, "This is a license file (no, really!)")

        lic_file2 = os.path.join(self.test_prefix, 'two.dat')
        ft.write_file(lic_file2, "This is another license file (sure it is!)")

        lic_server = '1234@example.license.server'

        # make test robust against environment in which $LM_LICENSE_FILE is defined
        if 'LM_LICENSE_FILE' in os.environ:
            del os.environ['LM_LICENSE_FILE']

        # default return value
        self.assertEqual(ft.find_flexlm_license(), ([], None))

        # provided license spec
        self.assertEqual(ft.find_flexlm_license(lic_specs=[lic_file1]), ([lic_file1], None))
        self.assertEqual(ft.find_flexlm_license(lic_specs=[lic_server, lic_file2]), ([lic_server, lic_file2], None))

        # non-existing license file
        os.environ['LM_LICENSE_FILE'] = '/no/such/file/unless/you/aim/to/break/this/check'
        self.assertEqual(ft.find_flexlm_license(), ([], None))

        # existing license file
        os.environ['LM_LICENSE_FILE'] = lic_file2
        self.assertEqual(ft.find_flexlm_license(), ([lic_file2], 'LM_LICENSE_FILE'))

        # directory with existing license files
        os.environ['LM_LICENSE_FILE'] = self.test_prefix
        self.assertEqual(ft.find_flexlm_license(), ([lic_file1, lic_file2], 'LM_LICENSE_FILE'))

        # server spec
        os.environ['LM_LICENSE_FILE'] = lic_server
        self.assertEqual(ft.find_flexlm_license(), ([lic_server], 'LM_LICENSE_FILE'))

        # duplicates are filtered out, order is maintained
        os.environ['LM_LICENSE_FILE'] = ':'.join([lic_file1, lic_server, self.test_prefix, lic_file2, lic_file1])
        self.assertEqual(ft.find_flexlm_license(), ([lic_file1, lic_server, lic_file2], 'LM_LICENSE_FILE'))

        # invalid server spec (missing port)
        os.environ['LM_LICENSE_FILE'] = 'test.license.server'
        self.assertEqual(ft.find_flexlm_license(), ([], None))

        # env var wins of provided lic spec
        os.environ['LM_LICENSE_FILE'] = lic_file2
        self.assertEqual(ft.find_flexlm_license(lic_specs=[lic_server]), ([lic_file2], 'LM_LICENSE_FILE'))

        # custom env var wins over $LM_LICENSE_FILE
        os.environ['INTEL_LICENSE_FILE'] = lic_file1
        expected = ([lic_file1], 'INTEL_LICENSE_FILE')
        self.assertEqual(ft.find_flexlm_license(custom_env_vars='INTEL_LICENSE_FILE'), expected)
        self.assertEqual(ft.find_flexlm_license(custom_env_vars=['INTEL_LICENSE_FILE']), expected)
        self.assertEqual(ft.find_flexlm_license(custom_env_vars=['NOSUCHENVVAR', 'INTEL_LICENSE_FILE']), expected)

        # $LM_LICENSE_FILE is always considered
        os.environ['LM_LICENSE_FILE'] = lic_server
        os.environ['INTEL_LICENSE_FILE'] = '/no/such/file/unless/you/aim/to/break/this/check'
        expected = ([lic_server], 'LM_LICENSE_FILE')
        self.assertEqual(ft.find_flexlm_license(custom_env_vars=['INTEL_LICENSE_FILE']), expected)

        # license server *and* file spec; order is preserved
        os.environ['LM_LICENSE_FILE'] = ':'.join([lic_file2, lic_server, lic_file1])
        self.assertEqual(ft.find_flexlm_license(), ([lic_file2, lic_server, lic_file1], 'LM_LICENSE_FILE'))

        # typical usage
        os.environ['LM_LICENSE_FILE'] = lic_server
        os.environ['INTEL_LICENSE_FILE'] = '/not/a/valid/license/path:%s:/another/bogus/license/file' % lic_file2
        expected = ([lic_file2], 'INTEL_LICENSE_FILE')
        self.assertEqual(ft.find_flexlm_license(custom_env_vars='INTEL_LICENSE_FILE'), expected)

        os.environ['INTEL_LICENSE_FILE'] = '1234@lic1.test:4567@lic2.test:7890@lic3.test'
        expected = (['1234@lic1.test', '4567@lic2.test', '7890@lic3.test'], 'INTEL_LICENSE_FILE')
        self.assertEqual(ft.find_flexlm_license(custom_env_vars=['INTEL_LICENSE_FILE']), expected)

        # make sure find_flexlm_license is robust against None input;
        # this occurs if license_file is left unspecified
        del os.environ['INTEL_LICENSE_FILE']
        del os.environ['LM_LICENSE_FILE']
        self.assertEqual(ft.find_flexlm_license(lic_specs=[None]), ([], None))

    def test_is_patch_file(self):
        """Test for is_patch_file() function."""
        testdir = os.path.dirname(os.path.abspath(__file__))
        self.assertFalse(ft.is_patch_file(os.path.join(testdir, 'easyconfigs', 'test_ecs', 't', 'toy', 'toy-0.0.eb')))
        toy_patch_fn = 'toy-0.0_fix-silly-typo-in-printf-statement.patch'
        self.assertTrue(ft.is_patch_file(os.path.join(testdir, 'sandbox', 'sources', 'toy', toy_patch_fn)))

    def test_is_alt_pypi_url(self):
        """Test is_alt_pypi_url() function."""
        url = 'https://pypi.python.org/packages/source/e/easybuild/easybuild-2.7.0.tar.gz'
        self.assertFalse(ft.is_alt_pypi_url(url))

        url = url.replace('source/e/easybuild', '5b/03/e135b19fadeb9b1ccb45eac9f60ca2dc3afe72d099f6bd84e03cb131f9bf')
        self.assertTrue(ft.is_alt_pypi_url(url))

    def test_pypi_source_urls(self):
        """Test pypi_source_urls() function."""
        res = ft.pypi_source_urls('easybuild')
        eb340_url = 'https://pypi.python.org/packages/'
        eb340_url += '93/41/574d01f352671fbc8589a436167e15a7f3e27ac0aa635d208eb29ee8fd4e/'
        eb340_url += 'easybuild-3.4.0.tar.gz#md5=267a056a77a8f77fccfbf56354364045'
        self.assertTrue(eb340_url, res)
        pattern = '^https://pypi.python.org/packages/[a-f0-9]{2}/[a-f0-9]{2}/[a-f0-9]{60}/'
        pattern_md5 = pattern + 'easybuild-[0-9rc.]+.tar.gz#md5=[a-f0-9]{32}$'
        pattern_sha256 = pattern + 'easybuild-[0-9rc.]+.tar.gz#sha256=[a-f0-9]{64}$'
        regex_md5 = re.compile(pattern_md5)
        regex_sha256 = re.compile(pattern_sha256)
        for url in res:
            error_msg = "Pattern '%s' or '%s' matches for '%s'" % (regex_md5.pattern, regex_sha256.pattern, url)
            self.assertTrue(regex_md5.match(url) or regex_sha256.match(url), error_msg)

        # more than 50 releases at time of writing test, which always stay there
        self.assertTrue(len(res) > 50)

    def test_derive_alt_pypi_url(self):
        """Test derive_alt_pypi_url() function."""
        url = 'https://pypi.python.org/packages/source/e/easybuild/easybuild-2.7.0.tar.gz'
        alturl = url.replace('source/e/easybuild', '5b/03/e135b19fadeb9b1ccb45eac9f60ca2dc3afe72d099f6bd84e03cb131f9bf')
        self.assertEqual(ft.derive_alt_pypi_url(url), alturl)

        # test case to ensure that '.' characters in filename are escaped using '\.'
        # if not, the alternative URL for tornado-4.5b1.tar.gz is found...
        url = 'https://pypi.python.org/packages/source/t/tornado/tornado-4.5.1.tar.gz'
        alturl = url.replace('source/t/tornado', 'df/42/a180ee540e12e2ec1007ac82a42b09dd92e5461e09c98bf465e98646d187')
        self.assertEqual(ft.derive_alt_pypi_url(url), alturl)

        # no crash on non-existing version
        url = 'https://pypi.python.org/packages/source/e/easybuild/easybuild-0.0.0.tar.gz'
        self.assertEqual(ft.derive_alt_pypi_url(url), None)

        # no crash on non-existing package
        url = 'https://pypi.python.org/packages/source/n/nosuchpackageonpypiever/nosuchpackageonpypiever-0.0.0.tar.gz'
        self.assertEqual(ft.derive_alt_pypi_url(url), None)

    def test_apply_patch(self):
        """ Test apply_patch """
        testdir = os.path.dirname(os.path.abspath(__file__))
        tmpdir = self.test_prefix
        path = ft.extract_file(os.path.join(testdir, 'sandbox', 'sources', 'toy', 'toy-0.0.tar.gz'), tmpdir)
        toy_patch_fn = 'toy-0.0_fix-silly-typo-in-printf-statement.patch'
        toy_patch = os.path.join(testdir, 'sandbox', 'sources', 'toy', toy_patch_fn)

        self.assertTrue(ft.apply_patch(toy_patch, path))
        patched = ft.read_file(os.path.join(path, 'toy-0.0', 'toy.source'))
        pattern = "I'm a toy, and very proud of it"
        self.assertTrue(pattern in patched)

        # This patch is dependent on the previous one
        toy_patch_gz = os.path.join(testdir, 'sandbox', 'sources', 'toy', 'toy-0.0_gzip.patch.gz')
        self.assertTrue(ft.apply_patch(toy_patch_gz, path))
        patched_gz = ft.read_file(os.path.join(path, 'toy-0.0', 'toy.source'))
        pattern = "I'm a toy, and very very proud of it"
        self.assertTrue(pattern in patched_gz)

        # trying the patch again should fail
        self.assertErrorRegex(EasyBuildError, "Couldn't apply patch file", ft.apply_patch, toy_patch, path)

    def test_copy_file(self):
        """ Test copy_file """
        testdir = os.path.dirname(os.path.abspath(__file__))
        to_copy = os.path.join(testdir, 'easyconfigs', 'test_ecs', 't', 'toy', 'toy-0.0.eb')
        target_path = os.path.join(self.test_prefix, 'toy.eb')
        ft.copy_file(to_copy, target_path)
        self.assertTrue(os.path.exists(target_path))
        self.assertTrue(ft.read_file(to_copy) == ft.read_file(target_path))

        # clean error when trying to copy a directory with copy_file
        src, target = os.path.dirname(to_copy), os.path.join(self.test_prefix, 'toy')
        self.assertErrorRegex(EasyBuildError, "Failed to copy file.*Is a directory", ft.copy_file, src, target)

        # also test behaviour of copy_file under --dry-run
        build_options = {
            'extended_dry_run': True,
            'silent': False,
        }
        init_config(build_options=build_options)

        # remove target file, it shouldn't get copied under dry run
        os.remove(target_path)

        self.mock_stdout(True)
        ft.copy_file(to_copy, target_path)
        txt = self.get_stdout()
        self.mock_stdout(False)

        self.assertFalse(os.path.exists(target_path))
        self.assertTrue(re.search("^copied file .*/toy-0.0.eb to .*/toy.eb", txt))

        # forced copy, even in dry run mode
        self.mock_stdout(True)
        ft.copy_file(to_copy, target_path, force_in_dry_run=True)
        txt = self.get_stdout()
        self.mock_stdout(False)

        self.assertTrue(os.path.exists(target_path))
        self.assertTrue(ft.read_file(to_copy) == ft.read_file(target_path))
        self.assertEqual(txt, '')

    def test_copy_dir(self):
        """Test copy_file"""
        testdir = os.path.dirname(os.path.abspath(__file__))
        to_copy = os.path.join(testdir, 'easyconfigs', 'test_ecs', 'g', 'GCC')

        target_dir = os.path.join(self.test_prefix, 'GCC')
        self.assertFalse(os.path.exists(target_dir))

        self.assertTrue(os.path.exists(os.path.join(to_copy, 'GCC-6.4.0-2.28.eb')))

        ft.copy_dir(to_copy, target_dir, ignore=lambda src, names: [x for x in names if '6.4.0-2.28' in x])
        self.assertTrue(os.path.exists(target_dir))
        expected = ['GCC-4.6.3.eb', 'GCC-4.6.4.eb', 'GCC-4.8.2.eb', 'GCC-4.8.3.eb', 'GCC-4.9.2.eb', 'GCC-4.9.3-2.25.eb',
                    'GCC-4.9.3-2.26.eb', 'GCC-7.3.0-2.30.eb']
        self.assertEqual(sorted(os.listdir(target_dir)), expected)
        # GCC-6.4.0-2.28.eb should not get copied, since it's specified as file too ignore
        self.assertFalse(os.path.exists(os.path.join(target_dir, 'GCC-6.4.0-2.28.eb')))

        # clean error when trying to copy a file with copy_dir
        src, target = os.path.join(to_copy, 'GCC-4.6.3.eb'), os.path.join(self.test_prefix, 'GCC-4.6.3.eb')
        self.assertErrorRegex(EasyBuildError, "Failed to copy directory.*Not a directory", ft.copy_dir, src, target)

        # if directory already exists, we expect a clean error
        testdir = os.path.join(self.test_prefix, 'thisdirexists')
        ft.mkdir(testdir)
        self.assertErrorRegex(EasyBuildError, "Target location .* already exists", ft.copy_dir, to_copy, testdir)

        # also test behaviour of copy_file under --dry-run
        build_options = {
            'extended_dry_run': True,
            'silent': False,
        }
        init_config(build_options=build_options)

        shutil.rmtree(target_dir)
        self.assertFalse(os.path.exists(target_dir))

        # no actual copying in dry run mode, unless forced
        self.mock_stdout(True)
        ft.copy_dir(to_copy, target_dir)
        txt = self.get_stdout()
        self.mock_stdout(False)

        self.assertFalse(os.path.exists(target_dir))
        self.assertTrue(re.search("^copied directory .*/GCC to .*/GCC", txt))

        # forced copy, even in dry run mode
        self.mock_stdout(True)
        ft.copy_dir(to_copy, target_dir, force_in_dry_run=True)
        txt = self.get_stdout()
        self.mock_stdout(False)

        self.assertTrue(os.path.exists(target_dir))
        self.assertTrue(sorted(os.listdir(to_copy)) == sorted(os.listdir(target_dir)))
        self.assertEqual(txt, '')

    def test_copy(self):
        """Test copy function."""
        testdir = os.path.dirname(os.path.abspath(__file__))

        toy_file = os.path.join(testdir, 'easyconfigs', 'test_ecs', 't', 'toy', 'toy-0.0.eb')
        toy_patch_fn = 'toy-0.0_fix-silly-typo-in-printf-statement.patch'
        toy_patch = os.path.join(testdir, 'sandbox', 'sources', 'toy', toy_patch_fn)
        gcc_dir = os.path.join(testdir, 'easyconfigs', 'test_ecs', 'g', 'GCC')

        ft.copy([toy_file, gcc_dir, toy_patch], self.test_prefix)

        self.assertTrue(os.path.isdir(os.path.join(self.test_prefix, 'GCC')))
        for filepath in ['GCC/GCC-4.6.3.eb', 'GCC/GCC-4.9.2.eb', 'toy-0.0.eb', toy_patch_fn]:
            self.assertTrue(os.path.isfile(os.path.join(self.test_prefix, filepath)))

        # test copying of a single file, to a non-existing directory
        ft.copy(toy_file, os.path.join(self.test_prefix, 'foo'))
        self.assertTrue(os.path.isfile(os.path.join(self.test_prefix, 'foo', 'toy-0.0.eb')))

        # also test behaviour of copy under --dry-run
        build_options = {
            'extended_dry_run': True,
            'silent': False,
        }
        init_config(build_options=build_options)

        # no actual copying in dry run mode, unless forced
        self.mock_stdout(True)
        to_copy = [os.path.dirname(toy_file), os.path.join(gcc_dir, 'GCC-4.6.3.eb')]
        ft.copy(to_copy, self.test_prefix)
        txt = self.get_stdout()
        self.mock_stdout(False)

        self.assertFalse(os.path.exists(os.path.join(self.test_prefix, 'toy')))
        self.assertFalse(os.path.exists(os.path.join(self.test_prefix, 'GCC-4.6.3.eb')))
        self.assertTrue(re.search("^copied directory .*/toy to .*/toy", txt, re.M))
        self.assertTrue(re.search("^copied file .*/GCC-4.6.3.eb to .*/GCC-4.6.3.eb", txt, re.M))

        # forced copy, even in dry run mode
        self.mock_stdout(True)
        ft.copy(to_copy, self.test_prefix, force_in_dry_run=True)
        txt = self.get_stdout()
        self.mock_stdout(False)

        self.assertTrue(os.path.isdir(os.path.join(self.test_prefix, 'toy')))
        self.assertTrue(os.path.isfile(os.path.join(self.test_prefix, 'toy', 'toy-0.0.eb')))
        self.assertTrue(os.path.isfile(os.path.join(self.test_prefix, 'GCC-4.6.3.eb')))
        self.assertEqual(txt, '')

    def test_change_dir(self):
        """Test change_dir"""

        prev_dir = ft.change_dir(self.test_prefix)
        self.assertTrue(os.path.samefile(os.getcwd(), self.test_prefix))
        self.assertNotEqual(prev_dir, None)

        # prepare another directory to play around with
        test_path = os.path.join(self.test_prefix, 'anotherdir')
        ft.mkdir(test_path)

        # check return value (previous location)
        prev_dir = ft.change_dir(test_path)
        self.assertTrue(os.path.samefile(os.getcwd(), test_path))
        self.assertTrue(os.path.samefile(prev_dir, self.test_prefix))

        # check behaviour when current working directory does not exist anymore
        shutil.rmtree(test_path)
        prev_dir = ft.change_dir(self.test_prefix)
        self.assertTrue(os.path.samefile(os.getcwd(), self.test_prefix))
        self.assertEqual(prev_dir, None)

        foo = os.path.join(self.test_prefix, 'foo')
        self.assertErrorRegex(EasyBuildError, "Failed to change from .* to %s" % foo, ft.change_dir, foo)

    def test_extract_file(self):
        """Test extract_file"""
        testdir = os.path.dirname(os.path.abspath(__file__))
        toy_tarball = os.path.join(testdir, 'sandbox', 'sources', 'toy', 'toy-0.0.tar.gz')

        self.assertFalse(os.path.exists(os.path.join(self.test_prefix, 'toy-0.0', 'toy.source')))
        path = ft.extract_file(toy_tarball, self.test_prefix)
        self.assertTrue(os.path.exists(os.path.join(self.test_prefix, 'toy-0.0', 'toy.source')))
        self.assertTrue(os.path.samefile(path, self.test_prefix))
        shutil.rmtree(os.path.join(path, 'toy-0.0'))

        toy_tarball_renamed = os.path.join(self.test_prefix, 'toy_tarball')
        shutil.copyfile(toy_tarball, toy_tarball_renamed)

        path = ft.extract_file(toy_tarball_renamed, self.test_prefix, cmd="tar xfvz %s")
        self.assertTrue(os.path.exists(os.path.join(self.test_prefix, 'toy-0.0', 'toy.source')))
        self.assertTrue(os.path.samefile(path, self.test_prefix))
        shutil.rmtree(os.path.join(path, 'toy-0.0'))

        # also test behaviour of extract_file under --dry-run
        build_options = {
            'extended_dry_run': True,
            'silent': False,
        }
        init_config(build_options=build_options)

        self.mock_stdout(True)
        path = ft.extract_file(toy_tarball, self.test_prefix)
        txt = self.get_stdout()
        self.mock_stdout(False)

        self.assertTrue(os.path.samefile(path, self.test_prefix))
        self.assertFalse(os.path.exists(os.path.join(self.test_prefix, 'toy-0.0')))
        self.assertTrue(re.search('running command "tar xzf .*/toy-0.0.tar.gz"', txt))

        path = ft.extract_file(toy_tarball, self.test_prefix, forced=True)
        self.assertTrue(os.path.exists(os.path.join(self.test_prefix, 'toy-0.0', 'toy.source')))
        self.assertTrue(os.path.samefile(path, self.test_prefix))

    def test_remove(self):
        """Test remove_file, remove_dir and join remove functions."""
        testfile = os.path.join(self.test_prefix, 'foo')
        test_dir = os.path.join(self.test_prefix, 'test123')

        for remove_file_function in (ft.remove_file, ft.remove):
            ft.write_file(testfile, 'bar')
            self.assertTrue(os.path.exists(testfile))
            remove_file_function(testfile)
            self.assertFalse(os.path.exists(testfile))

        for remove_dir_function in (ft.remove_dir, ft.remove):
            ft.mkdir(test_dir)
            self.assertTrue(os.path.exists(test_dir) and os.path.isdir(test_dir))
            remove_dir_function(test_dir)
            self.assertFalse(os.path.exists(test_dir) or os.path.isdir(test_dir))

        # remove also takes a list of paths
        ft.write_file(testfile, 'bar')
        ft.mkdir(test_dir)
        self.assertTrue(os.path.exists(testfile))
        self.assertTrue(os.path.exists(test_dir) and os.path.isdir(test_dir))
        ft.remove([testfile, test_dir])
        self.assertFalse(os.path.exists(testfile))
        self.assertFalse(os.path.exists(test_dir) or os.path.isdir(test_dir))

        # check error handling (after creating a permission problem with removing files/dirs)
        ft.write_file(testfile, 'bar')
        ft.mkdir(test_dir)
        ft.adjust_permissions(self.test_prefix, stat.S_IWUSR | stat.S_IWGRP | stat.S_IWOTH, add=False)
        self.assertErrorRegex(EasyBuildError, "Failed to remove", ft.remove_file, testfile)
        self.assertErrorRegex(EasyBuildError, "Failed to remove", ft.remove, testfile)
        self.assertErrorRegex(EasyBuildError, "Failed to remove", ft.remove_dir, test_dir)
        self.assertErrorRegex(EasyBuildError, "Failed to remove", ft.remove, test_dir)

        # also test behaviour under --dry-run
        build_options = {
            'extended_dry_run': True,
            'silent': False,
        }
        init_config(build_options=build_options)

        for remove_file_function in (ft.remove_file, ft.remove):
            self.mock_stdout(True)
            remove_file_function(testfile)
            txt = self.get_stdout()
            self.mock_stdout(False)

            regex = re.compile("^file [^ ]* removed$")
            self.assertTrue(regex.match(txt), "Pattern '%s' found in: %s" % (regex.pattern, txt))

        for remove_dir_function in (ft.remove_dir, ft.remove):
            self.mock_stdout(True)
            remove_dir_function(test_dir)
            txt = self.get_stdout()
            self.mock_stdout(False)

            regex = re.compile("^directory [^ ]* removed$")
            self.assertTrue(regex.match(txt), "Pattern '%s' found in: %s" % (regex.pattern, txt))

        ft.adjust_permissions(self.test_prefix, stat.S_IWUSR, add=True)

    def test_search_file(self):
        """Test search_file function."""
        test_ecs = os.path.join(os.path.dirname(os.path.abspath(__file__)), 'easyconfigs', 'test_ecs')

        # check for default semantics, test case-insensitivity
        var_defs, hits = ft.search_file([test_ecs], 'HWLOC', silent=True)
        self.assertEqual(var_defs, [])
        self.assertEqual(len(hits), 5)
        self.assertTrue(all(os.path.exists(p) for p in hits))
        self.assertTrue(hits[0].endswith('/hwloc-1.11.8-GCC-4.6.4.eb'))
        self.assertTrue(hits[1].endswith('/hwloc-1.11.8-GCC-6.4.0-2.28.eb'))
        self.assertTrue(hits[2].endswith('/hwloc-1.11.8-GCC-7.3.0-2.30.eb'))
        self.assertTrue(hits[3].endswith('/hwloc-1.6.2-GCC-4.9.3-2.26.eb'))
        self.assertTrue(hits[4].endswith('/hwloc-1.8-gcccuda-2018a.eb'))

        # check filename-only mode
        var_defs, hits = ft.search_file([test_ecs], 'HWLOC', silent=True, filename_only=True)
        self.assertEqual(var_defs, [])
        self.assertEqual(hits, ['hwloc-1.11.8-GCC-4.6.4.eb', 'hwloc-1.11.8-GCC-6.4.0-2.28.eb',
                                'hwloc-1.11.8-GCC-7.3.0-2.30.eb', 'hwloc-1.6.2-GCC-4.9.3-2.26.eb',
                                'hwloc-1.8-gcccuda-2018a.eb'])

        # check specifying of ignored dirs
        var_defs, hits = ft.search_file([test_ecs], 'HWLOC', silent=True, ignore_dirs=['hwloc'])
        self.assertEqual(var_defs + hits, [])

        # check short mode
        var_defs, hits = ft.search_file([test_ecs], 'HWLOC', silent=True, short=True)
        self.assertEqual(var_defs, [('CFGS1', os.path.join(test_ecs, 'h', 'hwloc'))])
        self.assertEqual(hits, ['$CFGS1/hwloc-1.11.8-GCC-4.6.4.eb', '$CFGS1/hwloc-1.11.8-GCC-6.4.0-2.28.eb',
                                '$CFGS1/hwloc-1.11.8-GCC-7.3.0-2.30.eb', '$CFGS1/hwloc-1.6.2-GCC-4.9.3-2.26.eb',
                                '$CFGS1/hwloc-1.8-gcccuda-2018a.eb'])

        # check terse mode (implies 'silent', overrides 'short')
        var_defs, hits = ft.search_file([test_ecs], 'HWLOC', terse=True, short=True)
        self.assertEqual(var_defs, [])
        expected = [
            os.path.join(test_ecs, 'h', 'hwloc', 'hwloc-1.11.8-GCC-4.6.4.eb'),
            os.path.join(test_ecs, 'h', 'hwloc', 'hwloc-1.11.8-GCC-6.4.0-2.28.eb'),
            os.path.join(test_ecs, 'h', 'hwloc', 'hwloc-1.11.8-GCC-7.3.0-2.30.eb'),
            os.path.join(test_ecs, 'h', 'hwloc', 'hwloc-1.6.2-GCC-4.9.3-2.26.eb'),
            os.path.join(test_ecs, 'h', 'hwloc', 'hwloc-1.8-gcccuda-2018a.eb'),
        ]
        self.assertEqual(hits, expected)

        # check combo of terse and filename-only
        var_defs, hits = ft.search_file([test_ecs], 'HWLOC', terse=True, filename_only=True)
        self.assertEqual(var_defs, [])
        self.assertEqual(hits, ['hwloc-1.11.8-GCC-4.6.4.eb', 'hwloc-1.11.8-GCC-6.4.0-2.28.eb',
                                'hwloc-1.11.8-GCC-7.3.0-2.30.eb', 'hwloc-1.6.2-GCC-4.9.3-2.26.eb',
                                'hwloc-1.8-gcccuda-2018a.eb'])

    def test_find_eb_script(self):
        """Test find_eb_script function."""
        self.assertTrue(os.path.exists(ft.find_eb_script('rpath_args.py')))
        self.assertTrue(os.path.exists(ft.find_eb_script('rpath_wrapper_template.sh.in')))
        self.assertErrorRegex(EasyBuildError, "Script 'no_such_script' not found", ft.find_eb_script, 'no_such_script')

        # put test script in place relative to location of 'eb'
        ft.write_file(os.path.join(self.test_prefix, 'bin', 'eb'), '#!/bin/bash\necho "fake eb"')
        ft.adjust_permissions(os.path.join(self.test_prefix, 'bin', 'eb'), stat.S_IXUSR)
        os.environ['PATH'] = '%s:%s' % (os.path.join(self.test_prefix, 'bin'), os.getenv('PATH', ''))

        justatest = os.path.join(self.test_prefix, 'easybuild', 'scripts', 'justatest.sh')
        ft.write_file(justatest, '#!/bin/bash')

        self.assertTrue(os.path.samefile(ft.find_eb_script('justatest.sh'), justatest))

    def test_move_file(self):
        """Test move_file function"""
        test_file = os.path.join(self.test_prefix, 'test.txt')
        ft.write_file(test_file, 'test123')

        new_test_file = os.path.join(self.test_prefix, 'subdir', 'new_test.txt')
        ft.move_file(test_file, new_test_file)

        self.assertFalse(os.path.exists(test_file))
        self.assertTrue(os.path.exists(new_test_file))
        self.assertEqual(ft.read_file(new_test_file), 'test123')

        # test moving to an existing file
        ft.write_file(test_file, 'gibberish')
        ft.move_file(new_test_file, test_file)

        self.assertTrue(os.path.exists(test_file))
        self.assertEqual(ft.read_file(test_file), 'test123')
        self.assertFalse(os.path.exists(new_test_file))

        # also test behaviour of move_file under --dry-run
        build_options = {
            'extended_dry_run': True,
            'silent': False,
        }
        init_config(build_options=build_options)

        self.mock_stdout(True)
        self.mock_stderr(True)
        ft.move_file(test_file, new_test_file)
        stdout = self.get_stdout()
        stderr = self.get_stderr()
        self.mock_stdout(False)
        self.mock_stderr(False)

        # informative message printed, but file was not actually moved
        regex = re.compile("^moved file .*/test\.txt to .*/new_test\.txt$")
        self.assertTrue(regex.search(stdout), "Pattern '%s' found in: %s" % (regex.pattern, stdout))
        self.assertEqual(stderr, '')

        self.assertTrue(os.path.exists(test_file))
        self.assertEqual(ft.read_file(test_file), 'test123')
        self.assertFalse(os.path.exists(new_test_file))

    def test_find_backup_name_candidate(self):
        """Test find_backup_name_candidate"""
        test_file = os.path.join(self.test_prefix, 'test.txt')
        ft.write_file(test_file, 'foo')

        # timestamp should be exactly 14 digits (year, month, day, hours, minutes, seconds)
        regex = re.compile(r'^test\.txt_[0-9]{14}_[0-9]+$')

        res = ft.find_backup_name_candidate(test_file)
        self.assertTrue(os.path.samefile(os.path.dirname(res), self.test_prefix))
        fn = os.path.basename(res)
        self.assertTrue(regex.match(fn), "'%s' matches pattern '%s'" % (fn, regex.pattern))

        # create expected next backup location to (try and) see if it's handled well
        timestamp = datetime.datetime.now().strftime('%Y%m%d%H%M%S')
        ft.write_file(os.path.join(self.test_prefix, 'test.txt_%s' % timestamp), '')

        res = ft.find_backup_name_candidate(test_file)
        self.assertTrue(os.path.samefile(os.path.dirname(res), self.test_prefix))
        fn = os.path.basename(res)
        self.assertTrue(regex.match(fn), "'%s' matches pattern '%s'" % (fn, regex.pattern))

    def test_diff_files(self):
        """Test for diff_files function"""
        foo = os.path.join(self.test_prefix, 'foo')
        ft.write_file(foo, '\n'.join([
            'one',
            'two',
            'three',
            'four',
            'five',
        ]))
        bar = os.path.join(self.test_prefix, 'bar')
        ft.write_file(bar, '\n'.join([
            'zero',
            '1',
            'two',
            'tree',
            'four',
            'five',
        ]))
        expected = '\n'.join([
            "@@ -1,5 +1,6 @@",
            "-one",
            "+zero",
            "+1",
            " two",
            "-three",
            "+tree",
            " four",
            " five",
            '',
        ])
        res = ft.diff_files(foo, bar)
        self.assertTrue(res.endswith(expected), "%s ends with %s" % (res, expected))
        regex = re.compile('^--- .*/foo\s*\n\+\+\+ .*/bar\s*$', re.M)
        self.assertTrue(regex.search(res), "Pattern '%s' found in: %s" % (regex.pattern, res))

    def test_get_source_tarball_from_git(self):
        """Test get_source_tarball_from_git function."""

        git_config = {
            'repo_name': 'testrepository',
            'url': 'https://github.com/hpcugent',
            'tag': 'master',
        }
        target_dir = os.path.join(self.test_prefix, 'target')

        try:
            ft.get_source_tarball_from_git('test.tar.gz', target_dir, git_config)
            # (only) tarball is created in specified target dir
            self.assertTrue(os.path.isfile(os.path.join(target_dir, 'test.tar.gz')))
            self.assertEqual(os.listdir(target_dir), ['test.tar.gz'])

            del git_config['tag']
            git_config['commit'] = '8456f86'
            ft.get_source_tarball_from_git('test2.tar.gz', target_dir, git_config)
            self.assertTrue(os.path.isfile(os.path.join(target_dir, 'test2.tar.gz')))
            self.assertEqual(sorted(os.listdir(target_dir)), ['test.tar.gz', 'test2.tar.gz'])

        except EasyBuildError as err:
            if "Network is down" in str(err):
                print "Ignoring download error in test_get_source_tarball_from_git, working offline?"
            else:
                raise err

        git_config = {
            'repo_name': 'testrepository',
            'url': 'git@github.com:hpcugent',
            'tag': 'master',
        }
        args = ['test.tar.gz', self.test_prefix, git_config]

        for key in ['repo_name', 'url', 'tag']:
            orig_value = git_config.pop(key)
            if key == 'tag':
                error_pattern = "Neither tag nor commit found in git_config parameter"
            else:
                error_pattern = "%s not specified in git_config parameter" % key
            self.assertErrorRegex(EasyBuildError, error_pattern, ft.get_source_tarball_from_git, *args)
            git_config[key] = orig_value

        git_config['commit'] = '8456f86'
        error_pattern = "Tag and commit are mutually exclusive in git_config parameter"
        self.assertErrorRegex(EasyBuildError, error_pattern, ft.get_source_tarball_from_git, *args)
        del git_config['commit']

        git_config['unknown'] = 'foobar'
        error_pattern = "Found one or more unexpected keys in 'git_config' specification"
        self.assertErrorRegex(EasyBuildError, error_pattern, ft.get_source_tarball_from_git, *args)
        del git_config['unknown']

        args[0] = 'test.txt'
        error_pattern = "git_config currently only supports filename ending in .tar.gz"
        self.assertErrorRegex(EasyBuildError, error_pattern, ft.get_source_tarball_from_git, *args)
        args[0] = 'test.tar.gz'

        # only test in dry run mode, i.e. check which commands would be executed without actually running them
        build_options = {
            'extended_dry_run': True,
            'silent': False,
        }
        init_config(build_options=build_options)

        def run_check():
            """Helper function to run get_source_tarball_from_git & check dry run output"""
            self.mock_stdout(True)
            self.mock_stderr(True)
            res = ft.get_source_tarball_from_git('test.tar.gz', target_dir, git_config)
            stdout = self.get_stdout()
            stderr = self.get_stderr()
            self.mock_stdout(False)
            self.mock_stderr(False)
            self.assertEqual(stderr, '')
            regex = re.compile(expected)
            self.assertTrue(regex.search(stdout), "Pattern '%s' found in: %s" % (regex.pattern, stdout))

            self.assertEqual(os.path.dirname(res), target_dir)
            self.assertEqual(os.path.basename(res), 'test.tar.gz')

        git_config = {
            'repo_name': 'testrepository',
            'url': 'git@github.com:hpcugent',
            'tag': 'master',
        }
        expected = '\n'.join([
            '  running command "git clone --branch master git@github.com:hpcugent/testrepository.git"',
            "  \(in .*/tmp.*\)",
            '  running command "tar cfvz .*/target/test.tar.gz --exclude .git testrepository"',
            "  \(in .*/tmp.*\)",
        ])
        run_check()

        git_config['recursive'] = True
        expected = '\n'.join([
            '  running command "git clone --branch master --recursive git@github.com:hpcugent/testrepository.git"',
            "  \(in .*/tmp.*\)",
            '  running command "tar cfvz .*/target/test.tar.gz --exclude .git testrepository"',
            "  \(in .*/tmp.*\)",
        ])
        run_check()

        del git_config['tag']
        git_config['commit'] = '8456f86'
        expected = '\n'.join([
            '  running command "git clone --recursive git@github.com:hpcugent/testrepository.git"',
            "  \(in .*/tmp.*\)",
            '  running command "git checkout 8456f86 && git submodule update"',
            "  \(in testrepository\)",
            '  running command "tar cfvz .*/target/test.tar.gz --exclude .git testrepository"',
            "  \(in .*/tmp.*\)",
        ])
        run_check()

        del git_config['recursive']
        expected = '\n'.join([
            '  running command "git clone git@github.com:hpcugent/testrepository.git"',
            "  \(in .*/tmp.*\)",
            '  running command "git checkout 8456f86"',
            "  \(in testrepository\)",
            '  running command "tar cfvz .*/target/test.tar.gz --exclude .git testrepository"',
            "  \(in .*/tmp.*\)",
        ])
        run_check()

    def test_is_sha256_checksum(self):
        """Test for is_sha256_checksum function."""
        a_sha256_checksum = '44332000aa33b99ad1e00cbd1a7da769220d74647060a10e807b916d73ea27bc'
        self.assertTrue(ft.is_sha256_checksum(a_sha256_checksum))

        for not_a_sha256_checksum in [
            'be662daa971a640e40be5c804d9d7d10',  # MD5 != SHA256
            [a_sha256_checksum],  # False for a list of whatever, even with only a single SHA256 in it
            True,
            12345,
            '',
            (a_sha256_checksum, ),
            [],
        ]:
            self.assertFalse(ft.is_sha256_checksum(not_a_sha256_checksum))


def suite():
    """ returns all the testcases in this module """
    return TestLoaderFiltered().loadTestsFromTestCase(FileToolsTest, sys.argv[1:])


if __name__ == '__main__':
    res = TextTestRunner(verbosity=1).run(suite())
    sys.exit(len(res.failures))<|MERGE_RESOLUTION|>--- conflicted
+++ resolved
@@ -236,14 +236,8 @@
 
     def test_checksums(self):
         """Test checksum functionality."""
-<<<<<<< HEAD
 
         fp = os.path.join(self.test_prefix, 'test.txt')
-=======
-        # Test dictionary-type checksums
-        fh, fp = tempfile.mkstemp()
-        os.close(fh)
->>>>>>> 7a97f3dc
         ft.write_file(fp, "easybuild\n")
 
         known_checksums = {
@@ -315,17 +309,11 @@
         self.assertTrue(ft.verify_checksum(fp, known_checksums['md5']))
         self.assertTrue(ft.verify_checksum(fp, known_checksums['sha256']))
 
-<<<<<<< HEAD
-=======
         # Test dictionary-type checksums
         for checksum in [known_checksums[x] for x in ('md5', 'sha256')]:
             dict_checksum = {os.path.basename(fp): checksum, 'foo': 'baa'}
             self.assertTrue(ft.verify_checksum(fp, dict_checksum))
 
-        # cleanup
-        os.remove(fp)
-
->>>>>>> 7a97f3dc
     def test_common_path_prefix(self):
         """Test get common path prefix for a list of paths."""
         self.assertEqual(ft.det_common_path_prefix(['/foo/bar/foo', '/foo/bar/baz', '/foo/bar/bar']), '/foo/bar')
