--- conflicted
+++ resolved
@@ -226,11 +226,7 @@
             'md5': '7167b64b1ca062b9674ffef46f9325db',
             'sha1': 'db05b79e09a4cc67e9dd30b313b5488813db3190',
             'sha256': '1c49562c4b404f3120a3fa0926c8d09c99ef80e470f7de03ffdfa14047960ea5',
-<<<<<<< HEAD
-            'sha512': '7610f6ce5e91e56e350d25c917490e4815f7986469fafa41056698aec256733e' +
-=======
             'sha512': '7610f6ce5e91e56e350d25c917490e4815f7986469fafa41056698aec256733e'
->>>>>>> 53f18bc1
                       'b7297da8b547d5e74b851d7c4e475900cec4744df0f887ae5c05bf1757c224b4',
         }
 
