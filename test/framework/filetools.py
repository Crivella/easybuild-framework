--- conflicted
+++ resolved
@@ -53,12 +53,8 @@
 from easybuild.tools.build_log import EasyBuildError
 from easybuild.tools.config import IGNORE, ERROR, WARN, build_option, update_build_option
 from easybuild.tools.multidiff import multidiff
-<<<<<<< HEAD
-=======
-from easybuild.tools.py2vs3 import StringIO, std_urllib
-from easybuild.tools.run import run_cmd
+from easybuild.tools.run import run_shell_cmd
 from easybuild.tools.systemtools import LINUX, get_os_type
->>>>>>> 36db0c7e
 
 
 class FileToolsTest(EnhancedTestCase):
@@ -2000,13 +1996,14 @@
             cmd = "xattr -w foo bar %s" % special_file
 
         if cmd:
-            (_, ec) = run_cmd(cmd, simple=False, log_all=False, log_ok=False)
+            with self.mocked_stdout_stderr():
+                res = run_shell_cmd(cmd, fail_on_error=False)
 
             # need to make file read-only after setting extended attribute
             ft.adjust_permissions(special_file, stat.S_IWUSR | stat.S_IWGRP | stat.S_IWOTH, add=False)
 
             # only proceed if setting extended attribute worked
-            if ec == 0:
+            if res.exit_code == 0:
                 target = os.path.join(self.test_prefix, 'copy.txt')
                 ft.copy_file(special_file, target)
                 self.assertTrue(os.path.exists(target))
@@ -2020,9 +2017,10 @@
                         cmd = "attr -g foo %s" % target
                     else:
                         cmd = "xattr -l %s" % target
-                    (out, ec) = run_cmd(cmd, simple=False, log_all=False, log_ok=False)
-                    self.assertEqual(ec, 0)
-                    self.assertTrue(out.endswith('\nbar\n'))
+                    with self.mocked_stdout_stderr():
+                        res = run_shell_cmd(cmd, fail_on_error=False)
+                    self.assertEqual(res.exit_code, 0)
+                    self.assertTrue(res.output.endswith('\nbar\n'))
 
     def test_copy_files(self):
         """Test copy_files function."""
