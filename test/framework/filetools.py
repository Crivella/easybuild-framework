# #
# Copyright 2012-2023 Ghent University
#
# This file is part of EasyBuild,
# originally created by the HPC team of Ghent University (http://ugent.be/hpc/en),
# with support of Ghent University (http://ugent.be/hpc),
# the Flemish Supercomputer Centre (VSC) (https://www.vscentrum.be),
# Flemish Research Foundation (FWO) (http://www.fwo.be/en)
# and the Department of Economy, Science and Innovation (EWI) (http://www.ewi-vlaanderen.be/en).
#
# https://github.com/easybuilders/easybuild
#
# EasyBuild is free software: you can redistribute it and/or modify
# it under the terms of the GNU General Public License as published by
# the Free Software Foundation v2.
#
# EasyBuild is distributed in the hope that it will be useful,
# but WITHOUT ANY WARRANTY; without even the implied warranty of
# MERCHANTABILITY or FITNESS FOR A PARTICULAR PURPOSE.  See the
# GNU General Public License for more details.
#
# You should have received a copy of the GNU General Public License
# along with EasyBuild.  If not, see <http://www.gnu.org/licenses/>.
# #
"""
Unit tests for filetools.py

@author: Toon Willems (Ghent University)
@author: Kenneth Hoste (Ghent University)
@author: Stijn De Weirdt (Ghent University)
@author: Ward Poelmans (Ghent University)
@author: Maxime Boissonneault (Compute Canada, Universite Laval)
"""
import datetime
import glob
import os
import re
import shutil
import stat
import sys
import tempfile
import textwrap
import time
import types
from io import StringIO
from test.framework.github import requires_github_access
from test.framework.utilities import EnhancedTestCase, TestLoaderFiltered, init_config
from unittest import TextTestRunner
from urllib import request
from easybuild.tools import run
import easybuild.tools.filetools as ft
from easybuild.tools.build_log import EasyBuildError
from easybuild.tools.config import IGNORE, ERROR, build_option, update_build_option
from easybuild.tools.multidiff import multidiff


class FileToolsTest(EnhancedTestCase):
    """ Testcase for filetools module """

    class_names = [
        ('GCC', 'EB_GCC'),
        ('7zip', 'EB_7zip'),
        ('Charm++', 'EB_Charm_plus__plus_'),
        ('DL_POLY_Classic', 'EB_DL_underscore_POLY_underscore_Classic'),
        ('0_foo+0x0x#-$__', 'EB_0_underscore_foo_plus_0x0x_hash__minus__dollar__underscore__underscore_'),
    ]

    def setUp(self):
        """Test setup."""
        super(FileToolsTest, self).setUp()

        self.orig_filetools_std_urllib_urlopen = ft.std_urllib.urlopen
        if ft.HAVE_REQUESTS:
            self.orig_filetools_requests_get = ft.requests.get
        self.orig_filetools_HAVE_REQUESTS = ft.HAVE_REQUESTS

    def tearDown(self):
        """Cleanup."""
        super(FileToolsTest, self).tearDown()

        ft.std_urllib.urlopen = self.orig_filetools_std_urllib_urlopen
        ft.HAVE_REQUESTS = self.orig_filetools_HAVE_REQUESTS
        if ft.HAVE_REQUESTS:
            ft.requests.get = self.orig_filetools_requests_get

    def test_extract_cmd(self):
        """Test various extract commands."""
        tests = [
            ('test.zip', "unzip -qq test.zip"),
            ('/some/path/test.tar', "tar xf /some/path/test.tar"),
            ('test.tar.gz', "tar xzf test.tar.gz"),
            ('test.TAR.GZ', "tar xzf test.TAR.GZ"),
            ('test.tgz', "tar xzf test.tgz"),
            ('test.gtgz', "tar xzf test.gtgz"),
            ('test.bz2', "bunzip2 -c test.bz2 > test"),
            ('/some/path/test.bz2', "bunzip2 -c /some/path/test.bz2 > test"),
            ('test.tbz', "tar xjf test.tbz"),
            ('test.tbz2', "tar xjf test.tbz2"),
            ('test.tb2', "tar xjf test.tb2"),
            ('test.tar.bz2', "tar xjf test.tar.bz2"),
            ('test.gz', "gunzip -c test.gz > test"),
            ('untar.gz', "gunzip -c untar.gz > untar"),
            ("/some/path/test.gz", "gunzip -c /some/path/test.gz > test"),
            ('test.xz', "unxz test.xz"),
            ('test.tar.xz', "unset TAPE; unxz test.tar.xz --stdout | tar x"),
            ('test.txz', "unset TAPE; unxz test.txz --stdout | tar x"),
            ('test.iso', "7z x test.iso"),
            ('test.tar.Z', "tar xzf test.tar.Z"),
            ('test.foo.bar.sh', "cp -a test.foo.bar.sh ."),
            # check whether extension is stripped correct to determine name of target file
            # cfr. https://github.com/easybuilders/easybuild-framework/pull/3705
            ('testbz2.bz2', "bunzip2 -c testbz2.bz2 > testbz2"),
            ('testgz.gz', "gunzip -c testgz.gz > testgz"),
        ]
        for (fn, expected_cmd) in tests:
            cmd = ft.extract_cmd(fn)
            self.assertEqual(expected_cmd, cmd)

        self.assertEqual("unzip -qq -o test.zip", ft.extract_cmd('test.zip', True))

        error_pattern = "test.foo has unknown file extension"
        self.assertErrorRegex(EasyBuildError, error_pattern, ft.extract_cmd, 'test.foo')

    def test_find_extension(self):
        """Test find_extension function."""
        tests = [
            ('test.zip', '.zip'),
            ('/some/path/test.tar', '.tar'),
            ('test.tar.gz', '.tar.gz'),
            ('test.TAR.GZ', '.TAR.GZ'),
            ('test.tgz', '.tgz'),
            ('test.gtgz', '.gtgz'),
            ('test.bz2', '.bz2'),
            ('/some/path/test.bz2', '.bz2'),
            ('test.tbz', '.tbz'),
            ('test.tbz2', '.tbz2'),
            ('test.tb2', '.tb2'),
            ('test.tar.bz2', '.tar.bz2'),
            ('test.gz', '.gz'),
            ('untar.gz', '.gz'),
            ("/some/path/test.gz", '.gz'),
            ('test.xz', '.xz'),
            ('test.tar.xz', '.tar.xz'),
            ('test.txz', '.txz'),
            ('test.iso', '.iso'),
            ('test.tar.Z', '.tar.Z'),
            ('test.foo.bar.sh', '.sh'),
        ]
        for (fn, expected_ext) in tests:
            cmd = ft.find_extension(fn)
            self.assertEqual(expected_ext, cmd)

    def test_convert_name(self):
        """Test convert_name function."""
        name = ft.convert_name("test+test-test.mpi")
        self.assertEqual(name, "testplustestmintestmpi")
        name = ft.convert_name("test+test-test.mpi", True)
        self.assertEqual(name, "TESTPLUSTESTMINTESTMPI")

    def test_find_base_dir(self):
        """test if we find the correct base dir"""
        tmpdir = tempfile.mkdtemp()

        foodir = os.path.join(tmpdir, 'foo')
        os.mkdir(foodir)
        os.mkdir(os.path.join(tmpdir, '.bar'))
        os.mkdir(os.path.join(tmpdir, 'easybuild'))

        os.chdir(tmpdir)
        self.assertTrue(os.path.samefile(foodir, ft.find_base_dir()))

    def test_find_glob_pattern(self):
        """test find_glob_pattern function"""
        tmpdir = tempfile.mkdtemp()
        os.mkdir(os.path.join(tmpdir, 'python2.7'))
        os.mkdir(os.path.join(tmpdir, 'python2.7', 'include'))
        os.mkdir(os.path.join(tmpdir, 'python3.5m'))
        os.mkdir(os.path.join(tmpdir, 'python3.5m', 'include'))

        self.assertEqual(ft.find_glob_pattern(os.path.join(tmpdir, 'python2.7*')),
                         os.path.join(tmpdir, 'python2.7'))
        self.assertEqual(ft.find_glob_pattern(os.path.join(tmpdir, 'python2.7*', 'include')),
                         os.path.join(tmpdir, 'python2.7', 'include'))
        self.assertEqual(ft.find_glob_pattern(os.path.join(tmpdir, 'python3.5*')),
                         os.path.join(tmpdir, 'python3.5m'))
        self.assertEqual(ft.find_glob_pattern(os.path.join(tmpdir, 'python3.5*', 'include')),
                         os.path.join(tmpdir, 'python3.5m', 'include'))
        self.assertEqual(ft.find_glob_pattern(os.path.join(tmpdir, 'python3.6*'), False), None)
        self.assertErrorRegex(EasyBuildError, "Was expecting exactly", ft.find_glob_pattern,
                              os.path.join(tmpdir, 'python3.6*'))
        self.assertErrorRegex(EasyBuildError, "Was expecting exactly", ft.find_glob_pattern,
                              os.path.join(tmpdir, 'python*'))

    def test_encode_class_name(self):
        """Test encoding of class names."""
        for (class_name, encoded_class_name) in self.class_names:
            self.assertEqual(ft.encode_class_name(class_name), encoded_class_name)
            self.assertEqual(ft.encode_class_name(ft.decode_class_name(encoded_class_name)), encoded_class_name)

    def test_decode_class_name(self):
        """Test decoding of class names."""
        for (class_name, encoded_class_name) in self.class_names:
            self.assertEqual(ft.decode_class_name(encoded_class_name), class_name)
            self.assertEqual(ft.decode_class_name(ft.encode_class_name(class_name)), class_name)

    def test_patch_perl_script_autoflush(self):
        """Test patching Perl script for autoflush."""

        fh, fp = tempfile.mkstemp()
        os.close(fh)
        perl_lines = [
            "$!/usr/bin/perl",
            "use strict;",
            "print hello",
            "",
            "print hello again",
        ]
        perltxt = '\n'.join(perl_lines)
        ft.write_file(fp, perltxt)
        ft.patch_perl_script_autoflush(fp)
        txt = ft.read_file(fp)
        self.assertTrue(len(txt.split('\n')) == len(perl_lines) + 4)
        self.assertTrue(txt.startswith(perl_lines[0] + "\n\nuse IO::Handle qw();\nSTDOUT->autoflush(1);"))
        for line in perl_lines[1:]:
            self.assertIn(line, txt)
        os.remove(fp)
        os.remove("%s.eb.orig" % fp)

    def test_which(self):
        """Test which function for locating commands."""
        python = ft.which('python')
        self.assertTrue(python and os.path.exists(python) and os.path.isabs(python))

        invalid_cmd = 'i_really_do_not_expect_a_command_with_a_name_like_this_to_be_available'
        path = ft.which(invalid_cmd)
        self.assertIsNone(path)
        path = ft.which(invalid_cmd, on_error=IGNORE)
        self.assertIsNone(path)
        error_msg = "Could not find command '%s'" % invalid_cmd
        self.assertErrorRegex(EasyBuildError, error_msg, ft.which, invalid_cmd, on_error=ERROR)

        os.environ['PATH'] = '%s:%s' % (self.test_prefix, os.environ['PATH'])
        # put a directory 'foo' in place (should be ignored by 'which')
        foo = os.path.join(self.test_prefix, 'foo')
        ft.mkdir(foo)
        ft.adjust_permissions(foo, stat.S_IRUSR | stat.S_IXUSR)
        # put executable file 'bar' in place
        bar = os.path.join(self.test_prefix, 'bar')
        ft.write_file(bar, '#!/bin/bash')
        ft.adjust_permissions(bar, stat.S_IRUSR | stat.S_IXUSR)
        self.assertEqual(ft.which('foo'), None)
        self.assertTrue(os.path.samefile(ft.which('bar'), bar))

        # add another location to 'bar', which should only return the first location by default
        barbis = os.path.join(self.test_prefix, 'more', 'bar')
        ft.write_file(barbis, '#!/bin/bash')
        ft.adjust_permissions(barbis, stat.S_IRUSR | stat.S_IXUSR)
        os.environ['PATH'] = '%s:%s' % (os.environ['PATH'], os.path.dirname(barbis))
        self.assertTrue(os.path.samefile(ft.which('bar'), bar))

        # test getting *all* locations to specified command
        res = ft.which('bar', retain_all=True)
        self.assertEqual(len(res), 2)
        self.assertTrue(os.path.samefile(res[0], bar))
        self.assertTrue(os.path.samefile(res[1], barbis))

        # both read/exec permissions must be available
        # if read permissions are removed for first hit, second hit is found instead
        ft.adjust_permissions(bar, stat.S_IRUSR, add=False)
        self.assertTrue(os.path.samefile(ft.which('bar'), barbis))

        # likewise for read permissions
        ft.adjust_permissions(bar, stat.S_IRUSR, add=True)
        self.assertTrue(os.path.samefile(ft.which('bar'), bar))

        ft.adjust_permissions(bar, stat.S_IXUSR, add=False)
        self.assertTrue(os.path.samefile(ft.which('bar'), barbis))

        # if read permission on other 'bar' are also removed, nothing is found anymore
        ft.adjust_permissions(barbis, stat.S_IRUSR, add=False)
        self.assertEqual(ft.which('bar'), None)

        # checking of read/exec permissions can be disabled via 'check_perms'
        self.assertTrue(os.path.samefile(ft.which('bar', check_perms=False), bar))

    def test_checksums(self):
        """Test checksum functionality."""

        fp = os.path.join(self.test_prefix, 'test.txt')
        ft.write_file(fp, "easybuild\n")

        known_checksums = {
            'adler32': '0x379257805',
            'crc32': '0x1457143216',
            'md5': '7167b64b1ca062b9674ffef46f9325db',
            'sha1': 'db05b79e09a4cc67e9dd30b313b5488813db3190',
            'sha256': '1c49562c4b404f3120a3fa0926c8d09c99ef80e470f7de03ffdfa14047960ea5',
            'sha512': '7610f6ce5e91e56e350d25c917490e4815f7986469fafa41056698aec256733e'
                      'b7297da8b547d5e74b851d7c4e475900cec4744df0f887ae5c05bf1757c224b4',
        }

        # make sure checksums computation/verification is correct
        for checksum_type, checksum in known_checksums.items():
            self.assertEqual(ft.compute_checksum(fp, checksum_type=checksum_type), checksum)
            self.assertTrue(ft.verify_checksum(fp, (checksum_type, checksum)))

        # default checksum type is MD5
        self.assertEqual(ft.compute_checksum(fp), known_checksums['md5'])

        # both MD5 and SHA256 checksums can be verified without specifying type
        self.assertTrue(ft.verify_checksum(fp, known_checksums['md5']))
        self.assertTrue(ft.verify_checksum(fp, known_checksums['sha256']))

        # providing non-matching MD5 and SHA256 checksums results in failed verification
        self.assertFalse(ft.verify_checksum(fp, '1c49562c4b404f3120a3fa0926c8d09c'))
        self.assertFalse(ft.verify_checksum(fp, '7167b64b1ca062b9674ffef46f9325db7167b64b1ca062b9674ffef46f9325db'))

        # checksum of length 32 is assumed to be MD5, length 64 to be SHA256, other lengths not allowed
        # checksum of length other than 32/64 yields an error
        error_pattern = r"Length of checksum '.*' \(\d+\) does not match with either MD5 \(32\) or SHA256 \(64\)"
        for checksum in ['tooshort', 'inbetween32and64charactersisnotgoodeither', known_checksums['sha256'] + 'foo']:
            self.assertErrorRegex(EasyBuildError, error_pattern, ft.verify_checksum, fp, checksum)

        # make sure faulty checksums are reported
        broken_checksums = dict([(typ, val[:-3] + 'foo') for (typ, val) in known_checksums.items()])
        for checksum_type, checksum in broken_checksums.items():
            self.assertFalse(ft.compute_checksum(fp, checksum_type=checksum_type) == checksum)
            self.assertFalse(ft.verify_checksum(fp, (checksum_type, checksum)))
        # md5 is default
        self.assertFalse(ft.compute_checksum(fp) == broken_checksums['md5'])
        self.assertFalse(ft.verify_checksum(fp, broken_checksums['md5']))
        self.assertFalse(ft.verify_checksum(fp, broken_checksums['sha256']))

        # test specify alternative checksums
        alt_checksums = ('7167b64b1ca062b9674ffef46f9325db7167b64b1ca062b9674ffef46f9325db', known_checksums['sha256'])
        self.assertTrue(ft.verify_checksum(fp, alt_checksums))

        alt_checksums = ('fecf50db81148786647312bbd3b5c740', '2c829facaba19c0fcd81f9ce96bef712',
                         '840078aeb4b5d69506e7c8edae1e1b89', known_checksums['md5'])
        self.assertTrue(ft.verify_checksum(fp, alt_checksums))

        alt_checksums = ('840078aeb4b5d69506e7c8edae1e1b89', known_checksums['md5'], '2c829facaba19c0fcd81f9ce96bef712')
        self.assertTrue(ft.verify_checksum(fp, alt_checksums))

        alt_checksums = (known_checksums['md5'], '840078aeb4b5d69506e7c8edae1e1b89', '2c829facaba19c0fcd81f9ce96bef712')
        self.assertTrue(ft.verify_checksum(fp, alt_checksums))

        alt_checksums = (known_checksums['sha256'],)
        self.assertTrue(ft.verify_checksum(fp, alt_checksums))

        alt_checksums = ('7167b64b1ca062b9674ffef46f9325db7167b64b1ca062b9674ffef46f9325db', broken_checksums['sha256'])
        self.assertFalse(ft.verify_checksum(fp, alt_checksums))

        # Check dictionary
        alt_checksums = (known_checksums['sha256'],)
        self.assertTrue(ft.verify_checksum(fp, {os.path.basename(fp): known_checksums['sha256']}))
        faulty_dict = {'wrong-name': known_checksums['sha256']}
        self.assertErrorRegex(EasyBuildError,
                              "Missing checksum for " + os.path.basename(fp) + " in .*wrong-name.*",
                              ft.verify_checksum, fp, faulty_dict)

        # check whether missing checksums are enforced
        build_options = {
            'enforce_checksums': True,
        }
        init_config(build_options=build_options)

        self.assertErrorRegex(EasyBuildError, "Missing checksum for", ft.verify_checksum, fp, None)
        self.assertTrue(ft.verify_checksum(fp, known_checksums['md5']))
        self.assertTrue(ft.verify_checksum(fp, known_checksums['sha256']))

        # Test dictionary-type checksums
        for checksum in [known_checksums[x] for x in ('md5', 'sha256')]:
            dict_checksum = {os.path.basename(fp): checksum, 'foo': 'baa'}
            self.assertTrue(ft.verify_checksum(fp, dict_checksum))
            del dict_checksum[os.path.basename(fp)]
            self.assertErrorRegex(EasyBuildError, "Missing checksum for", ft.verify_checksum, fp, dict_checksum)

    def test_common_path_prefix(self):
        """Test get common path prefix for a list of paths."""
        self.assertEqual(ft.det_common_path_prefix(['/foo/bar/foo', '/foo/bar/baz', '/foo/bar/bar']), '/foo/bar')
        self.assertEqual(ft.det_common_path_prefix(['/foo/bar/', '/foo/bar/baz', '/foo/bar']), '/foo/bar')
        self.assertEqual(ft.det_common_path_prefix(['/foo/bar', '/foo']), '/foo')
        self.assertEqual(ft.det_common_path_prefix(['/foo/bar/']), '/foo/bar')
        self.assertEqual(ft.det_common_path_prefix(['/foo/bar', '/bar', '/foo']), None)
        self.assertEqual(ft.det_common_path_prefix(['foo', 'bar']), None)
        self.assertEqual(ft.det_common_path_prefix(['foo']), None)
        self.assertEqual(ft.det_common_path_prefix([]), None)

    def test_normalize_path(self):
        """Test normalize_path"""
        self.assertEqual(ft.normalize_path(''), '')
        self.assertEqual(ft.normalize_path('/'), '/')
        self.assertEqual(ft.normalize_path('//'), '//')
        self.assertEqual(ft.normalize_path('///'), '/')
        self.assertEqual(ft.normalize_path('/foo/bar/baz'), '/foo/bar/baz')
        self.assertEqual(ft.normalize_path('/foo//bar/././baz/'), '/foo/bar/baz')
        self.assertEqual(ft.normalize_path('foo//bar/././baz/'), 'foo/bar/baz')
        self.assertEqual(ft.normalize_path('//foo//bar/././baz/'), '//foo/bar/baz')
        self.assertEqual(ft.normalize_path('///foo//bar/././baz/'), '/foo/bar/baz')
        self.assertEqual(ft.normalize_path('////foo//bar/././baz/'), '/foo/bar/baz')
        self.assertEqual(ft.normalize_path('/././foo//bar/././baz/'), '/foo/bar/baz')
        self.assertEqual(ft.normalize_path('//././foo//bar/././baz/'), '//foo/bar/baz')

    def test_det_file_size(self):
        """Test det_file_size function."""

        self.assertEqual(ft.det_file_size({'Content-Length': '12345'}), 12345)

        # missing content length, or invalid value
        self.assertEqual(ft.det_file_size({}), None)
        self.assertEqual(ft.det_file_size({'Content-Length': 'foo'}), None)

        test_url = 'https://github.com/easybuilders/easybuild-framework/raw/develop/'
        test_url += 'test/framework/sandbox/sources/toy/toy-0.0.tar.gz'
        expected_size = 273

        # also try with actual HTTP header
        try:
            fh = request.urlopen(test_url)
            self.assertEqual(ft.det_file_size(fh.info()), expected_size)
            fh.close()

            # also try using requests, which is used as a fallback in download_file
            try:
                import requests
                res = requests.get(test_url)
                self.assertEqual(ft.det_file_size(res.headers), expected_size)
                res.close()
            except ImportError:
                pass
        except request.URLError:
            print("Skipping online test for det_file_size (working offline)")

    def test_download_file(self):
        """Test download_file function."""
        fn = 'toy-0.0.tar.gz'
        target_location = os.path.join(self.test_buildpath, 'some', 'subdir', fn)
        # provide local file path as source URL
        test_dir = os.path.abspath(os.path.dirname(__file__))
        toy_source_dir = os.path.join(test_dir, 'sandbox', 'sources', 'toy')
        source_url = 'file://%s/%s' % (toy_source_dir, fn)
        with self.mocked_stdout_stderr():
            res = ft.download_file(fn, source_url, target_location)
        self.assertEqual(res, target_location, "'download' of local file works")
        downloads = glob.glob(target_location + '*')
        self.assertEqual(len(downloads), 1)

        # non-existing files result in None return value
        with self.mocked_stdout_stderr():
            self.assertEqual(ft.download_file(fn, 'file://%s/nosuchfile' % test_dir, target_location), None)

        # install broken proxy handler for opening local files
        # this should make urlopen use this broken proxy for downloading from a file:// URL
        proxy_handler = request.ProxyHandler({'file': 'file://%s/nosuchfile' % test_dir})
        request.install_opener(request.build_opener(proxy_handler))

        # downloading over a broken proxy results in None return value (failed download)
        # this tests whether proxies are taken into account by download_file
        with self.mocked_stdout_stderr():
            self.assertEqual(ft.download_file(fn, source_url, target_location), None,
                             "download over broken proxy fails")

        # modify existing download so we can verify re-download
        ft.write_file(target_location, '')

        # restore a working file handler, and retest download of local file
        request.install_opener(request.build_opener(request.FileHandler()))
        with self.mocked_stdout_stderr():
            res = ft.download_file(fn, source_url, target_location)
        self.assertEqual(res, target_location, "'download' of local file works after removing broken proxy")

        # existing file was re-downloaded, so a backup should have been created of the existing file
        downloads = glob.glob(target_location + '*')
        self.assertEqual(len(downloads), 2)
        backup = [d for d in downloads if os.path.basename(d) != fn][0]
        self.assertEqual(ft.read_file(backup), '')
        self.assertEqual(ft.compute_checksum(target_location), ft.compute_checksum(os.path.join(toy_source_dir, fn)))

        # make sure specified timeout is parsed correctly (as a float, not a string)
        opts = init_config(args=['--download-timeout=5.3'])
        init_config(build_options={'download_timeout': opts.download_timeout})
        target_location = os.path.join(self.test_prefix, 'jenkins_robots.txt')
        url = 'https://raw.githubusercontent.com/easybuilders/easybuild-framework/master/README.rst'
        try:
            request.urlopen(url)
            with self.mocked_stdout_stderr():
                res = ft.download_file(fn, url, target_location)
            self.assertEqual(res, target_location, "download with specified timeout works")
        except request.URLError:
            print("Skipping timeout test in test_download_file (working offline)")

        # check whether disabling trace output works
        target_location = os.path.join(self.test_prefix, 'test.txt')
        with self.mocked_stdout_stderr():
            ft.download_file(fn, source_url, target_location, forced=True, trace=False)
            stdout = self.get_stdout()
        self.assertEqual(stdout, '')
        ft.remove_file(target_location)

        # also test behaviour of download_file under --dry-run
        build_options = {
            'extended_dry_run': True,
            'silent': False,
        }
        init_config(build_options=build_options)

        target_location = os.path.join(self.test_prefix, 'foo')
        if os.path.exists(target_location):
            shutil.rmtree(target_location)

        self.mock_stdout(True)
        path = ft.download_file(fn, source_url, target_location)
        txt = self.get_stdout()
        self.mock_stdout(False)

        self.assertEqual(path, target_location)
        self.assertNotExists(target_location)
        self.assertTrue(re.match("file written: .*/foo", txt))

        with self.mocked_stdout_stderr():
            ft.download_file(fn, source_url, target_location, forced=True)
        self.assertExists(target_location)
        self.assertTrue(os.path.samefile(path, target_location))

    def test_download_file_requests_fallback(self):
        """Test fallback to requests in download_file function."""
        url = 'https://raw.githubusercontent.com/easybuilders/easybuild-framework/master/README.rst'
        fn = 'README.rst'
        target = os.path.join(self.test_prefix, fn)

        # replaceurlopen with function that raises SSL error
        def fake_urllib_open(*args, **kwargs):
            error_msg = "<urlopen error [Errno 1] _ssl.c:510: error:12345:"
            error_msg += "SSL routines:SSL23_GET_SERVER_HELLO:sslv3 alert handshake failure>"
            raise IOError(error_msg)

        ft.std_urllib.urlopen = fake_urllib_open

        # if requests is available, file is downloaded
        if ft.HAVE_REQUESTS:
            with self.mocked_stdout_stderr():
                res = ft.download_file(fn, url, target)
            self.assertTrue(res and os.path.exists(res))
            self.assertIn("https://easybuild.io", ft.read_file(res))

        # without requests being available, error is raised
        ft.HAVE_REQUESTS = False
        self.assertErrorRegex(EasyBuildError, "SSL issues with urllib2", ft.download_file, fn, url, target)

        # replaceurlopen with function that raises HTTP error 403
        def fake_urllib_open(*args, **kwargs):
            raise ft.std_urllib.HTTPError(url, 403, "Forbidden", "", StringIO())

        ft.std_urllib.urlopen = fake_urllib_open

        # if requests is available, file is downloaded
        if ft.HAVE_REQUESTS:
            with self.mocked_stdout_stderr():
                res = ft.download_file(fn, url, target)
            self.assertTrue(res and os.path.exists(res))
            self.assertIn("https://easybuild.io", ft.read_file(res))

        # without requests being available, error is raised
        ft.HAVE_REQUESTS = False
        self.assertErrorRegex(EasyBuildError, "SSL issues with urllib2", ft.download_file, fn, url, target)

    def test_download_file_insecure(self):
        """
        Test downloading of file via insecure URL
        """

        self.assertFalse(build_option('insecure_download'))

        # replace urlopen with function that raises IOError
        def fake_urllib_open(url, *args, **kwargs):
            if kwargs.get('context') is None:
                error_msg = " <urlopen error [SSL: CERTIFICATE_VERIFY_FAILED] "
                error_msg += "certificate verify failed (_ssl.c:618)>"
                raise IOError(error_msg)

            return self.orig_filetools_std_urllib_urlopen(url, *args, **kwargs)

        fn = 'toy-0.0.eb'
        test_dir = os.path.abspath(os.path.dirname(__file__))
        toy_dir = os.path.join(test_dir, 'easyconfigs', 'test_ecs', 't', 'toy')
        url = 'file://%s/%s' % (toy_dir, fn)

        ft.std_urllib.urlopen = fake_urllib_open

        target_path = os.path.join(self.test_prefix, fn)

        # first try without allowing insecure downloads (default)
        with self.mocked_stdout_stderr():
            res = ft.download_file(fn, url, target_path)
        self.assertEqual(res, None)

        update_build_option('insecure_download', True)
        self.mock_stdout(True)
        self.mock_stderr(True)
        res = ft.download_file(fn, url, target_path)
        stderr = self.get_stderr()
        self.mock_stdout(False)
        self.mock_stderr(False)

        self.assertIn("WARNING: Not checking server certificates while downloading toy-0.0.eb", stderr)
        self.assertExists(res)
        with self.mocked_stdout_stderr():
            self.assertTrue(ft.read_file(res).startswith("name = 'toy'"))

        # also test insecure download via requests fallback
        if ft.HAVE_REQUESTS:

            # need to use actual URL here, requests doesn't like file:// URLs
            url = 'https://raw.githubusercontent.com/easybuilders/easybuild-framework/master/README.rst'
            fn = os.path.basename(url)
            target_path = os.path.join(self.test_prefix, fn)

            # replace urlopen with function that raises HTTP error 403
            def fake_urllib_open(url, *args, **kwargs):
                raise ft.std_urllib.HTTPError(url, 403, "Forbidden", "", StringIO())

            ft.std_urllib.urlopen = fake_urllib_open

            def fake_requests_get(url, *args, **kwargs):
                verify = kwargs.get('verify')
                if verify:
                    raise IOError("failing SSL certificate!")

                return self.orig_filetools_requests_get(url, *args, **kwargs)

            ft.requests.get = fake_requests_get

            update_build_option('insecure_download', False)
            with self.mocked_stdout_stderr():
                res = ft.download_file(fn, url, target_path)
            self.assertEqual(res, None)

            update_build_option('insecure_download', True)
            self.mock_stderr(True)
            self.mock_stdout(True)
            res = ft.download_file(fn, url, target_path)
            stderr = self.get_stderr()
            self.mock_stderr(False)
            self.mock_stdout(False)

            self.assertIn("WARNING: Not checking server certificates while downloading README.rst", stderr)
            self.assertExists(res)
            self.assertIn("https://easybuild.io", ft.read_file(res))

    def test_mkdir(self):
        """Test mkdir function."""

        def check_mkdir(path, error=None, **kwargs):
            """Create specified directory with mkdir, and check for correctness."""
            if error is None:
                ft.mkdir(path, **kwargs)
                self.assertTrue(os.path.exists(path) and os.path.isdir(path), "Directory %s exists" % path)
            else:
                self.assertErrorRegex(EasyBuildError, error, ft.mkdir, path, **kwargs)

        foodir = os.path.join(self.test_prefix, 'foo')
        barfoodir = os.path.join(self.test_prefix, 'bar', 'foo')
        check_mkdir(foodir)
        # no error on existing paths
        check_mkdir(foodir)
        # no recursion by defaults, requires parents=True
        check_mkdir(barfoodir, error="Failed.*No such file or directory")
        check_mkdir(barfoodir, parents=True)
        check_mkdir(os.path.join(barfoodir, 'bar', 'foo', 'trolololol'), parents=True)
        # group ID and sticky bits are disabled by default
        self.assertFalse(os.stat(foodir).st_mode & (stat.S_ISGID | stat.S_ISVTX), "no gid/sticky bit %s" % foodir)
        self.assertFalse(os.stat(barfoodir).st_mode & (stat.S_ISGID | stat.S_ISVTX), "no gid/sticky bit %s" % barfoodir)
        # setting group ID bit works
        giddir = os.path.join(foodir, 'gid')
        check_mkdir(giddir, set_gid=True)
        self.assertTrue(os.stat(giddir).st_mode & stat.S_ISGID, "gid bit set %s" % giddir)
        self.assertFalse(os.stat(giddir).st_mode & stat.S_ISVTX, "no sticky bit %s" % giddir)
        # setting stciky bit works
        stickydir = os.path.join(barfoodir, 'sticky')
        check_mkdir(stickydir, sticky=True)
        self.assertFalse(os.stat(stickydir).st_mode & stat.S_ISGID, "no gid bit %s" % stickydir)
        self.assertTrue(os.stat(stickydir).st_mode & stat.S_ISVTX, "sticky bit set %s" % stickydir)
        # setting both works, bits are set for all new subdirectories
        stickygiddirs = [os.path.join(foodir, 'new')]
        stickygiddirs.append(os.path.join(stickygiddirs[-1], 'sticky'))
        stickygiddirs.append(os.path.join(stickygiddirs[-1], 'and'))
        stickygiddirs.append(os.path.join(stickygiddirs[-1], 'gid'))
        check_mkdir(stickygiddirs[-1], parents=True, set_gid=True, sticky=True)
        for subdir in stickygiddirs:
            gid_or_sticky = stat.S_ISGID | stat.S_ISVTX
            self.assertEqual(os.stat(subdir).st_mode & gid_or_sticky, gid_or_sticky, "gid bit set %s" % subdir)
        # existing parent dirs are untouched, no sticky/group ID bits set
        self.assertFalse(os.stat(foodir).st_mode & (stat.S_ISGID | stat.S_ISVTX), "no gid/sticky bit %s" % foodir)
        self.assertFalse(os.stat(barfoodir).st_mode & (stat.S_ISGID | stat.S_ISVTX), "no gid/sticky bit %s" % barfoodir)

    def test_path_matches(self):
        """Test path_matches function."""
        # set up temporary directories
        path1 = os.path.join(self.test_prefix, 'path1')
        ft.mkdir(path1)
        path2 = os.path.join(self.test_prefix, 'path2')
        ft.mkdir(path1)
        symlink = os.path.join(self.test_prefix, 'symlink')
        os.symlink(path1, symlink)
        missing = os.path.join(self.test_prefix, 'missing')

        self.assertFalse(ft.path_matches(missing, [path1, path2]))
        self.assertFalse(ft.path_matches(path1, [missing]))
        self.assertFalse(ft.path_matches(path1, [missing, path2]))
        self.assertFalse(ft.path_matches(path2, [missing, symlink]))
        self.assertTrue(ft.path_matches(path1, [missing, symlink]))

    def test_is_readable(self):
        """Test is_readable"""
        test_file = os.path.join(self.test_prefix, 'test.txt')

        self.assertFalse(ft.is_readable(test_file))

        ft.write_file(test_file, 'test')
        self.assertTrue(ft.is_readable(test_file))

        os.chmod(test_file, 0)
        self.assertFalse(ft.is_readable(test_file))

    def test_symlink_resolve_path(self):
        """Test symlink and resolve_path function"""

        # write_file and read_file tests are elsewhere. so not getting their states
        test_dir = os.path.join(os.path.realpath(self.test_prefix), 'test')
        ft.mkdir(test_dir)

        link_dir = os.path.join(self.test_prefix, 'linkdir')
        ft.symlink(test_dir, link_dir)
        self.assertTrue(os.path.islink(link_dir))
        self.assertExists(link_dir)

        test_file = os.path.join(link_dir, 'test.txt')
        ft.write_file(test_file, "test123")

        # creating the link file
        link = os.path.join(self.test_prefix, 'test.link')
        ft.symlink(test_file, link)

        # checking if file is symlink
        self.assertTrue(os.path.islink(link))
        self.assertExists(link_dir)

        self.assertTrue(os.path.samefile(os.path.join(self.test_prefix, 'test', 'test.txt'), link))

        # test symlink when it already exists and points to the same path
        ft.symlink(test_file, link)

        # test symlink when it already exists but points to a different path
        test_file2 = os.path.join(link_dir, 'test2.txt')
        ft.write_file(test_file, "test123")
        self.assertErrorRegex(EasyBuildError,
                              "Trying to symlink %s to %s, but the symlink already exists and points to %s." %
                              (test_file2, link, test_file),
                              ft.symlink, test_file2, link)

        # test resolve_path
        self.assertEqual(test_dir, ft.resolve_path(link_dir))
        self.assertEqual(os.path.join(os.path.realpath(self.test_prefix), 'test', 'test.txt'), ft.resolve_path(link))
        self.assertEqual(ft.read_file(link), "test123")
        self.assertErrorRegex(EasyBuildError, "Resolving path .* failed", ft.resolve_path, None)

    def test_remove_symlinks(self):
        """Test remove valid and invalid symlinks"""

        # creating test file
        fp = os.path.join(self.test_prefix, 'test.txt')
        txt = "test_my_link_file"
        ft.write_file(fp, txt)

        # creating the symlink
        link = os.path.join(self.test_prefix, 'test.link')
        ft.symlink(fp, link)  # test if is symlink is valid is done elsewhere

        # Attempting to remove a valid symlink
        ft.remove_file(link)
        self.assertFalse(os.path.islink(link))
        self.assertNotExists(link)

        # Testing the removal of invalid symlinks
        # Restoring the symlink and removing the file, this way the symlink is invalid
        ft.symlink(fp, link)
        ft.remove_file(fp)
        # attempting to remove the invalid symlink
        ft.remove_file(link)
        self.assertFalse(os.path.islink(link))
        self.assertNotExists(link)

    def test_read_write_file(self):
        """Test reading/writing files."""

        # Test different "encodings"
        ascii_file = os.path.join(self.test_prefix, 'ascii.txt')
        txt = 'Hello World\nFoo bar'
        ft.write_file(ascii_file, txt)
        self.assertEqual(ft.read_file(ascii_file), txt)

        binary_file = os.path.join(self.test_prefix, 'binary.txt')
        txt = b'Hello World\x12\x00\x01\x02\x03\nFoo bar'
        ft.write_file(binary_file, txt)
        self.assertEqual(ft.read_file(binary_file, mode='rb'), txt)

        utf8_file = os.path.join(self.test_prefix, 'utf8.txt')
        txt = b'Hyphen: \xe2\x80\x93\nEuro sign: \xe2\x82\xac\na with dots: \xc3\xa4'
        if sys.version_info[0] == 3:
            txt_decoded = txt.decode('utf-8')
        else:
            txt_decoded = txt
        # Must work as binary and string
        ft.write_file(utf8_file, txt)
        self.assertEqual(ft.read_file(utf8_file), txt_decoded)
        ft.write_file(utf8_file, txt_decoded)
        self.assertEqual(ft.read_file(utf8_file), txt_decoded)

        # Test append
        fp = os.path.join(self.test_prefix, 'test.txt')
        txt = "test123"
        ft.write_file(fp, txt)
        self.assertEqual(ft.read_file(fp), txt)
        txt2 = '\n'.join(['test', '123'])
        ft.write_file(fp, txt2, append=True)
        self.assertEqual(ft.read_file(fp), txt + txt2)

        # test backing up of existing file
        ft.write_file(fp, 'foo', backup=True)
        self.assertEqual(ft.read_file(fp), 'foo')

        test_files = glob.glob(fp + '*')
        self.assertEqual(len(test_files), 2)
        backup1 = [x for x in test_files if os.path.basename(x) != 'test.txt'][0]
        self.assertEqual(ft.read_file(backup1), txt + txt2)

        ft.write_file(fp, 'bar', append=True, backup=True)
        self.assertEqual(ft.read_file(fp), 'foobar')

        test_files = glob.glob(fp + '*')
        self.assertEqual(len(test_files), 3)
        backup2 = [x for x in test_files if x != backup1 and os.path.basename(x) != 'test.txt'][0]
        self.assertEqual(ft.read_file(backup1), txt + txt2)
        self.assertEqual(ft.read_file(backup2), 'foo')

        # tese use of 'verbose' to make write_file print location of backed up file
        self.mock_stdout(True)
        ft.write_file(fp, 'foo', backup=True, verbose=True)
        stdout = self.get_stdout()
        self.mock_stdout(False)
        regex = re.compile("^== Backup of .*/test.txt created at .*/test.txt.bak_[0-9]*")
        self.assertTrue(regex.search(stdout), "Pattern '%s' found in: %s" % (regex.pattern, stdout))

        # by default, write_file will just blindly overwrite an already existing file
        self.assertExists(fp)
        ft.write_file(fp, 'blah')
        self.assertEqual(ft.read_file(fp), 'blah')

        # blind overwriting can be disabled via 'overwrite'
        error = "File exists, not overwriting it without --force: %s" % fp
        self.assertErrorRegex(EasyBuildError, error, ft.write_file, fp, 'blah', always_overwrite=False)
        self.assertErrorRegex(EasyBuildError, error, ft.write_file, fp, 'blah', always_overwrite=False, backup=True)

        # use of --force ensuring that file gets written regardless of whether or not it exists already
        build_options = {'force': True}
        init_config(build_options=build_options)

        ft.write_file(fp, 'overwrittenbyforce', always_overwrite=False)
        self.assertEqual(ft.read_file(fp), 'overwrittenbyforce')

        ft.write_file(fp, 'overwrittenbyforcewithbackup', always_overwrite=False, backup=True)
        self.assertEqual(ft.read_file(fp), 'overwrittenbyforcewithbackup')

        # also test behaviour of write_file under --dry-run
        build_options = {
            'extended_dry_run': True,
            'silent': False,
        }
        init_config(build_options=build_options)

        foo = os.path.join(self.test_prefix, 'foo.txt')

        self.mock_stdout(True)
        ft.write_file(foo, 'bar')
        txt = self.get_stdout()
        self.mock_stdout(False)

        self.assertNotExists(foo)
        self.assertTrue(re.match("^file written: .*/foo.txt$", txt))

        ft.write_file(foo, 'bar', forced=True)
        self.assertExists(foo)
        self.assertEqual(ft.read_file(foo), 'bar')

        # test use of 'mode' in read_file
        self.assertEqual(ft.read_file(foo, mode='rb'), b'bar')

    def test_write_file_obj(self):
        """Test writing from a file-like object directly"""
        # Write a text file
        fp = os.path.join(self.test_prefix, 'test.txt')
        fp_out = os.path.join(self.test_prefix, 'test_out.txt')
        ft.write_file(fp, b'Hyphen: \xe2\x80\x93\nEuro sign: \xe2\x82\xac\na with dots: \xc3\xa4')

        with ft.open_file(fp, 'rb') as fh:
            ft.write_file(fp_out, fh)
        self.assertEqual(ft.read_file(fp_out), ft.read_file(fp))

        # Write a binary file
        fp = os.path.join(self.test_prefix, 'test.bin')
        fp_out = os.path.join(self.test_prefix, 'test_out.bin')
        ft.write_file(fp, b'\x00\x01'+os.urandom(42)+b'\x02\x03')

        with ft.open_file(fp, 'rb') as fh:
            ft.write_file(fp_out, fh)
        self.assertEqual(ft.read_file(fp_out, mode='rb'), ft.read_file(fp, mode='rb'))

    def test_is_binary(self):
        """Test is_binary function."""

        for test in ['foo', '', b'foo', b'', "This is just a test", b"This is just a test", b"\xa0"]:
            self.assertFalse(ft.is_binary(test))

        self.assertTrue(ft.is_binary(b'\00'))
        self.assertTrue(ft.is_binary(b"File is binary when it includes \00 somewhere"))
        self.assertTrue(ft.is_binary(ft.read_file('/bin/ls', mode='rb')))

    def test_det_patched_files(self):
        """Test det_patched_files function."""
        toy_patch_fn = 'toy-0.0_fix-silly-typo-in-printf-statement.patch'
        pf = os.path.join(os.path.dirname(__file__), 'sandbox', 'sources', 'toy', toy_patch_fn)
        self.assertEqual(ft.det_patched_files(pf), ['b/toy-0.0/toy.source'])
        self.assertEqual(ft.det_patched_files(pf, omit_ab_prefix=True), ['toy-0.0/toy.source'])

        # create a patch file with a non-UTF8 character in it, should not result in problems
        # (see https://github.com/easybuilders/easybuild-framework/issues/3190)
        test_patch = os.path.join(self.test_prefix, 'test.patch')
        patch_txt = b'\n'.join([
            b"--- foo",
            b"+++ foo",
            b"- test line",
            b"+ test line with non-UTF8 char: '\xa0'",
        ])
        ft.write_file(test_patch, patch_txt)
        self.assertEqual(ft.det_patched_files(test_patch), ['foo'])

    def test_guess_patch_level(self):
        "Test guess_patch_level."""
        # create dummy toy.source file so guess_patch_level can work
        ft.write_file(os.path.join(self.test_buildpath, 'toy.source'), "This is toy.source")

        for patched_file, correct_patch_level in [
            ('toy.source', 0),
            ('b/toy.source', 1),  # b/ prefix is used in +++ line in git diff patches
            ('a/toy.source', 1),  # a/ prefix is used in --- line in git diff patches
            ('c/toy.source', 1),
            ('toy-0.0/toy.source', 1),
            ('b/toy-0.0/toy.source', 2),
        ]:
            self.assertEqual(ft.guess_patch_level([patched_file], self.test_buildpath), correct_patch_level)

    def test_back_up_file(self):
        """Test back_up_file function."""
        fp = os.path.join(self.test_prefix, 'sandbox', 'test.txt')
        txt = 'foobar'
        ft.write_file(fp, txt)

        known_files = ['test.txt']
        self.assertEqual(sorted(os.listdir(os.path.dirname(fp))), known_files)

        # Test simple file backup
        res = ft.back_up_file(fp)
        test_files = os.listdir(os.path.dirname(fp))
        self.assertEqual(len(test_files), 2)
        new_file = [x for x in test_files if x not in known_files][0]
        self.assertTrue(os.path.samefile(res, os.path.join(self.test_prefix, 'sandbox', new_file)))
        self.assertTrue(new_file.startswith('test.txt.bak_'))
        first_normal_backup = os.path.join(os.path.dirname(fp), new_file)
        known_files = os.listdir(os.path.dirname(fp))
        self.assertEqual(ft.read_file(os.path.join(os.path.dirname(fp), new_file)), txt)
        self.assertEqual(ft.read_file(fp), txt)

        # Test hidden simple file backup
        ft.back_up_file(fp, hidden=True)
        test_files = os.listdir(os.path.dirname(fp))
        self.assertEqual(len(test_files), 3)
        new_file = [x for x in test_files if x not in known_files][0]
        self.assertTrue(new_file.startswith('.test.txt.bak_'))
        first_hidden_backup = os.path.join(os.path.dirname(fp), new_file)
        known_files = os.listdir(os.path.dirname(fp))
        self.assertEqual(ft.read_file(os.path.join(os.path.dirname(fp), new_file)), txt)
        self.assertEqual(ft.read_file(fp), txt)

        # Test simple file backup with empty extension
        ft.back_up_file(fp, backup_extension='')
        test_files = os.listdir(os.path.dirname(fp))
        self.assertEqual(len(test_files), 4)
        new_file = [x for x in test_files if x not in known_files][0]
        self.assertTrue(new_file.startswith('test.txt_'))
        first_normal_backup = os.path.join(os.path.dirname(fp), new_file)
        known_files = os.listdir(os.path.dirname(fp))
        self.assertEqual(ft.read_file(os.path.join(os.path.dirname(fp), new_file)), txt)
        self.assertEqual(ft.read_file(fp), txt)

        # Test hidden simple file backup
        ft.back_up_file(fp, hidden=True, backup_extension=None)
        test_files = os.listdir(os.path.dirname(fp))
        self.assertEqual(len(test_files), 5)
        new_file = [x for x in test_files if x not in known_files][0]
        self.assertTrue(new_file.startswith('.test.txt_'))
        first_hidden_backup = os.path.join(os.path.dirname(fp), new_file)
        known_files = os.listdir(os.path.dirname(fp))
        self.assertEqual(ft.read_file(os.path.join(os.path.dirname(fp), new_file)), txt)
        self.assertEqual(ft.read_file(fp), txt)

        # Test simple file backup with custom extension
        ft.back_up_file(fp, backup_extension='foobar')
        test_files = os.listdir(os.path.dirname(fp))
        self.assertEqual(len(test_files), 6)
        new_file = [x for x in test_files if x not in known_files][0]
        self.assertTrue(new_file.startswith('test.txt.foobar_'))
        first_bck_backup = os.path.join(os.path.dirname(fp), new_file)
        known_files = os.listdir(os.path.dirname(fp))
        self.assertEqual(ft.read_file(os.path.join(os.path.dirname(fp), new_file)), txt)
        self.assertEqual(ft.read_file(fp), txt)

        # Test hidden simple file backup with custom extension
        ft.back_up_file(fp, backup_extension='bck', hidden=True)
        test_files = os.listdir(os.path.dirname(fp))
        self.assertEqual(len(test_files), 7)
        new_file = [x for x in test_files if x not in known_files][0]
        self.assertTrue(new_file.startswith('.test.txt.bck_'))
        first_hidden_bck_backup = os.path.join(os.path.dirname(fp), new_file)
        known_files = os.listdir(os.path.dirname(fp))
        self.assertEqual(ft.read_file(os.path.join(os.path.dirname(fp), new_file)), txt)
        self.assertEqual(ft.read_file(fp), txt)

        new_txt = 'barfoo'
        ft.write_file(fp, new_txt)
        self.assertEqual(len(os.listdir(os.path.dirname(fp))), 7)

        # Test file backup with existing backup
        ft.back_up_file(fp)
        test_files = os.listdir(os.path.dirname(fp))
        self.assertEqual(len(test_files), 8)
        new_file = [x for x in test_files if x not in known_files][0]
        self.assertTrue(new_file.startswith('test.txt.bak_'))
        known_files = os.listdir(os.path.dirname(fp))
        self.assertEqual(ft.read_file(first_normal_backup), txt)
        self.assertEqual(ft.read_file(os.path.join(os.path.dirname(fp), new_file)), new_txt)
        self.assertEqual(ft.read_file(fp), new_txt)

        # Test hidden file backup with existing backup
        ft.back_up_file(fp, hidden=True, backup_extension=None)
        test_files = os.listdir(os.path.dirname(fp))
        self.assertEqual(len(test_files), 9)
        new_file = [x for x in test_files if x not in known_files][0]
        self.assertTrue(new_file.startswith('.test.txt_'))
        known_files = os.listdir(os.path.dirname(fp))
        self.assertEqual(ft.read_file(first_hidden_backup), txt)
        self.assertEqual(ft.read_file(os.path.join(os.path.dirname(fp), new_file)), new_txt)
        self.assertEqual(ft.read_file(fp), new_txt)

        # Test file backup with extension and existing backup
        ft.back_up_file(fp, backup_extension='bck')
        test_files = os.listdir(os.path.dirname(fp))
        self.assertEqual(len(test_files), 10)
        new_file = [x for x in test_files if x not in known_files][0]
        self.assertTrue(new_file.startswith('test.txt.bck_'))
        known_files = os.listdir(os.path.dirname(fp))
        self.assertEqual(ft.read_file(first_bck_backup), txt)
        self.assertEqual(ft.read_file(os.path.join(os.path.dirname(fp), new_file)), new_txt)
        self.assertEqual(ft.read_file(fp), new_txt)

        # Test hidden file backup with extension and existing backup
        ft.back_up_file(fp, backup_extension='foobar', hidden=True)
        test_files = os.listdir(os.path.dirname(fp))
        self.assertEqual(len(test_files), 11)
        new_file = [x for x in test_files if x not in known_files][0]
        self.assertTrue(new_file.startswith('.test.txt.foobar_'))
        known_files = os.listdir(os.path.dirname(fp))
        self.assertEqual(ft.read_file(first_hidden_bck_backup), txt)
        self.assertEqual(ft.read_file(os.path.join(os.path.dirname(fp), new_file)), new_txt)
        self.assertEqual(ft.read_file(fp), new_txt)

        # check whether strip_fn works as expected
        fp2 = fp + 'a.lua'
        ft.copy_file(fp, fp2)
        res = ft.back_up_file(fp2)
        self.assertTrue(fp2.endswith('.lua'))
        self.assertIn('.lua', os.path.basename(res))

        res = ft.back_up_file(fp2, strip_fn='.lua')
        self.assertNotIn('.lua', os.path.basename(res))
        # strip_fn should not remove the first a in 'a.lua'
        expected = os.path.basename(fp) + 'a.bak_'
        res_fn = os.path.basename(res)
        self.assertTrue(res_fn.startswith(expected), "'%s' should start with with '%s'" % (res_fn, expected))

    def test_move_logs(self):
        """Test move_logs function."""
        fp = os.path.join(self.test_prefix, 'test.txt')

        ft.write_file(fp, 'foobar')
        ft.write_file(fp + '.1', 'moarfoobar')
        ft.move_logs(fp, os.path.join(self.test_prefix, 'foo.log'))

        self.assertEqual(ft.read_file(os.path.join(self.test_prefix, 'foo.log')), 'foobar')
        self.assertEqual(ft.read_file(os.path.join(self.test_prefix, 'foo.log.1')), 'moarfoobar')

        ft.write_file(os.path.join(self.test_prefix, 'bar.log'), 'bar')
        ft.write_file(os.path.join(self.test_prefix, 'bar.log_1'), 'barbar')

        fp = os.path.join(self.test_prefix, 'test2.txt')
        ft.write_file(fp, 'moarbar')
        ft.write_file(fp + '.1', 'evenmoarbar')
        ft.move_logs(fp, os.path.join(self.test_prefix, 'bar.log'))

        logs = sorted([f for f in os.listdir(self.test_prefix) if '.log' in f])
        self.assertEqual(len(logs), 7, "Found exactly 7 log files: %d (%s)" % (len(logs), logs))
        self.assertEqual(len([x for x in logs if x.startswith('eb-test-')]), 1)
        self.assertEqual(len([x for x in logs if x.startswith('foo')]), 2)
        self.assertEqual(len([x for x in logs if x.startswith('bar')]), 4)
        self.assertEqual(ft.read_file(os.path.join(self.test_prefix, 'bar.log_1')), 'barbar')
        self.assertEqual(ft.read_file(os.path.join(self.test_prefix, 'bar.log')), 'moarbar')
        self.assertEqual(ft.read_file(os.path.join(self.test_prefix, 'bar.log.1')), 'evenmoarbar')
        # one more 'bar' log, the rotated copy of bar.log
        other_bar = [x for x in logs if x.startswith('bar') and x not in ['bar.log', 'bar.log.1', 'bar.log_1']][0]
        self.assertEqual(ft.read_file(os.path.join(self.test_prefix, other_bar)), 'bar')

    def test_multidiff(self):
        """Test multidiff function."""
        test_easyconfigs = os.path.join(os.path.dirname(os.path.abspath(__file__)), 'easyconfigs', 'test_ecs')
        other_toy_ecs = [
            os.path.join(test_easyconfigs, 't', 'toy', 'toy-0.0-deps.eb'),
            os.path.join(test_easyconfigs, 't', 'toy', 'toy-0.0-gompi-2018a-test.eb'),
        ]

        # default (colored)
        toy_ec = os.path.join(test_easyconfigs, 't', 'toy', 'toy-0.0.eb')
        lines = multidiff(toy_ec, other_toy_ecs).split('\n')
        expected = "Comparing \x1b[0;35mtoy-0.0.eb\x1b[0m with toy-0.0-deps.eb, toy-0.0-gompi-2018a-test.eb"

        red = "\x1b[0;41m"
        green = "\x1b[0;42m"
        endcol = "\x1b[0m"

        self.assertEqual(lines[0], expected)
        self.assertEqual(lines[1], "=====")

        # different versionsuffix
        self.assertTrue(lines[2].startswith("3 %s- versionsuffix = '-deps'%s (1/2) toy-0.0-" % (red, endcol)))
        self.assertTrue(lines[3].startswith("3 %s- versionsuffix = '-test'%s (1/2) toy-0.0-" % (red, endcol)))

        # different toolchain in toy-0.0-gompi-1.3.12-test: '+' line (added line in green)
        expected = "7 %(green)s+ toolchain = SYSTEM%(endcol)s"
        expected = expected % {'endcol': endcol, 'green': green, 'red': red}
        self.assertTrue(lines[7].startswith(expected))
        # different toolchain in toy-0.0-gompi-1.3.12-test: '-' line (removed line in red)
        expected = "8 %(red)s- toolchain = {'name': 'gompi', 'version': '2018a'}%(endcol)s"
        expected = expected % {'endcol': endcol, 'green': green, 'red': red}
        self.assertTrue(lines[8].startswith(expected))

        # no postinstallcmds in toy-0.0-deps.eb
        expected = "29 %s+ postinstallcmds = " % green
        self.assertTrue(any(line.startswith(expected) for line in lines))
        expected = "30 %s+%s (1/2) toy-0.0" % (green, endcol)
        self.assertTrue(any(line.startswith(expected) for line in lines), "Found '%s' in: %s" % (expected, lines))
        self.assertEqual(lines[-1], "=====")

        lines = multidiff(toy_ec, other_toy_ecs, colored=False).split('\n')
        self.assertEqual(lines[0], "Comparing toy-0.0.eb with toy-0.0-deps.eb, toy-0.0-gompi-2018a-test.eb")
        self.assertEqual(lines[1], "=====")

        # different versionsuffix
        self.assertTrue(lines[2].startswith("3 - versionsuffix = '-deps' (1/2) toy-0.0-"))
        self.assertTrue(lines[3].startswith("3 - versionsuffix = '-test' (1/2) toy-0.0-"))

        # different toolchain in toy-0.0-gompi-2018a-test: '+' added line, '-' removed line
        expected = "7 + toolchain = SYSTEM (1/2) toy"
        self.assertTrue(lines[7].startswith(expected))
        expected = "8 - toolchain = {'name': 'gompi', 'version': '2018a'} (1/2) toy"
        self.assertTrue(lines[8].startswith(expected))

        # no postinstallcmds in toy-0.0-deps.eb
        expected = "29 + postinstallcmds = "
        self.assertTrue(any(line.startswith(expected) for line in lines), "Found '%s' in: %s" % (expected, lines))
        expected = "30 + (1/2) toy-0.0-"
        self.assertTrue(any(line.startswith(expected) for line in lines), "Found '%s' in: %s" % (expected, lines))

        self.assertEqual(lines[-1], "=====")

    def test_weld_paths(self):
        """Test weld_paths."""
        # works like os.path.join is there's no overlap
        self.assertEqual(ft.weld_paths('/foo/bar', 'foobar/baz'), '/foo/bar/foobar/baz/')
        self.assertEqual(ft.weld_paths('foo', 'bar/'), 'foo/bar/')
        self.assertEqual(ft.weld_paths('foo/', '/bar'), '/bar/')
        self.assertEqual(ft.weld_paths('/foo/', '/bar'), '/bar/')

        # overlap is taken into account
        self.assertEqual(ft.weld_paths('foo/bar', 'bar/baz'), 'foo/bar/baz/')
        self.assertEqual(ft.weld_paths('foo/bar/baz', 'bar/baz'), 'foo/bar/baz/')
        self.assertEqual(ft.weld_paths('foo/bar', 'foo/bar/baz'), 'foo/bar/baz/')
        self.assertEqual(ft.weld_paths('foo/bar', 'foo/bar'), 'foo/bar/')
        self.assertEqual(ft.weld_paths('/foo/bar', 'foo/bar'), '/foo/bar/')
        self.assertEqual(ft.weld_paths('/foo/bar', '/foo/bar'), '/foo/bar/')
        self.assertEqual(ft.weld_paths('/foo', '/foo/bar/baz'), '/foo/bar/baz/')

    def test_expand_glob_paths(self):
        """Test expand_glob_paths function."""
        for dirname in ['empty_dir', 'test_dir']:
            ft.mkdir(os.path.join(self.test_prefix, dirname), parents=True)
        for filename in ['file1.txt', 'test_dir/file2.txt', 'test_dir/file3.txt', 'test_dir2/file4.dat']:
            ft.write_file(os.path.join(self.test_prefix, filename), 'gibberish')

        globs = [os.path.join(self.test_prefix, '*.txt'), os.path.join(self.test_prefix, '*', '*')]
        expected = [
            os.path.join(self.test_prefix, 'file1.txt'),
            os.path.join(self.test_prefix, 'test_dir', 'file2.txt'),
            os.path.join(self.test_prefix, 'test_dir', 'file3.txt'),
            os.path.join(self.test_prefix, 'test_dir2', 'file4.dat'),
        ]
        self.assertEqual(sorted(ft.expand_glob_paths(globs)), sorted(expected))

        # passing non-glob patterns is fine too
        file2 = os.path.join(self.test_prefix, 'test_dir', 'file2.txt')
        self.assertEqual(ft.expand_glob_paths([file2]), [file2])

        # test expanding of '~' into $HOME value
        # hard overwrite $HOME in environment (used by os.path.expanduser) so we can reliably test this
        new_home = os.path.join(self.test_prefix, 'home')
        ft.mkdir(new_home, parents=True)
        ft.write_file(os.path.join(new_home, 'test.txt'), 'test')
        os.environ['HOME'] = new_home
        self.assertEqual(ft.expand_glob_paths(['~/*.txt']), [os.path.join(new_home, 'test.txt')])

        # check behaviour if glob that has no (file) matches is passed
        glob_pat = os.path.join(self.test_prefix, 'test_*')
        self.assertErrorRegex(EasyBuildError, "No files found using glob pattern", ft.expand_glob_paths, [glob_pat])

    def test_adjust_permissions(self):
        """Test adjust_permissions"""
        # set umask hard to run test reliably
        orig_umask = os.umask(0o022)

        # prep files/dirs/(broken) symlinks is test dir

        # file: rw-r--r--
        ft.write_file(os.path.join(self.test_prefix, 'foo'), 'foo')
        foo_perms = os.stat(os.path.join(self.test_prefix, 'foo'))[stat.ST_MODE]
        for bit in [stat.S_IRUSR, stat.S_IWUSR, stat.S_IRGRP, stat.S_IROTH]:
            self.assertTrue(foo_perms & bit)
        for bit in [stat.S_IXUSR, stat.S_IWGRP, stat.S_IXGRP, stat.S_IWOTH, stat.S_IXOTH]:
            self.assertFalse(foo_perms & bit)

        # dir: rwxr-xr-x
        ft.mkdir(os.path.join(self.test_prefix, 'bar'))
        bar_perms = os.stat(os.path.join(self.test_prefix, 'bar'))[stat.ST_MODE]
        for bit in [stat.S_IRUSR, stat.S_IWUSR, stat.S_IXUSR, stat.S_IRGRP, stat.S_IXGRP, stat.S_IROTH, stat.S_IXOTH]:
            self.assertTrue(bar_perms & bit)
        for bit in [stat.S_IWGRP, stat.S_IWOTH]:
            self.assertFalse(bar_perms & bit)

        # file in dir: rw-r--r--
        foobar_path = os.path.join(self.test_prefix, 'bar', 'foobar')
        ft.write_file(foobar_path, 'foobar')
        foobar_perms = os.stat(foobar_path)[stat.ST_MODE]
        for bit in [stat.S_IRUSR, stat.S_IWUSR, stat.S_IRGRP, stat.S_IROTH]:
            self.assertTrue(foobar_perms & bit)
        for bit in [stat.S_IXUSR, stat.S_IWGRP, stat.S_IXGRP, stat.S_IWOTH, stat.S_IXOTH]:
            self.assertFalse(foobar_perms & bit)

        # include symlink
        os.symlink(foobar_path, os.path.join(self.test_prefix, 'foobar_symlink'))

        # include broken symlink (symlinks are skipped, so this shouldn't cause problems)
        tmpfile = os.path.join(self.test_prefix, 'thiswontbetherelong')
        ft.write_file(tmpfile, 'poof!')
        os.symlink(tmpfile, os.path.join(self.test_prefix, 'broken_symlink'))
        os.remove(tmpfile)

        # test default behaviour:
        # recursive, add permissions, relative to existing permissions, both files and dirs, skip symlinks
        # add user execution, group write permissions
        ft.adjust_permissions(self.test_prefix, stat.S_IXUSR | stat.S_IWGRP)

        # foo file: rwxrw-r--
        foo_perms = os.stat(os.path.join(self.test_prefix, 'foo'))[stat.ST_MODE]
        for bit in [stat.S_IRUSR, stat.S_IWUSR, stat.S_IXUSR, stat.S_IRGRP, stat.S_IWGRP, stat.S_IROTH]:
            self.assertTrue(foo_perms & bit)
        for bit in [stat.S_IXGRP, stat.S_IWOTH, stat.S_IXOTH]:
            self.assertFalse(foo_perms & bit)

        # bar dir: rwxrwxr-x
        bar_perms = os.stat(os.path.join(self.test_prefix, 'bar'))[stat.ST_MODE]
        for bit in [stat.S_IRUSR, stat.S_IWUSR, stat.S_IXUSR, stat.S_IRGRP, stat.S_IWGRP, stat.S_IXGRP,
                    stat.S_IROTH, stat.S_IXOTH]:
            self.assertTrue(bar_perms & bit)
        self.assertFalse(bar_perms & stat.S_IWOTH)

        # foo/foobar file: rwxrw-r--
        for path in [os.path.join(self.test_prefix, 'bar', 'foobar'), os.path.join(self.test_prefix, 'foobar_symlink')]:
            perms = os.stat(path)[stat.ST_MODE]
            for bit in [stat.S_IRUSR, stat.S_IWUSR, stat.S_IXUSR, stat.S_IRGRP, stat.S_IWGRP, stat.S_IROTH]:
                self.assertTrue(perms & bit)
            for bit in [stat.S_IXGRP, stat.S_IWOTH, stat.S_IXOTH]:
                self.assertFalse(perms & bit)

        # check error reporting when changing permissions fails
        nosuchdir = os.path.join(self.test_prefix, 'nosuchdir')
        err_msg = "Failed to chmod/chown several paths.*No such file or directory"
        self.assertErrorRegex(EasyBuildError, err_msg, ft.adjust_permissions, nosuchdir, stat.S_IWOTH)
        nosuchfile = os.path.join(self.test_prefix, 'nosuchfile')
        self.assertErrorRegex(EasyBuildError, err_msg, ft.adjust_permissions, nosuchfile, stat.S_IWUSR, recursive=False)

        # try using adjust_permissions on a file not owned by current user,
        # using permissions that are actually already correct;
        # actual chmod should be skipped, otherwise it fails (you need to own a file to change permissions on it)

        # use /bin/ls, which should always be there, has read/exec permissions for anyone (755), and is owned by root
        ls_path = '/bin/ls'

        # try adding read/exec permissions for current user (which is already there)
        ft.adjust_permissions(ls_path, stat.S_IRUSR | stat.S_IXUSR, add=True)

        # try removing write permissions for others (which are not set already)
        ft.adjust_permissions(ls_path, stat.S_IWOTH, add=False)

        # try hard setting permissions using current permissions
        current_ls_perms = os.stat(ls_path)[stat.ST_MODE]
        ft.adjust_permissions(ls_path, current_ls_perms, relative=False)

        # restore original umask
        os.umask(orig_umask)

    def test_adjust_permissions_max_fail_ratio(self):
        """Test ratio of allowed failures when adjusting permissions"""
        # set up symlinks in test directory that can be broken to test allowed failure ratio of adjust_permissions
        testdir = os.path.join(self.test_prefix, 'test123')
        test_files = []
        for idx in range(0, 3):
            test_files.append(os.path.join(testdir, 'tmp%s' % idx))
            ft.write_file(test_files[-1], '')
            ft.symlink(test_files[-1], os.path.join(testdir, 'symlink%s' % idx))

        # by default, 50% of failures are allowed (to be robust against failures to change permissions)
        perms = stat.S_IRUSR | stat.S_IWUSR | stat.S_IXUSR

        ft.adjust_permissions(testdir, perms, recursive=True, ignore_errors=True)

        # introducing a broken symlinks doesn't cause problems
        ft.remove_file(test_files[0])
        ft.adjust_permissions(testdir, perms, recursive=True, ignore_errors=True)

        # multiple/all broken symlinks is no problem either, since symlinks are never followed
        ft.remove_file(test_files[1])
        ft.remove_file(test_files[2])
        ft.adjust_permissions(testdir, perms, recursive=True, ignore_errors=True)

        # reconfigure EasyBuild to allow even higher fail ratio (80%)
        build_options = {
            'max_fail_ratio_adjust_permissions': 0.8,
        }
        init_config(build_options=build_options)

        # 75% < 80%, so OK
        ft.adjust_permissions(testdir, perms, recursive=True, ignore_errors=True)

        # reconfigure to allow less failures (10%)
        build_options = {
            'max_fail_ratio_adjust_permissions': 0.1,
        }
        init_config(build_options=build_options)

        ft.adjust_permissions(testdir, perms, recursive=True, ignore_errors=True)

        ft.write_file(test_files[0], '')
        ft.write_file(test_files[1], '')
        ft.write_file(test_files[2], '')
        ft.adjust_permissions(testdir, perms, recursive=True, ignore_errors=True)

    def test_apply_regex_substitutions(self):
        """Test apply_regex_substitutions function."""
        testfile = os.path.join(self.test_prefix, 'test.txt')
        testtxt = '\n'.join([
            "CC = gcc",
            "CFLAGS = -O3 -g",
            "FC = gfortran",
            "FFLAGS = -O3 -g -ffixed-form",
        ])
        ft.write_file(testfile, testtxt)

        regex_subs = [
            (r"^(CC)\s*=\s*.*$", r"\1 = ${CC}"),
            (r"^(FC\s*=\s*).*$", r"\1${FC}"),
            (r"^(.FLAGS)\s*=\s*-O3\s-g(.*)$", r"\1 = -O2\2"),
        ]
        regex_subs_copy = regex_subs[:]
        ft.apply_regex_substitutions(testfile, regex_subs)

        expected_testtxt = '\n'.join([
            "CC = ${CC}",
            "CFLAGS = -O2",
            "FC = ${FC}",
            "FFLAGS = -O2 -ffixed-form",
        ])
        new_testtxt = ft.read_file(testfile)
        self.assertEqual(new_testtxt, expected_testtxt)
        # Must not have touched the list
        self.assertEqual(regex_subs_copy, regex_subs)

        # backup file is created by default
        backup = testfile + '.orig.eb'
        self.assertExists(backup)
        self.assertEqual(ft.read_file(backup), testtxt)

        # cleanup
        ft.remove_file(backup)
        ft.write_file(testfile, testtxt)

        # extension of backed up file can be controlled
        ft.apply_regex_substitutions(testfile, regex_subs, backup='.backup')

        new_testtxt = ft.read_file(testfile)
        self.assertEqual(new_testtxt, expected_testtxt)

        backup = testfile + '.backup'
        self.assertExists(backup)
        self.assertEqual(ft.read_file(backup), testtxt)

        # cleanup
        ft.remove_file(backup)
        ft.write_file(testfile, testtxt)

        # creation of backup can be avoided
        ft.apply_regex_substitutions(testfile, regex_subs, backup=False)
        new_testtxt = ft.read_file(testfile)
        self.assertEqual(new_testtxt, expected_testtxt)
        self.assertNotExists(backup)

        # passing empty list of substitions is a no-op
        ft.write_file(testfile, testtxt)
        ft.apply_regex_substitutions(testfile, [], on_missing_match=run.IGNORE)
        new_testtxt = ft.read_file(testfile)
        self.assertEqual(new_testtxt, testtxt)

        # Check handling of on_missing_match
        ft.write_file(testfile, testtxt)
        regex_subs_no_match = [('Not there', 'Not used')]
        error_pat = 'Nothing found to replace in %s' % testfile
        # Error
        self.assertErrorRegex(EasyBuildError, error_pat, ft.apply_regex_substitutions, testfile, regex_subs_no_match,
                              on_missing_match=run.ERROR)

        # Warn
        with self.log_to_testlogfile():
            ft.apply_regex_substitutions(testfile, regex_subs_no_match, on_missing_match=run.WARN)
        logtxt = ft.read_file(self.logfile)
        self.assertIn('WARNING ' + error_pat, logtxt)

        # Ignore
        with self.log_to_testlogfile():
            ft.apply_regex_substitutions(testfile, regex_subs_no_match, on_missing_match=run.IGNORE)
        logtxt = ft.read_file(self.logfile)
        self.assertIn('INFO ' + error_pat, logtxt)

        # clean error on non-existing file
        error_pat = "Failed to patch .*/nosuchfile.txt: .*No such file or directory"
        path = os.path.join(self.test_prefix, 'nosuchfile.txt')
        self.assertErrorRegex(EasyBuildError, error_pat, ft.apply_regex_substitutions, path, regex_subs)

        # make sure apply_regex_substitutions can patch files that include UTF-8 characters
        testtxt = b"foo \xe2\x80\x93 bar"  # This is an UTF-8 "-"
        ft.write_file(testfile, testtxt)
        ft.apply_regex_substitutions(testfile, [('foo', 'FOO')])
        txt = ft.read_file(testfile)
        if sys.version_info[0] == 3:
            testtxt = testtxt.decode('utf-8')
        self.assertEqual(txt, testtxt.replace('foo', 'FOO'))

        # make sure apply_regex_substitutions can patch files that include non-UTF-8 characters
        testtxt = b"foo \xe2 bar"
        ft.write_file(testfile, testtxt)
        ft.apply_regex_substitutions(testfile, [('foo', 'FOO')])
        txt = ft.read_file(testfile)
        # avoid checking problematic character itself, since it's treated differently in Python 2 vs 3
        self.assertTrue(txt.startswith('FOO '))
        self.assertTrue(txt.endswith(' bar'))

        # also test apply_regex_substitutions with a *list* of paths
        # cfr. https://github.com/easybuilders/easybuild-framework/issues/3493
        test_dir = os.path.join(self.test_prefix, 'test_dir')
        test_file1 = os.path.join(test_dir, 'one.txt')
        test_file2 = os.path.join(test_dir, 'two.txt')
        ft.write_file(test_file1, "Donald is an elephant")
        ft.write_file(test_file2, "2 + 2 = 5")
        regexs = [
            ('Donald', 'Dumbo'),
            ('= 5', '= 4'),
        ]
        ft.apply_regex_substitutions([test_file1, test_file2], regexs)

        # also check dry run mode
        init_config(build_options={'extended_dry_run': True})
        self.mock_stderr(True)
        self.mock_stdout(True)
        ft.apply_regex_substitutions([test_file1, test_file2], regexs)
        stderr, stdout = self.get_stderr(), self.get_stdout()
        self.mock_stderr(False)
        self.mock_stdout(False)

        self.assertFalse(stderr)
        regex = re.compile('\n'.join([
            r"applying regex substitutions to file\(s\): .*/test_dir/one.txt, .*/test_dir/two.txt",
            r"  \* regex pattern 'Donald', replacement string 'Dumbo'",
            r"  \* regex pattern '= 5', replacement string '= 4'",
            '',
        ]))
        self.assertTrue(regex.search(stdout), "Pattern '%s' should be found in: %s" % (regex.pattern, stdout))

    def test_find_flexlm_license(self):
        """Test find_flexlm_license function."""
        lic_file1 = os.path.join(self.test_prefix, 'one.lic')
        ft.write_file(lic_file1, "This is a license file (no, really!)")

        lic_file2 = os.path.join(self.test_prefix, 'two.dat')
        ft.write_file(lic_file2, "This is another license file (sure it is!)")

        lic_server = '1234@example.license.server'

        # make test robust against environment in which $LM_LICENSE_FILE is defined
        if 'LM_LICENSE_FILE' in os.environ:
            del os.environ['LM_LICENSE_FILE']

        # default return value
        self.assertEqual(ft.find_flexlm_license(), ([], None))

        # provided license spec
        self.assertEqual(ft.find_flexlm_license(lic_specs=[lic_file1]), ([lic_file1], None))
        self.assertEqual(ft.find_flexlm_license(lic_specs=[lic_server, lic_file2]), ([lic_server, lic_file2], None))

        # non-existing license file
        os.environ['LM_LICENSE_FILE'] = '/no/such/file/unless/you/aim/to/break/this/check'
        self.assertEqual(ft.find_flexlm_license(), ([], None))

        # existing license file
        os.environ['LM_LICENSE_FILE'] = lic_file2
        self.assertEqual(ft.find_flexlm_license(), ([lic_file2], 'LM_LICENSE_FILE'))

        # directory with existing license files
        os.environ['LM_LICENSE_FILE'] = self.test_prefix
        self.assertEqual(ft.find_flexlm_license(), ([lic_file1, lic_file2], 'LM_LICENSE_FILE'))

        # server spec
        os.environ['LM_LICENSE_FILE'] = lic_server
        self.assertEqual(ft.find_flexlm_license(), ([lic_server], 'LM_LICENSE_FILE'))

        # duplicates are filtered out, order is maintained
        os.environ['LM_LICENSE_FILE'] = ':'.join([lic_file1, lic_server, self.test_prefix, lic_file2, lic_file1])
        self.assertEqual(ft.find_flexlm_license(), ([lic_file1, lic_server, lic_file2], 'LM_LICENSE_FILE'))

        # invalid server spec (missing port)
        os.environ['LM_LICENSE_FILE'] = 'test.license.server'
        self.assertEqual(ft.find_flexlm_license(), ([], None))

        # env var wins of provided lic spec
        os.environ['LM_LICENSE_FILE'] = lic_file2
        self.assertEqual(ft.find_flexlm_license(lic_specs=[lic_server]), ([lic_file2], 'LM_LICENSE_FILE'))

        # custom env var wins over $LM_LICENSE_FILE
        os.environ['INTEL_LICENSE_FILE'] = lic_file1
        expected = ([lic_file1], 'INTEL_LICENSE_FILE')
        self.assertEqual(ft.find_flexlm_license(custom_env_vars='INTEL_LICENSE_FILE'), expected)
        self.assertEqual(ft.find_flexlm_license(custom_env_vars=['INTEL_LICENSE_FILE']), expected)
        self.assertEqual(ft.find_flexlm_license(custom_env_vars=['NOSUCHENVVAR', 'INTEL_LICENSE_FILE']), expected)

        # $LM_LICENSE_FILE is always considered
        os.environ['LM_LICENSE_FILE'] = lic_server
        os.environ['INTEL_LICENSE_FILE'] = '/no/such/file/unless/you/aim/to/break/this/check'
        expected = ([lic_server], 'LM_LICENSE_FILE')
        self.assertEqual(ft.find_flexlm_license(custom_env_vars=['INTEL_LICENSE_FILE']), expected)

        # license server *and* file spec; order is preserved
        os.environ['LM_LICENSE_FILE'] = ':'.join([lic_file2, lic_server, lic_file1])
        self.assertEqual(ft.find_flexlm_license(), ([lic_file2, lic_server, lic_file1], 'LM_LICENSE_FILE'))

        # typical usage
        os.environ['LM_LICENSE_FILE'] = lic_server
        os.environ['INTEL_LICENSE_FILE'] = '/not/a/valid/license/path:%s:/another/bogus/license/file' % lic_file2
        expected = ([lic_file2], 'INTEL_LICENSE_FILE')
        self.assertEqual(ft.find_flexlm_license(custom_env_vars='INTEL_LICENSE_FILE'), expected)

        os.environ['INTEL_LICENSE_FILE'] = '1234@lic1.test:4567@lic2.test:7890@lic3.test'
        expected = (['1234@lic1.test', '4567@lic2.test', '7890@lic3.test'], 'INTEL_LICENSE_FILE')
        self.assertEqual(ft.find_flexlm_license(custom_env_vars=['INTEL_LICENSE_FILE']), expected)

        # make sure find_flexlm_license is robust against None input;
        # this occurs if license_file is left unspecified
        del os.environ['INTEL_LICENSE_FILE']
        del os.environ['LM_LICENSE_FILE']
        self.assertEqual(ft.find_flexlm_license(lic_specs=[None]), ([], None))

    def test_is_patch_file(self):
        """Test for is_patch_file() function."""
        testdir = os.path.dirname(os.path.abspath(__file__))
        self.assertFalse(ft.is_patch_file(os.path.join(testdir, 'easyconfigs', 'test_ecs', 't', 'toy', 'toy-0.0.eb')))
        toy_patch_fn = 'toy-0.0_fix-silly-typo-in-printf-statement.patch'
        self.assertTrue(ft.is_patch_file(os.path.join(testdir, 'sandbox', 'sources', 'toy', toy_patch_fn)))

    def test_is_alt_pypi_url(self):
        """Test is_alt_pypi_url() function."""
        url = 'https://pypi.python.org/packages/source/e/easybuild/easybuild-2.7.0.tar.gz'
        self.assertFalse(ft.is_alt_pypi_url(url))

        url = url.replace('source/e/easybuild', '5b/03/e135b19fadeb9b1ccb45eac9f60ca2dc3afe72d099f6bd84e03cb131f9bf')
        self.assertTrue(ft.is_alt_pypi_url(url))

    def test_pypi_source_urls(self):
        """Test pypi_source_urls() function."""
        with self.mocked_stdout_stderr():
            res = ft.pypi_source_urls('easybuild')
        eb340_url = 'https://pypi.python.org/packages/'
        eb340_url += '93/41/574d01f352671fbc8589a436167e15a7f3e27ac0aa635d208eb29ee8fd4e/'
        eb340_url += 'easybuild-3.4.0.tar.gz#sha256=d870b27211f2224aab89bfd3279834ffb89ff00ad849a0dc2bf5cc1691efa9d2'
        self.assertIn(eb340_url, res)
        pattern = '^https://pypi.python.org/packages/[a-f0-9]{2}/[a-f0-9]{2}/[a-f0-9]{60}/'
        pattern_md5 = pattern + 'easybuild-[0-9a-z.]+.tar.gz#md5=[a-f0-9]{32}$'
        pattern_sha256 = pattern + 'easybuild-[0-9a-z.]+.tar.gz#sha256=[a-f0-9]{64}$'
        regex_md5 = re.compile(pattern_md5)
        regex_sha256 = re.compile(pattern_sha256)
        for url in res:
            error_msg = "Pattern '%s' or '%s' matches for '%s'" % (regex_md5.pattern, regex_sha256.pattern, url)
            self.assertTrue(regex_md5.match(url) or regex_sha256.match(url), error_msg)

        # more than 50 releases at time of writing test, which always stay there
        self.assertTrue(len(res) > 50)

        # check for Python package that has yanked releases,
        # see https://github.com/easybuilders/easybuild-framework/issues/3301
        with self.mocked_stdout_stderr():
            res = ft.pypi_source_urls('ipython')
        self.assertTrue(isinstance(res, list) and res)
        prefix = 'https://pypi.python.org/packages'
        for entry in res:
            self.assertTrue(entry.startswith(prefix), "'%s' should start with '%s'" % (entry, prefix))
            self.assertIn('ipython', entry)

    def test_derive_alt_pypi_url(self):
        """Test derive_alt_pypi_url() function."""
        url = 'https://pypi.python.org/packages/source/e/easybuild/easybuild-2.7.0.tar.gz'
        alturl = url.replace('source/e/easybuild', '5b/03/e135b19fadeb9b1ccb45eac9f60ca2dc3afe72d099f6bd84e03cb131f9bf')
        with self.mocked_stdout_stderr():
            self.assertEqual(ft.derive_alt_pypi_url(url), alturl)

        # test case to ensure that '.' characters in filename are escaped using '\.'
        # if not, the alternative URL for tornado-4.5b1.tar.gz is found...
        url = 'https://pypi.python.org/packages/source/t/tornado/tornado-4.5.1.tar.gz'
        alturl = url.replace('source/t/tornado', 'df/42/a180ee540e12e2ec1007ac82a42b09dd92e5461e09c98bf465e98646d187')
        with self.mocked_stdout_stderr():
            self.assertEqual(ft.derive_alt_pypi_url(url), alturl)

        # no crash on non-existing version
        url = 'https://pypi.python.org/packages/source/e/easybuild/easybuild-0.0.0.tar.gz'
        with self.mocked_stdout_stderr():
            self.assertEqual(ft.derive_alt_pypi_url(url), None)

        # no crash on non-existing package
        url = 'https://pypi.python.org/packages/source/n/nosuchpackageonpypiever/nosuchpackageonpypiever-0.0.0.tar.gz'
        with self.mocked_stdout_stderr():
            self.assertEqual(ft.derive_alt_pypi_url(url), None)

    def test_create_patch_info(self):
        """Test create_patch_info function."""

        self.assertEqual(ft.create_patch_info('foo.patch'), {'name': 'foo.patch'})
        self.assertEqual(ft.create_patch_info(('foo.patch', 1)), {'name': 'foo.patch', 'level': 1})
        self.assertEqual(ft.create_patch_info(('foo.patch', 'subdir')), {'name': 'foo.patch', 'sourcepath': 'subdir'})
        self.assertEqual(ft.create_patch_info(('foo.txt', 'subdir')), {'name': 'foo.txt', 'copy': 'subdir'})
        self.assertEqual(ft.create_patch_info({'name': 'foo.patch'}), {'name': 'foo.patch'})
        self.assertEqual(ft.create_patch_info({'name': 'foo.patch', 'sourcepath': 'subdir'}),
                         {'name': 'foo.patch', 'sourcepath': 'subdir'})
        self.assertEqual(ft.create_patch_info({'name': 'foo.txt', 'copy': 'subdir'}),
                         {'name': 'foo.txt', 'copy': 'subdir'})
        self.assertEqual(ft.create_patch_info({'name': 'foo.patch', 'sourcepath': 'subdir', 'alt_location': 'alt'}),
                         {'name': 'foo.patch', 'sourcepath': 'subdir', 'alt_location': 'alt'})
        self.assertEqual(ft.create_patch_info({'name': 'foo.txt', 'copy': 'subdir', 'alt_location': 'alt'}),
                         {'name': 'foo.txt', 'copy': 'subdir', 'alt_location': 'alt'})

        expected_error = r"Wrong patch spec \(foo.txt\), extension type should be any of .patch, .patch.bz2, "
        expected_error += ".patch.gz, .patch.xz."
        self.assertErrorRegex(EasyBuildError, expected_error, ft.create_patch_info, 'foo.txt')

        # faulty input
        error_msg = "Wrong patch spec"
        self.assertErrorRegex(EasyBuildError, error_msg, ft.create_patch_info, None)
        self.assertErrorRegex(EasyBuildError, error_msg, ft.create_patch_info, {'copy': 'subdir'})
        self.assertErrorRegex(EasyBuildError, error_msg, ft.create_patch_info, {'name': 'foo.txt'})
        self.assertErrorRegex(EasyBuildError, error_msg, ft.create_patch_info, {'name': 'foo.txt', 'random': 'key'})
        self.assertErrorRegex(EasyBuildError, error_msg, ft.create_patch_info,
                              {'name': 'foo.txt', 'copy': 'subdir', 'sourcepath': 'subdir'})
        self.assertErrorRegex(EasyBuildError, error_msg, ft.create_patch_info,
                              {'name': 'foo.txt', 'copy': 'subdir', 'level': 1})
        self.assertErrorRegex(EasyBuildError, error_msg, ft.create_patch_info, ('foo.patch', [1, 2]))
        error_msg = "Unknown patch specification"
        self.assertErrorRegex(EasyBuildError, error_msg, ft.create_patch_info, ('foo.patch', 1, 'subdir'))

    def test_apply_patch(self):
        """ Test apply_patch """
        testdir = os.path.dirname(os.path.abspath(__file__))
        toy_tar_gz = os.path.join(testdir, 'sandbox', 'sources', 'toy', 'toy-0.0.tar.gz')
        with self.mocked_stdout_stderr():
            path = ft.extract_file(toy_tar_gz, self.test_prefix, change_into_dir=False)
        toy_patch_fn = 'toy-0.0_fix-silly-typo-in-printf-statement.patch'
        toy_patch = os.path.join(testdir, 'sandbox', 'sources', 'toy', toy_patch_fn)

        for with_backup in (True, False):
            update_build_option('backup_patched_files', with_backup)
            self.assertTrue(ft.apply_patch(toy_patch, path))
            src_file = os.path.join(path, 'toy-0.0', 'toy.source')
            backup_file = src_file + '.orig'
            patched = ft.read_file(src_file)
            pattern = "I'm a toy, and very proud of it"
            self.assertIn(pattern, patched)
            if with_backup:
                self.assertExists(backup_file)
                self.assertNotIn(pattern, ft.read_file(backup_file))
                # Restore file to original after first(!) iteration
                ft.move_file(backup_file, src_file)
            else:
                self.assertNotExists(backup_file)

        # This patch is dependent on the previous one
        toy_patch_gz = os.path.join(testdir, 'sandbox', 'sources', 'toy', 'toy-0.0_gzip.patch.gz')
        with self.mocked_stdout_stderr():
            self.assertTrue(ft.apply_patch(toy_patch_gz, path))
        patched_gz = ft.read_file(os.path.join(path, 'toy-0.0', 'toy.source'))
        pattern = "I'm a toy, and very very proud of it"
        self.assertIn(pattern, patched_gz)

        # trying the patch again should fail
        self.assertErrorRegex(EasyBuildError, "Couldn't apply patch file", ft.apply_patch, toy_patch, path)

        # test copying of files, both to an existing directory and a non-existing location
        test_file = os.path.join(self.test_prefix, 'foo.txt')
        ft.write_file(test_file, '123')
        target_dir = os.path.join(self.test_prefix, 'target_dir')
        ft.mkdir(target_dir)

        # copy to existing dir
        ft.apply_patch(test_file, target_dir, copy=True)
        self.assertEqual(ft.read_file(os.path.join(target_dir, 'foo.txt')), '123')

        # copy to existing file
        ft.write_file(os.path.join(target_dir, 'foo.txt'), '')
        ft.apply_patch(test_file, target_dir, copy=True)
        self.assertEqual(ft.read_file(os.path.join(target_dir, 'foo.txt')), '123')

        # copy to new file in existing dir
        ft.apply_patch(test_file, os.path.join(target_dir, 'target.txt'), copy=True)
        self.assertEqual(ft.read_file(os.path.join(target_dir, 'target.txt')), '123')

        # copy to non-existing subdir
        ft.apply_patch(test_file, os.path.join(target_dir, 'subdir', 'target.txt'), copy=True)
        self.assertEqual(ft.read_file(os.path.join(target_dir, 'subdir', 'target.txt')), '123')

        # cleanup and re-extract toy source tarball
        ft.change_dir(self.test_prefix)
        with self.mocked_stdout_stderr():
            path = ft.extract_file(toy_tar_gz, self.test_prefix, change_into_dir=False)

        # test applying of patch with git
        toy_source_path = os.path.join(self.test_prefix, 'toy-0.0', 'toy.source')
        self.assertNotIn("I'm a toy, and very proud of it", ft.read_file(toy_source_path))

        ft.apply_patch(toy_patch, self.test_prefix, use_git=True)
        self.assertIn("I'm a toy, and very proud of it", ft.read_file(toy_source_path))

        # construct patch that only adds a new file,
        # this shouldn't break applying a patch with git even when no level is specified
        new_file_patch = os.path.join(self.test_prefix, 'toy_new_file.patch')
        new_file_patch_txt = '\n'.join([
            "new file mode 100755",
            "--- /dev/null\t1970-01-01 01:00:00.000000000 +0100",
            "+++ b/toy-0.0/new_file.txt\t2020-08-18 12:31:57.000000000 +0200",
            "@@ -0,0 +1 @@",
            "+This is a new file\n",
        ])
        ft.write_file(new_file_patch, new_file_patch_txt)
        ft.apply_patch(new_file_patch, self.test_prefix, use_git=True)
        new_file_path = os.path.join(self.test_prefix, 'toy-0.0', 'new_file.txt')
        self.assertEqual(ft.read_file(new_file_path), "This is a new file\n")

        # cleanup & restore
        with self.mocked_stdout_stderr():
            path = ft.extract_file(toy_tar_gz, self.test_prefix, change_into_dir=False)

        self.assertNotIn("I'm a toy, and very proud of it", ft.read_file(toy_source_path))

    def test_copy_file(self):
        """Test copy_file function."""
        testdir = os.path.dirname(os.path.abspath(__file__))
        toy_ec = os.path.join(testdir, 'easyconfigs', 'test_ecs', 't', 'toy', 'toy-0.0.eb')
        target_path = os.path.join(self.test_prefix, 'toy.eb')
        ft.copy_file(toy_ec, target_path)
        self.assertExists(target_path)
        self.assertTrue(ft.read_file(toy_ec) == ft.read_file(target_path))

        # Make sure it doesn't fail if path is a symlink and target_path is a dir
        toy_link_fn = 'toy-link-0.0.eb'
        toy_link = os.path.join(self.test_prefix, toy_link_fn)
        ft.symlink(target_path, toy_link)
        dir_target_path = os.path.join(self.test_prefix, 'subdir')
        ft.mkdir(dir_target_path)
        ft.copy_file(toy_link, dir_target_path)
        copied_file = os.path.join(dir_target_path, toy_link_fn)
        # symlinks that point to an existing file are resolved on copy (symlink itself is not copied)
        self.assertExists(copied_file)
        self.assertTrue(os.path.isfile(copied_file), "%s should be a file" % copied_file)
        ft.remove_file(copied_file)

        # test copying of a broken symbolic link: copy_file should not fail, but copy it!
        ft.remove_file(target_path)
        ft.copy_file(toy_link, dir_target_path)
        self.assertTrue(os.path.islink(copied_file), "%s should be a broken symbolic link" % copied_file)
        self.assertNotExists(copied_file, "%s should be a broken symbolic link" % copied_file)
        self.assertEqual(os.readlink(os.path.join(dir_target_path, toy_link_fn)), os.readlink(toy_link))
        ft.remove_file(copied_file)

        # clean error when trying to copy a directory with copy_file
        src, target = os.path.dirname(toy_ec), os.path.join(self.test_prefix, 'toy')
        # error message was changed in Python 3.9.7 to "FileNotFoundError: Directory does not exist"
        error_pattern = "Failed to copy file.*(Is a directory|Directory does not exist)"
        self.assertErrorRegex(EasyBuildError, error_pattern, ft.copy_file, src, target)

        # test overwriting of existing file owned by someone else,
        # which should make copy_file use shutil.copyfile rather than shutil.copy2
        test_file_contents = "This is just a test, 1, 2, 3, check"
        test_file_to_copy = os.path.join(self.test_prefix, 'test123.txt')
        ft.write_file(test_file_to_copy, test_file_contents)

        # this test file must be created before, we can't create a file owned by another account
        test_file_to_overwrite = os.path.join('/tmp', 'file_to_overwrite_for_easybuild_test_copy_file.txt')
        if os.path.exists(test_file_to_overwrite):
            # make sure target file is owned by another user (we don't really care who)
            self.assertTrue(os.stat(test_file_to_overwrite).st_uid != os.getuid())
            # make sure the target file is writeable by current user (otherwise the copy will definitely fail)
            self.assertTrue(os.access(test_file_to_overwrite, os.W_OK))

            ft.copy_file(test_file_to_copy, test_file_to_overwrite)
            self.assertEqual(ft.read_file(test_file_to_overwrite), test_file_contents)
        else:
            # printing this message will make test suite fail in Travis/GitHub CI,
            # since we check for unexpected output produced by the tests
            print("Skipping overwrite-file-owned-by-other-user copy_file test (%s is missing)" % test_file_to_overwrite)

        # also test behaviour of copy_file under --dry-run
        build_options = {
            'extended_dry_run': True,
            'silent': False,
        }
        init_config(build_options=build_options)

        # make sure target file is not there, it shouldn't get copied under dry run
        self.assertNotExists(target_path)

        self.mock_stdout(True)
        ft.copy_file(toy_ec, target_path)
        txt = self.get_stdout()
        self.mock_stdout(False)

        self.assertNotExists(target_path)
        self.assertTrue(re.search("^copied file .*/toy-0.0.eb to .*/toy.eb", txt))

        # forced copy, even in dry run mode
        self.mock_stdout(True)
        ft.copy_file(toy_ec, target_path, force_in_dry_run=True)
        txt = self.get_stdout()
        self.mock_stdout(False)

        self.assertExists(target_path)
        self.assertTrue(ft.read_file(toy_ec) == ft.read_file(target_path))
        self.assertEqual(txt, '')

        # Test that a non-existing file raises an exception
        update_build_option('extended_dry_run', False)
        src, target = os.path.join(self.test_prefix, 'this_file_does_not_exist'), os.path.join(self.test_prefix, 'toy')
        self.assertErrorRegex(EasyBuildError, "Could not copy *", ft.copy_file, src, target)
        # Test that copying a non-existing file in 'dry_run' mode does noting
        update_build_option('extended_dry_run', True)
        self.mock_stdout(True)
        ft.copy_file(src, target, force_in_dry_run=False)
        txt = self.get_stdout()
        self.mock_stdout(False)
        self.assertTrue(re.search("^copied file %s to %s" % (src, target), txt))
        # However, if we add 'force_in_dry_run=True' it should throw an exception
        self.assertErrorRegex(EasyBuildError, "Could not copy *", ft.copy_file, src, target, force_in_dry_run=True)

    def test_copy_files(self):
        """Test copy_files function."""
        test_ecs = os.path.join(os.path.dirname(os.path.abspath(__file__)), 'easyconfigs', 'test_ecs')
        toy_ec = os.path.join(test_ecs, 't', 'toy', 'toy-0.0.eb')
        toy_ec_txt = ft.read_file(toy_ec)
        bzip2_ec = os.path.join(test_ecs, 'b', 'bzip2', 'bzip2-1.0.6-GCC-4.9.2.eb')
        bzip2_ec_txt = ft.read_file(bzip2_ec)

        # copying a single file to a non-existing directory
        target_dir = os.path.join(self.test_prefix, 'target_dir1')
        ft.copy_files([toy_ec], target_dir)
        copied_toy_ec = os.path.join(target_dir, 'toy-0.0.eb')
        self.assertExists(copied_toy_ec)
        self.assertEqual(ft.read_file(copied_toy_ec), toy_ec_txt)

        # copying a single file to an existing directory
        ft.copy_files([bzip2_ec], target_dir)
        copied_bzip2_ec = os.path.join(target_dir, 'bzip2-1.0.6-GCC-4.9.2.eb')
        self.assertExists(copied_bzip2_ec)
        self.assertEqual(ft.read_file(copied_bzip2_ec), bzip2_ec_txt)

        # copying multiple files to a non-existing directory
        target_dir = os.path.join(self.test_prefix, 'target_dir_multiple')
        ft.copy_files([toy_ec, bzip2_ec], target_dir)
        copied_toy_ec = os.path.join(target_dir, 'toy-0.0.eb')
        self.assertExists(copied_toy_ec)
        self.assertEqual(ft.read_file(copied_toy_ec), toy_ec_txt)
        copied_bzip2_ec = os.path.join(target_dir, 'bzip2-1.0.6-GCC-4.9.2.eb')
        self.assertExists(copied_bzip2_ec)
        self.assertEqual(ft.read_file(copied_bzip2_ec), bzip2_ec_txt)

        # copying files to an existing target that is not a directory results in an error
        self.assertTrue(os.path.isfile(copied_toy_ec))
        error_pattern = "/toy-0.0.eb exists but is not a directory"
        self.assertErrorRegex(EasyBuildError, error_pattern, ft.copy_files, [bzip2_ec], copied_toy_ec)

        # by default copy_files allows empty input list, but if allow_empty=False then an error is raised
        ft.copy_files([], self.test_prefix)
        error_pattern = 'One or more files to copy should be specified!'
        self.assertErrorRegex(EasyBuildError, error_pattern, ft.copy_files, [], self.test_prefix, allow_empty=False)

        # test special case: copying a single file to a file target via target_single_file=True
        target = os.path.join(self.test_prefix, 'target')
        self.assertNotExists(target)
        ft.copy_files([toy_ec], target, target_single_file=True)
        self.assertExists(target)
        self.assertTrue(os.path.isfile(target))
        self.assertEqual(toy_ec_txt, ft.read_file(target))

        ft.remove_file(target)

        # also test target_single_file=True with path including a missing subdirectory
        target = os.path.join(self.test_prefix, 'target_parent', 'target_subdir', 'target.txt')
        self.assertNotExists(target)
        self.assertNotExists(os.path.dirname(target))
        ft.copy_files([toy_ec], target, target_single_file=True)
        self.assertExists(target)
        self.assertTrue(os.path.isfile(target))
        self.assertEqual(toy_ec_txt, ft.read_file(target))

        ft.remove_file(target)

        # default behaviour is to copy single file list to target *directory*
        self.assertNotExists(target)
        ft.copy_files([toy_ec], target)
        self.assertExists(target)
        self.assertTrue(os.path.isdir(target))
        copied_toy_ec = os.path.join(target, 'toy-0.0.eb')
        self.assertExists(copied_toy_ec)
        self.assertEqual(toy_ec_txt, ft.read_file(copied_toy_ec))

        ft.remove_dir(target)

        # test enabling verbose mode
        self.mock_stderr(True)
        self.mock_stdout(True)
        ft.copy_files([toy_ec], target, verbose=True)
        stderr, stdout = self.get_stderr(), self.get_stdout()
        self.mock_stderr(False)
        self.mock_stdout(False)
        self.assertEqual(stderr, '')
        regex = re.compile(r"^1 file\(s\) copied to .*/target")
        self.assertTrue(regex.match(stdout), "Pattern '%s' should be found in: %s" % (regex.pattern, stdout))

        ft.remove_dir(target)

        self.mock_stderr(True)
        self.mock_stdout(True)
        ft.copy_files([toy_ec], target, target_single_file=True, verbose=True)
        stderr, stdout = self.get_stderr(), self.get_stdout()
        self.mock_stderr(False)
        self.mock_stdout(False)
        self.assertEqual(stderr, '')
        regex = re.compile(r"/.*/toy-0\.0\.eb copied to .*/target")
        self.assertTrue(regex.match(stdout), "Pattern '%s' should be found in: %s" % (regex.pattern, stdout))

        ft.remove_file(target)

        # check behaviour under -x: only printing, no actual copying
        init_config(build_options={'extended_dry_run': True})
        self.assertNotExists(os.path.join(target, 'test.eb'))

        self.mock_stderr(True)
        self.mock_stdout(True)
        ft.copy_files(['test.eb'], target)
        stderr, stdout = self.get_stderr(), self.get_stdout()
        self.mock_stderr(False)
        self.mock_stdout(False)

        self.assertNotExists(os.path.join(target, 'test.eb'))
        self.assertEqual(stderr, '')

        regex = re.compile("^copied test.eb to .*/target")
        self.assertTrue(regex.match(stdout), "Pattern '%s' should be found in: %s" % (regex.pattern, stdout))

        self.mock_stderr(True)
        self.mock_stdout(True)
        ft.copy_files(['bar.eb', 'foo.eb'], target)
        stderr, stdout = self.get_stderr(), self.get_stdout()
        self.mock_stderr(False)
        self.mock_stdout(False)

        self.assertNotExists(os.path.join(target, 'bar.eb'))
        self.assertNotExists(os.path.join(target, 'foo.eb'))
        self.assertEqual(stderr, '')

        regex = re.compile("^copied 2 files to .*/target")
        self.assertTrue(regex.match(stdout), "Pattern '%s' should be found in: %s" % (regex.pattern, stdout))

    def test_has_recursive_symlinks(self):
        """Test has_recursive_symlinks function"""
        test_folder = tempfile.mkdtemp()
        self.assertFalse(ft.has_recursive_symlinks(test_folder))
        # Clasic Loop: Symlink to .
        os.symlink('.', os.path.join(test_folder, 'self_link_dot'))
        self.assertTrue(ft.has_recursive_symlinks(test_folder))
        # Symlink to self
        test_folder = tempfile.mkdtemp()
        os.symlink('self_link', os.path.join(test_folder, 'self_link'))
        self.assertTrue(ft.has_recursive_symlinks(test_folder))
        # Symlink from 2 folders up
        test_folder = tempfile.mkdtemp()
        sub_folder = os.path.join(test_folder, 'sub1', 'sub2')
        os.makedirs(sub_folder)
        os.symlink(os.path.join('..', '..'), os.path.join(sub_folder, 'uplink'))
        self.assertTrue(ft.has_recursive_symlinks(test_folder))
        # Non-issue: Symlink to sibling folders
        test_folder = tempfile.mkdtemp()
        sub_folder = os.path.join(test_folder, 'sub1', 'sub2')
        os.makedirs(sub_folder)
        sibling_folder = os.path.join(test_folder, 'sub1', 'sibling')
        os.mkdir(sibling_folder)
        os.symlink('sibling', os.path.join(test_folder, 'sub1', 'sibling_link'))
        os.symlink(os.path.join('..', 'sibling'), os.path.join(test_folder, sub_folder, 'sibling_link'))
        self.assertFalse(ft.has_recursive_symlinks(test_folder))
        # Tricky case: Sibling symlink to folder starting with the same name
        os.mkdir(os.path.join(test_folder, 'sub11'))
        os.symlink(os.path.join('..', 'sub11'), os.path.join(test_folder, 'sub1', 'trick_link'))
        self.assertFalse(ft.has_recursive_symlinks(test_folder))
        # Symlink cycle: sub1/cycle_2 -> sub2, sub2/cycle_1 -> sub1, ...
        test_folder = tempfile.mkdtemp()
        sub_folder1 = os.path.join(test_folder, 'sub1')
        sub_folder2 = sub_folder = os.path.join(test_folder, 'sub2')
        os.mkdir(sub_folder1)
        os.mkdir(sub_folder2)
        os.symlink(os.path.join('..', 'sub2'), os.path.join(sub_folder1, 'cycle_1'))
        os.symlink(os.path.join('..', 'sub1'), os.path.join(sub_folder2, 'cycle_2'))
        self.assertTrue(ft.has_recursive_symlinks(test_folder))

    def test_copy_dir(self):
        """Test copy_dir function."""
        testdir = os.path.dirname(os.path.abspath(__file__))
        to_copy = os.path.join(testdir, 'easyconfigs', 'test_ecs', 'g', 'GCC')

        target_dir = os.path.join(self.test_prefix, 'GCC')
        self.assertNotExists(target_dir)

        self.assertExists(os.path.join(to_copy, 'GCC-6.4.0-2.28.eb'))

        ft.copy_dir(to_copy, target_dir, ignore=lambda src, names: [x for x in names if '6.4.0-2.28' in x])
        self.assertExists(target_dir)
        expected = ['GCC-4.6.3.eb', 'GCC-4.6.4.eb', 'GCC-4.8.2.eb', 'GCC-4.8.3.eb', 'GCC-4.9.2.eb', 'GCC-4.9.3-2.25.eb',
                    'GCC-4.9.3-2.26.eb', 'GCC-7.3.0-2.30.eb']
        self.assertEqual(sorted(os.listdir(target_dir)), expected)
        # GCC-6.4.0-2.28.eb should not get copied, since it's specified as file too ignore
        self.assertNotExists(os.path.join(target_dir, 'GCC-6.4.0-2.28.eb'))

        # clean error when trying to copy a file with copy_dir
        src, target = os.path.join(to_copy, 'GCC-4.6.3.eb'), os.path.join(self.test_prefix, 'GCC-4.6.3.eb')
        self.assertErrorRegex(EasyBuildError, "Failed to copy directory.*Not a directory", ft.copy_dir, src, target)

        # if directory already exists, we expect a clean error
        testdir = os.path.join(self.test_prefix, 'thisdirexists')
        ft.mkdir(testdir)
        self.assertErrorRegex(EasyBuildError, "Target location .* already exists", ft.copy_dir, to_copy, testdir)

        # if the directory already exists and 'dirs_exist_ok' is True, copy_dir should succeed
        ft.copy_dir(to_copy, testdir, dirs_exist_ok=True)
        self.assertTrue(sorted(os.listdir(to_copy)) == sorted(os.listdir(testdir)))

        # check whether use of 'ignore' works if target path already exists and 'dirs_exist_ok' is enabled
        def ignore_func(_, names):
            return [x for x in names if '6.4.0-2.28' in x]

        shutil.rmtree(testdir)
        ft.mkdir(testdir)
        ft.copy_dir(to_copy, testdir, dirs_exist_ok=True, ignore=ignore_func)
        self.assertEqual(sorted(os.listdir(testdir)), expected)
        self.assertNotExists(os.path.join(testdir, 'GCC-6.4.0-2.28.eb'))

        # test copy_dir when broken symlinks are involved
        srcdir = os.path.join(self.test_prefix, 'topdir_to_copy')
        ft.mkdir(srcdir)
        ft.write_file(os.path.join(srcdir, 'test.txt'), '123')
        subdir = os.path.join(srcdir, 'subdir')
        # introduce broken file symlink
        foo_txt = os.path.join(subdir, 'foo.txt')
        ft.write_file(foo_txt, 'bar')
        ft.symlink(foo_txt, os.path.join(subdir, 'bar.txt'))
        ft.remove_file(foo_txt)
        # introduce broken dir symlink
        subdir_tmp = os.path.join(srcdir, 'subdir_tmp')
        ft.mkdir(subdir_tmp)
        ft.symlink(subdir_tmp, os.path.join(srcdir, 'subdir_link'))
        ft.remove_dir(subdir_tmp)

        target_dir = os.path.join(self.test_prefix, 'target_to_copy_to')

        # trying this without symlinks=True ends in tears, because bar.txt points to a non-existing file
        self.assertErrorRegex(EasyBuildError, "Failed to copy directory", ft.copy_dir, srcdir, target_dir)
        ft.remove_dir(target_dir)

        ft.copy_dir(srcdir, target_dir, symlinks=True)

        # copying directory with broken symlinks should also work if target directory already exists
        ft.remove_dir(target_dir)
        ft.mkdir(target_dir)
        ft.mkdir(subdir)
        ft.copy_dir(srcdir, target_dir, symlinks=True, dirs_exist_ok=True)

        # Detect recursive symlinks by default instead of infinite loop during copy
        ft.remove_dir(target_dir)
        os.symlink('.', os.path.join(subdir, 'recursive_link'))
        self.assertErrorRegex(EasyBuildError, 'Recursive symlinks detected', ft.copy_dir, srcdir, target_dir)
        self.assertNotExists(target_dir)
        # Ok for symlinks=True
        ft.copy_dir(srcdir, target_dir, symlinks=True)
        self.assertExists(target_dir)

        # also test behaviour of copy_file under --dry-run
        build_options = {
            'extended_dry_run': True,
            'silent': False,
        }
        init_config(build_options=build_options)

        shutil.rmtree(target_dir)
        self.assertNotExists(target_dir)

        # no actual copying in dry run mode, unless forced
        self.mock_stdout(True)
        ft.copy_dir(to_copy, target_dir)
        txt = self.get_stdout()
        self.mock_stdout(False)

        self.assertNotExists(target_dir)
        self.assertTrue(re.search("^copied directory .*/GCC to .*/%s" % os.path.basename(target_dir), txt))

        # forced copy, even in dry run mode
        self.mock_stdout(True)
        ft.copy_dir(to_copy, target_dir, force_in_dry_run=True)
        txt = self.get_stdout()
        self.mock_stdout(False)

        self.assertExists(target_dir)
        self.assertTrue(sorted(os.listdir(to_copy)) == sorted(os.listdir(target_dir)))
        self.assertEqual(txt, '')

    def test_copy(self):
        """Test copy function."""
        testdir = os.path.dirname(os.path.abspath(__file__))

        toy_file = os.path.join(testdir, 'easyconfigs', 'test_ecs', 't', 'toy', 'toy-0.0.eb')
        toy_patch_fn = 'toy-0.0_fix-silly-typo-in-printf-statement.patch'
        toy_patch = os.path.join(testdir, 'sandbox', 'sources', 'toy', toy_patch_fn)
        gcc_dir = os.path.join(testdir, 'easyconfigs', 'test_ecs', 'g', 'GCC')

        ft.copy([toy_file, gcc_dir, toy_patch], self.test_prefix)

        self.assertTrue(os.path.isdir(os.path.join(self.test_prefix, 'GCC')))
        for filepath in ['GCC/GCC-4.6.3.eb', 'GCC/GCC-4.9.2.eb', 'toy-0.0.eb', toy_patch_fn]:
            self.assertTrue(os.path.isfile(os.path.join(self.test_prefix, filepath)))

        # test copying of a single file, to a non-existing directory
        ft.copy(toy_file, os.path.join(self.test_prefix, 'foo'))
        self.assertTrue(os.path.isfile(os.path.join(self.test_prefix, 'foo', 'toy-0.0.eb')))

        # also test behaviour of copy under --dry-run
        build_options = {
            'extended_dry_run': True,
            'silent': False,
        }
        init_config(build_options=build_options)

        # no actual copying in dry run mode, unless forced
        self.mock_stdout(True)
        to_copy = [os.path.dirname(toy_file), os.path.join(gcc_dir, 'GCC-4.6.3.eb')]
        ft.copy(to_copy, self.test_prefix)
        txt = self.get_stdout()
        self.mock_stdout(False)

        self.assertNotExists(os.path.join(self.test_prefix, 'toy'))
        self.assertNotExists(os.path.join(self.test_prefix, 'GCC-4.6.3.eb'))
        self.assertTrue(re.search("^copied directory .*/toy to .*/toy", txt, re.M))
        self.assertTrue(re.search("^copied file .*/GCC-4.6.3.eb to .*/GCC-4.6.3.eb", txt, re.M))

        # forced copy, even in dry run mode
        self.mock_stdout(True)
        ft.copy(to_copy, self.test_prefix, force_in_dry_run=True)
        txt = self.get_stdout()
        self.mock_stdout(False)

        self.assertTrue(os.path.isdir(os.path.join(self.test_prefix, 'toy')))
        self.assertTrue(os.path.isfile(os.path.join(self.test_prefix, 'toy', 'toy-0.0.eb')))
        self.assertTrue(os.path.isfile(os.path.join(self.test_prefix, 'GCC-4.6.3.eb')))
        self.assertEqual(txt, '')

    def test_change_dir(self):
        """Test change_dir"""

        prev_dir = ft.change_dir(self.test_prefix)
        self.assertTrue(os.path.samefile(os.getcwd(), self.test_prefix))
        self.assertNotEqual(prev_dir, None)

        # prepare another directory to play around with
        test_path = os.path.join(self.test_prefix, 'anotherdir')
        ft.mkdir(test_path)

        # check return value (previous location)
        prev_dir = ft.change_dir(test_path)
        self.assertTrue(os.path.samefile(os.getcwd(), test_path))
        self.assertTrue(os.path.samefile(prev_dir, self.test_prefix))

        # check behaviour when current working directory does not exist anymore
        shutil.rmtree(test_path)
        prev_dir = ft.change_dir(self.test_prefix)
        self.assertTrue(os.path.samefile(os.getcwd(), self.test_prefix))
        self.assertEqual(prev_dir, None)

        foo = os.path.join(self.test_prefix, 'foo')
        self.assertErrorRegex(EasyBuildError, "Failed to change from .* to %s" % foo, ft.change_dir, foo)

    def test_extract_file(self):
        """Test extract_file"""
        cwd = os.getcwd()

        testdir = os.path.dirname(os.path.abspath(__file__))
        toy_tarball = os.path.join(testdir, 'sandbox', 'sources', 'toy', 'toy-0.0.tar.gz')

        self.assertNotExists(os.path.join(self.test_prefix, 'toy-0.0', 'toy.source'))
        with self.mocked_stdout_stderr():
            path = ft.extract_file(toy_tarball, self.test_prefix, change_into_dir=False)
        self.assertExists(os.path.join(self.test_prefix, 'toy-0.0', 'toy.source'))
        self.assertTrue(os.path.samefile(path, self.test_prefix))
        # still in same directory as before if change_into_dir is set to False
        self.assertTrue(os.path.samefile(os.getcwd(), cwd))
        shutil.rmtree(os.path.join(path, 'toy-0.0'))

        toy_tarball_renamed = os.path.join(self.test_prefix, 'toy_tarball')
        shutil.copyfile(toy_tarball, toy_tarball_renamed)

        with self.mocked_stdout_stderr():
            path = ft.extract_file(toy_tarball_renamed, self.test_prefix, cmd="tar xfvz %s", change_into_dir=False)
        self.assertTrue(os.path.samefile(os.getcwd(), cwd))
        self.assertExists(os.path.join(self.test_prefix, 'toy-0.0', 'toy.source'))
        self.assertTrue(os.path.samefile(path, self.test_prefix))
        shutil.rmtree(os.path.join(path, 'toy-0.0'))

        # also test behaviour of extract_file under --dry-run
        build_options = {
            'extended_dry_run': True,
            'silent': False,
        }
        init_config(build_options=build_options)

        self.mock_stdout(True)
        path = ft.extract_file(toy_tarball, self.test_prefix, change_into_dir=False)
        txt = self.get_stdout()
        self.mock_stdout(False)
        self.assertTrue(os.path.samefile(os.getcwd(), cwd))

        self.assertTrue(os.path.samefile(path, self.test_prefix))
        self.assertNotExists(os.path.join(self.test_prefix, 'toy-0.0'))
        self.assertTrue(re.search('running shell command "tar xzf .*/toy-0.0.tar.gz"', txt))

        with self.mocked_stdout_stderr():
            path = ft.extract_file(toy_tarball, self.test_prefix, forced=True, change_into_dir=False)
        self.assertExists(os.path.join(self.test_prefix, 'toy-0.0', 'toy.source'))
        self.assertTrue(os.path.samefile(path, self.test_prefix))
        self.assertTrue(os.path.samefile(os.getcwd(), cwd))

        build_options['extended_dry_run'] = False
        init_config(build_options=build_options)

        ft.remove_dir(os.path.join(self.test_prefix, 'toy-0.0'))

        ft.change_dir(cwd)
        self.assertFalse(os.path.samefile(os.getcwd(), self.test_prefix))

        with self.mocked_stdout_stderr():
            path = ft.extract_file(toy_tarball, self.test_prefix, change_into_dir=True)
            stdout = self.get_stdout()
            stderr = self.get_stderr()

        self.assertTrue(os.path.samefile(path, self.test_prefix))
        self.assertTrue(os.path.samefile(os.getcwd(), self.test_prefix))
        self.assertFalse(stderr)
        self.assertTrue("running shell command" in stdout)

        # check whether disabling trace output works
        with self.mocked_stdout_stderr():
            path = ft.extract_file(toy_tarball, self.test_prefix, change_into_dir=True, trace=False)
            stdout = self.get_stdout()
            stderr = self.get_stderr()
        self.assertFalse(stderr)
        self.assertFalse(stdout)

    def test_remove(self):
        """Test remove_file, remove_dir and join remove functions."""
        testfile = os.path.join(self.test_prefix, 'foo')
        test_dir = os.path.join(self.test_prefix, 'test123')

        for remove_file_function in (ft.remove_file, ft.remove):
            ft.write_file(testfile, 'bar')
            self.assertExists(testfile)
            remove_file_function(testfile)
            self.assertNotExists(testfile)

        for remove_dir_function in (ft.remove_dir, ft.remove):
            ft.mkdir(test_dir)
            self.assertExists(test_dir)
            self.assertTrue(os.path.isdir(test_dir))
            remove_dir_function(test_dir)
            self.assertNotExists(test_dir)

        # remove also takes a list of paths
        ft.write_file(testfile, 'bar')
        ft.mkdir(test_dir)
        self.assertExists(testfile)
        self.assertExists(test_dir)
        self.assertTrue(os.path.isdir(test_dir))
        ft.remove([testfile, test_dir])
        self.assertNotExists(testfile)
        self.assertNotExists(test_dir)

        # check error handling (after creating a permission problem with removing files/dirs)
        ft.write_file(testfile, 'bar')
        ft.mkdir(test_dir)
        ft.adjust_permissions(self.test_prefix, stat.S_IWUSR | stat.S_IWGRP | stat.S_IWOTH, add=False)
        self.assertErrorRegex(EasyBuildError, "Failed to remove", ft.remove_file, testfile)
        self.assertErrorRegex(EasyBuildError, "Failed to remove", ft.remove, testfile)
        self.assertErrorRegex(EasyBuildError, "Failed to remove", ft.remove_dir, test_dir)
        self.assertErrorRegex(EasyBuildError, "Failed to remove", ft.remove, test_dir)

        # also test behaviour under --dry-run
        build_options = {
            'extended_dry_run': True,
            'silent': False,
        }
        init_config(build_options=build_options)

        for remove_file_function in (ft.remove_file, ft.remove):
            self.mock_stdout(True)
            remove_file_function(testfile)
            txt = self.get_stdout()
            self.mock_stdout(False)

            regex = re.compile("^file [^ ]* removed$")
            self.assertTrue(regex.match(txt), "Pattern '%s' found in: %s" % (regex.pattern, txt))

        for remove_dir_function in (ft.remove_dir, ft.remove):
            self.mock_stdout(True)
            remove_dir_function(test_dir)
            txt = self.get_stdout()
            self.mock_stdout(False)

            regex = re.compile("^directory [^ ]* removed$")
            self.assertTrue(regex.match(txt), "Pattern '%s' found in: %s" % (regex.pattern, txt))

        ft.adjust_permissions(self.test_prefix, stat.S_IWUSR, add=True)

    def test_index_functions(self):
        """Test *_index functions."""

        test_ecs = os.path.join(os.path.dirname(os.path.abspath(__file__)), 'easyconfigs', 'test_ecs')

        # create_index checks whether specified path is an existing directory
        doesnotexist = os.path.join(self.test_prefix, 'doesnotexist')
        self.assertErrorRegex(EasyBuildError, "Specified path does not exist", ft.create_index, doesnotexist)

        toy_ec = os.path.join(test_ecs, 't', 'toy', 'toy-0.0.eb')
        self.assertErrorRegex(EasyBuildError, "Specified path is not a directory", ft.create_index, toy_ec)

        # load_index just returns None if there is no index in specified directory
        self.assertEqual(ft.load_index(self.test_prefix), None)

        # create index for test easyconfigs;
        # test with specified path with and without trailing '/'s
        for path in [test_ecs, test_ecs + '/', test_ecs + '//']:
            index = ft.create_index(path)
            self.assertEqual(len(index), 92)

            expected = [
                os.path.join('b', 'bzip2', 'bzip2-1.0.6-GCC-4.9.2.eb'),
                os.path.join('t', 'toy', 'toy-0.0.eb'),
                os.path.join('s', 'ScaLAPACK', 'ScaLAPACK-2.0.2-gompi-2018a-OpenBLAS-0.2.20.eb'),
            ]
            for fn in expected:
                self.assertIn(fn, index)

            for fp in index:
                self.assertTrue(fp.endswith('.eb') or os.path.basename(fp) == 'checksums.json')

        # set up some files to create actual index file for
        ecs_dir = os.path.join(self.test_prefix, 'easyconfigs')
        ft.copy_dir(os.path.join(test_ecs, 'g'), ecs_dir)

        # test dump_index function
        index_fp = ft.dump_index(ecs_dir)
        self.assertExists(index_fp)
        self.assertTrue(os.path.samefile(ecs_dir, os.path.dirname(index_fp)))

        datestamp_pattern = r"[0-9]{4}-[0-9]{2}-[0-9]{2} [0-9]{2}:[0-9]{2}:[0-9]{2}\.[0-9]+"
        expected_header = [
            "# created at: " + datestamp_pattern,
            "# valid until: " + datestamp_pattern,
        ]
        expected = [
            os.path.join('gzip', 'gzip-1.4.eb'),
            os.path.join('GCC', 'GCC-7.3.0-2.30.eb'),
            os.path.join('gompic', 'gompic-2018a.eb'),
        ]
        index_txt = ft.read_file(index_fp)
        for fn in expected_header + expected:
            regex = re.compile('^%s$' % fn, re.M)
            self.assertTrue(regex.search(index_txt), "Pattern '%s' found in: %s" % (regex.pattern, index_txt))

        # test load_index function
        self.mock_stderr(True)
        self.mock_stdout(True)
        index = ft.load_index(ecs_dir)
        stderr = self.get_stderr()
        stdout = self.get_stdout()
        self.mock_stderr(False)
        self.mock_stdout(False)

        self.assertFalse(stderr)
        regex = re.compile(r"^== found valid index for %s, so using it\.\.\.$" % ecs_dir)
        self.assertTrue(regex.match(stdout.strip()), "Pattern '%s' matches with: %s" % (regex.pattern, stdout))

        self.assertEqual(len(index), 25)
        for fn in expected:
            self.assertIn(fn, index)

        # dump_index will not overwrite existing index without force
        error_pattern = "File exists, not overwriting it without --force"
        self.assertErrorRegex(EasyBuildError, error_pattern, ft.dump_index, ecs_dir)

        ft.remove_file(index_fp)

        # test creating index file that's infinitely valid
        index_fp = ft.dump_index(ecs_dir, max_age_sec=0)
        index_txt = ft.read_file(index_fp)
        expected_header[1] = r"# valid until: 9999-12-31 23:59:59\.9+"
        for fn in expected_header + expected:
            regex = re.compile('^%s$' % fn, re.M)
            self.assertTrue(regex.search(index_txt), "Pattern '%s' found in: %s" % (regex.pattern, index_txt))

        self.mock_stderr(True)
        self.mock_stdout(True)
        index = ft.load_index(ecs_dir)
        stderr = self.get_stderr()
        stdout = self.get_stdout()
        self.mock_stderr(False)
        self.mock_stdout(False)

        self.assertFalse(stderr)
        regex = re.compile(r"^== found valid index for %s, so using it\.\.\.$" % ecs_dir)
        self.assertTrue(regex.match(stdout.strip()), "Pattern '%s' matches with: %s" % (regex.pattern, stdout))

        self.assertEqual(len(index), 25)
        for fn in expected:
            self.assertIn(fn, index)

        ft.remove_file(index_fp)

        # test creating index file that's only valid for a (very) short amount of time
        index_fp = ft.dump_index(ecs_dir, max_age_sec=1)
        time.sleep(3)
        self.mock_stderr(True)
        self.mock_stdout(True)
        index = ft.load_index(ecs_dir)
        stderr = self.get_stderr()
        stdout = self.get_stdout()
        self.mock_stderr(False)
        self.mock_stdout(False)
        self.assertIsNone(index)
        self.assertFalse(stdout)
        regex = re.compile(r"WARNING: Index for %s is no longer valid \(too old\), so ignoring it" % ecs_dir)
        self.assertTrue(regex.search(stderr), "Pattern '%s' found in: %s" % (regex.pattern, stderr))

        # check whether load_index takes into account --ignore-index
        init_config(build_options={'ignore_index': True})
        self.assertEqual(ft.load_index(ecs_dir), None)

    def test_search_file(self):
        """Test search_file function."""
        test_ecs = os.path.join(os.path.dirname(os.path.abspath(__file__)), 'easyconfigs', 'test_ecs')

        # check for default semantics, test case-insensitivity
        var_defs, hits = ft.search_file([test_ecs], 'HWLOC', silent=True)
        self.assertEqual(var_defs, [])
        self.assertEqual(len(hits), 5)
        self.assertTrue(all(os.path.exists(p) for p in hits))
        self.assertTrue(hits[0].endswith('/hwloc-1.6.2-GCC-4.9.3-2.26.eb'))
        self.assertTrue(hits[1].endswith('/hwloc-1.8-gcccuda-2018a.eb'))
        self.assertTrue(hits[2].endswith('/hwloc-1.11.8-GCC-4.6.4.eb'))
        self.assertTrue(hits[3].endswith('/hwloc-1.11.8-GCC-6.4.0-2.28.eb'))
        self.assertTrue(hits[4].endswith('/hwloc-1.11.8-GCC-7.3.0-2.30.eb'))

        # also test case-sensitive searching
        var_defs, hits_case_sensitive = ft.search_file([test_ecs], 'HWLOC', silent=True, case_sensitive=True)
        self.assertEqual(var_defs, [])
        self.assertEqual(hits_case_sensitive, [])

        var_defs, hits_case_sensitive = ft.search_file([test_ecs], 'hwloc', silent=True, case_sensitive=True)
        self.assertEqual(var_defs, [])
        self.assertEqual(hits_case_sensitive, hits)

        # check filename-only mode
        var_defs, hits = ft.search_file([test_ecs], 'HWLOC', silent=True, filename_only=True)
        self.assertEqual(var_defs, [])
        self.assertEqual(hits, ['hwloc-1.6.2-GCC-4.9.3-2.26.eb',
                                'hwloc-1.8-gcccuda-2018a.eb',
                                'hwloc-1.11.8-GCC-4.6.4.eb',
                                'hwloc-1.11.8-GCC-6.4.0-2.28.eb',
                                'hwloc-1.11.8-GCC-7.3.0-2.30.eb',
                                ])

        # check specifying of ignored dirs
        var_defs, hits = ft.search_file([test_ecs], 'HWLOC', silent=True, ignore_dirs=['hwloc'])
        self.assertEqual(var_defs + hits, [])

        # check short mode
        var_defs, hits = ft.search_file([test_ecs], 'HWLOC', silent=True, short=True)
        self.assertEqual(var_defs, [('CFGS1', os.path.join(test_ecs, 'h', 'hwloc'))])
        self.assertEqual(hits, ['$CFGS1/hwloc-1.6.2-GCC-4.9.3-2.26.eb',
                                '$CFGS1/hwloc-1.8-gcccuda-2018a.eb',
                                '$CFGS1/hwloc-1.11.8-GCC-4.6.4.eb',
                                '$CFGS1/hwloc-1.11.8-GCC-6.4.0-2.28.eb',
                                '$CFGS1/hwloc-1.11.8-GCC-7.3.0-2.30.eb'
                                ])

        # check terse mode (implies 'silent', overrides 'short')
        var_defs, hits = ft.search_file([test_ecs], 'HWLOC', terse=True, short=True)
        self.assertEqual(var_defs, [])
        expected = [
            os.path.join(test_ecs, 'h', 'hwloc', 'hwloc-1.6.2-GCC-4.9.3-2.26.eb'),
            os.path.join(test_ecs, 'h', 'hwloc', 'hwloc-1.8-gcccuda-2018a.eb'),
            os.path.join(test_ecs, 'h', 'hwloc', 'hwloc-1.11.8-GCC-4.6.4.eb'),
            os.path.join(test_ecs, 'h', 'hwloc', 'hwloc-1.11.8-GCC-6.4.0-2.28.eb'),
            os.path.join(test_ecs, 'h', 'hwloc', 'hwloc-1.11.8-GCC-7.3.0-2.30.eb'),
        ]
        self.assertEqual(hits, expected)

        # check combo of terse and filename-only
        var_defs, hits = ft.search_file([test_ecs], 'HWLOC', terse=True, filename_only=True)
        self.assertEqual(var_defs, [])
        self.assertEqual(hits, ['hwloc-1.6.2-GCC-4.9.3-2.26.eb',
                                'hwloc-1.8-gcccuda-2018a.eb',
                                'hwloc-1.11.8-GCC-4.6.4.eb',
                                'hwloc-1.11.8-GCC-6.4.0-2.28.eb',
                                'hwloc-1.11.8-GCC-7.3.0-2.30.eb',
                                ])

        # patterns that include special characters + (or ++) shouldn't cause trouble
        # cfr. https://github.com/easybuilders/easybuild-framework/issues/2966
        for pattern in ['netCDF-C++', 'foo.*bar', 'foo|bar']:
            var_defs, hits = ft.search_file([test_ecs], pattern, terse=True, filename_only=True)
            self.assertEqual(var_defs, [])
            # no hits for any of these in test easyconfigs
            self.assertEqual(hits, [])

        # create hit for netCDF-C++ search in empty directory,
        # to avoid accidental matches in other files already present (log files, etc.)
        ec_dir = tempfile.mkdtemp()
        test_ec = os.path.join(ec_dir, 'netCDF-C++-4.2-foss-2019a.eb')
        ft.write_file(test_ec, ''),
        for pattern in ['netCDF-C++', 'CDF', 'C++', '^netCDF']:
            var_defs, hits = ft.search_file([ec_dir], pattern, terse=True, filename_only=True)
            self.assertEqual(var_defs, [], msg='For pattern ' + pattern)
            self.assertEqual(hits, ['netCDF-C++-4.2-foss-2019a.eb'], msg='For pattern ' + pattern)

        # check how simply invalid queries are handled
        for pattern in ['*foo', '(foo', ')foo', 'foo)', 'foo(']:
            self.assertErrorRegex(EasyBuildError, "Invalid search query", ft.search_file, [test_ecs], pattern)

    def test_dir_contains_files(self):
        def makedirs_in_test(*paths):
            """Make dir specified by paths and return top-level folder"""
            os.makedirs(os.path.join(self.test_prefix, *paths))
            return os.path.join(self.test_prefix, paths[0])

        empty_dir = makedirs_in_test('empty_dir')
        self.assertFalse(ft.dir_contains_files(empty_dir))
        self.assertFalse(ft.dir_contains_files(empty_dir, recursive=False))

        dir_w_subdir = makedirs_in_test('dir_w_subdir', 'sub_dir')
        self.assertFalse(ft.dir_contains_files(dir_w_subdir))
        self.assertFalse(ft.dir_contains_files(dir_w_subdir, recursive=False))

        dir_subdir_file = makedirs_in_test('dir_subdir_file', 'sub_dir_w_file')
        ft.write_file(os.path.join(dir_subdir_file, 'sub_dir_w_file', 'file.h'), '')
        self.assertTrue(ft.dir_contains_files(dir_subdir_file))
        self.assertFalse(ft.dir_contains_files(dir_subdir_file, recursive=False))

        dir_w_file = makedirs_in_test('dir_w_file')
        ft.write_file(os.path.join(dir_w_file, 'file.h'), '')
        self.assertTrue(ft.dir_contains_files(dir_w_file))
        self.assertTrue(ft.dir_contains_files(dir_w_file, recursive=False))

        dir_w_dir_and_file = makedirs_in_test('dir_w_dir_and_file', 'sub_dir')
        ft.write_file(os.path.join(dir_w_dir_and_file, 'file.h'), '')
        self.assertTrue(ft.dir_contains_files(dir_w_dir_and_file))
        self.assertTrue(ft.dir_contains_files(dir_w_dir_and_file, recursive=False))

    def test_find_eb_script(self):
        """Test find_eb_script function."""

        # make sure $EB_SCRIPT_PATH is not set already (used as fallback mechanism in find_eb_script)
        if 'EB_SCRIPT_PATH' in os.environ:
            del os.environ['EB_SCRIPT_PATH']

        self.assertExists(ft.find_eb_script('rpath_args.py'))
        self.assertExists(ft.find_eb_script('rpath_wrapper_template.sh.in'))
        self.assertErrorRegex(EasyBuildError, "Script 'no_such_script' not found", ft.find_eb_script, 'no_such_script')

        # put test script in place relative to location of 'eb'
        fake_eb = os.path.join(self.test_prefix, 'bin', 'eb')
        ft.write_file(fake_eb, '#!/bin/bash\necho "fake eb"')
        ft.adjust_permissions(fake_eb, stat.S_IXUSR)
        os.environ['PATH'] = '%s:%s' % (os.path.dirname(fake_eb), os.getenv('PATH', ''))

        justatest = os.path.join(self.test_prefix, 'easybuild', 'scripts', 'thisisjustatestscript.sh')
        ft.write_file(justatest, '#!/bin/bash')

        self.assertTrue(os.path.samefile(ft.find_eb_script('thisisjustatestscript.sh'), justatest))

        # $EB_SCRIPT_PATH can also be used (overrules 'eb' found via $PATH)
        ft.remove_file(fake_eb)
        os.environ['EB_SCRIPT_PATH'] = os.path.join(self.test_prefix, 'easybuild', 'scripts')
        self.assertTrue(os.path.samefile(ft.find_eb_script('thisisjustatestscript.sh'), justatest))

        # if script can't be found via either $EB_SCRIPT_PATH or location of 'eb', we get a clean error
        del os.environ['EB_SCRIPT_PATH']
        error_pattern = "Script 'thisisjustatestscript.sh' not found at expected location"
        self.assertErrorRegex(EasyBuildError, error_pattern, ft.find_eb_script, 'thisisjustatestscript.sh')

    def test_move_file(self):
        """Test move_file function"""
        test_file = os.path.join(self.test_prefix, 'test.txt')
        ft.write_file(test_file, 'test123')

        new_test_file = os.path.join(self.test_prefix, 'subdir', 'new_test.txt')
        ft.move_file(test_file, new_test_file)

        self.assertNotExists(test_file)
        self.assertExists(new_test_file)
        self.assertEqual(ft.read_file(new_test_file), 'test123')

        # test moving to an existing file
        ft.write_file(test_file, 'gibberish')
        ft.move_file(new_test_file, test_file)

        self.assertExists(test_file)
        self.assertEqual(ft.read_file(test_file), 'test123')
        self.assertNotExists(new_test_file)

        # also test behaviour of move_file under --dry-run
        build_options = {
            'extended_dry_run': True,
            'silent': False,
        }
        init_config(build_options=build_options)

        self.mock_stdout(True)
        self.mock_stderr(True)
        ft.move_file(test_file, new_test_file)
        stdout = self.get_stdout()
        stderr = self.get_stderr()
        self.mock_stdout(False)
        self.mock_stderr(False)

        # informative message printed, but file was not actually moved
        regex = re.compile(r"^moved file .*/test\.txt to .*/new_test\.txt$")
        self.assertTrue(regex.search(stdout), "Pattern '%s' found in: %s" % (regex.pattern, stdout))
        self.assertEqual(stderr, '')

        self.assertExists(test_file)
        self.assertEqual(ft.read_file(test_file), 'test123')
        self.assertNotExists(new_test_file)

    def test_find_backup_name_candidate(self):
        """Test find_backup_name_candidate"""
        test_file = os.path.join(self.test_prefix, 'test.txt')
        ft.write_file(test_file, 'foo')

        # timestamp should be exactly 14 digits (year, month, day, hours, minutes, seconds)
        regex = re.compile(r'^test\.txt_[0-9]{14}_[0-9]+$')

        res = ft.find_backup_name_candidate(test_file)
        self.assertTrue(os.path.samefile(os.path.dirname(res), self.test_prefix))
        fn = os.path.basename(res)
        self.assertTrue(regex.match(fn), "'%s' matches pattern '%s'" % (fn, regex.pattern))

        # create expected next backup location to (try and) see if it's handled well
        timestamp = datetime.datetime.now().strftime('%Y%m%d%H%M%S')
        ft.write_file(os.path.join(self.test_prefix, 'test.txt_%s' % timestamp), '')

        res = ft.find_backup_name_candidate(test_file)
        self.assertTrue(os.path.samefile(os.path.dirname(res), self.test_prefix))
        fn = os.path.basename(res)
        self.assertTrue(regex.match(fn), "'%s' matches pattern '%s'" % (fn, regex.pattern))

    def test_diff_files(self):
        """Test for diff_files function"""
        foo = os.path.join(self.test_prefix, 'foo')
        ft.write_file(foo, '\n'.join([
            'one',
            'two',
            'three',
            'four',
            'five',
        ]))
        bar = os.path.join(self.test_prefix, 'bar')
        ft.write_file(bar, '\n'.join([
            'zero',
            '1',
            'two',
            'tree',
            'four',
            'five',
        ]))
        expected = '\n'.join([
            "@@ -1,5 +1,6 @@",
            "-one",
            "+zero",
            "+1",
            " two",
            "-three",
            "+tree",
            " four",
            " five",
            '',
        ])
        res = ft.diff_files(foo, bar)
        self.assertTrue(res.endswith(expected), "%s ends with %s" % (res, expected))
        regex = re.compile(r'^--- .*/foo\s*\n\+\+\+ .*/bar\s*$', re.M)
        self.assertTrue(regex.search(res), "Pattern '%s' found in: %s" % (regex.pattern, res))

    @requires_github_access()
    def test_github_get_source_tarball_from_git(self):
        """Test get_source_tarball_from_git function."""

        target_dir = os.path.join(self.test_prefix, 'target')

        # only test in dry run mode, i.e. check which commands would be executed without actually running them
        build_options = {
            'extended_dry_run': True,
            'silent': False,
        }
        init_config(build_options=build_options)

        def run_check():
            """Helper function to run get_source_tarball_from_git & check dry run output"""
            with self.mocked_stdout_stderr():
                res = ft.get_source_tarball_from_git('test.tar.gz', target_dir, git_config)
                stdout = self.get_stdout()
                stderr = self.get_stderr()
            self.assertEqual(stderr, '')
            regex = re.compile(expected)
            self.assertTrue(regex.search(stdout), "Pattern '%s' found in: %s" % (regex.pattern, stdout))

            self.assertEqual(os.path.dirname(res), target_dir)
            self.assertEqual(os.path.basename(res), 'test.tar.gz')

        git_config = {
            'repo_name': 'testrepository',
            'url': 'git@github.com:easybuilders',
            'tag': 'tag_for_tests',
        }
        string_args = {
            'git_repo': 'git@github.com:easybuilders/testrepository.git',
            'test_prefix': self.test_prefix,
        }

        expected = '\n'.join([
<<<<<<< HEAD
            r'  running command "git clone --depth 1 --branch tag_for_tests %(git_repo)s"',
            r"  \(in .*/tmp.*\)",
            r'  running command "find testrepository -print0 -path \'*/.git\' -prune | LC_ALL=C sort --zero-terminated'
            r' | GZIP=--no-name tar --create --file %(test_prefix)s/target/test.tar.gz  --no-recursion'
            r' --gzip --mtime="1970-01-01 00:00Z" --owner=0 --group=0 --numeric-owner --format=gnu'
            r' --null --no-recursion --files-from -"',
            r"  \(in .*/tmp.*\)",
        ]) % string_args
=======
            r'  running shell command "git clone --depth 1 --branch tag_for_tests %(git_repo)s"',
            r"  \(in /.*\)",
            r'  running shell command "tar cfvz .*/target/test.tar.gz --exclude .git testrepository"',
            r"  \(in /.*\)",
        ]) % git_repo
>>>>>>> ae320db2
        run_check()

        git_config['clone_into'] = 'test123'
        expected = '\n'.join([
<<<<<<< HEAD
            r'  running command "git clone --depth 1 --branch tag_for_tests %(git_repo)s test123"',
            r"  \(in .*/tmp.*\)",
            r'  running command "find test123 -print0 -path \'*/.git\' -prune | LC_ALL=C sort --zero-terminated'
            r' | GZIP=--no-name tar --create --file #(test_fprefix)s/target/test.tar.gz --no-recursion'
            r' --gzip --mtime="1970-01-01 00:00Z" --owner=0 --group=0 --numeric-owner --format=gnu'
            r' --null --no-recursion --files-from -"',
            r"  \(in .*/tmp.*\)",
        ]) % string_args
=======
            r'  running shell command "git clone --depth 1 --branch tag_for_tests %(git_repo)s test123"',
            r"  \(in /.*\)",
            r'  running shell command "tar cfvz .*/target/test.tar.gz --exclude .git test123"',
            r"  \(in /.*\)",
        ]) % git_repo
>>>>>>> ae320db2
        run_check()
        del git_config['clone_into']

        git_config['recursive'] = True
        expected = '\n'.join([
<<<<<<< HEAD
            r'  running command "git clone --depth 1 --branch tag_for_tests --recursive %(git_repo)s"',
            r"  \(in .*/tmp.*\)",
            r'  running command "find testrepository -print0 -path \'*/.git\' -prune | LC_ALL=C sort --zero-terminated'
            r' | GZIP=--no-name tar --create --file #(test_fprefix)s/target/test.tar.gz --no-recursion'
            r' --gzip --mtime="1970-01-01 00:00Z" --owner=0 --group=0 --numeric-owner --format=gnu'
            r' --null --no-recursion --files-from -"',
            r"  \(in .*/tmp.*\)",
        ]) % string_args
=======
            r'  running shell command "git clone --depth 1 --branch tag_for_tests --recursive %(git_repo)s"',
            r"  \(in /.*\)",
            r'  running shell command "tar cfvz .*/target/test.tar.gz --exclude .git testrepository"',
            r"  \(in /.*\)",
        ]) % git_repo
>>>>>>> ae320db2
        run_check()

        git_config['recurse_submodules'] = ['!vcflib', '!sdsl-lite']
        expected = '\n'.join([
            '  running shell command "git clone --depth 1 --branch tag_for_tests --recursive'
            + ' --recurse-submodules=\'!vcflib\' --recurse-submodules=\'!sdsl-lite\' %(git_repo)s"',
            r"  \(in .*/tmp.*\)",
            r'  running shell command "tar cfvz .*/target/test.tar.gz --exclude .git testrepository"',
            r"  \(in .*/tmp.*\)",
        ]) % git_repo
        run_check()

        git_config['extra_config_params'] = [
            'submodule."fastahack".active=false',
            'submodule."sha1".active=false',
        ]
        expected = '\n'.join([
            '  running shell command "git -c submodule."fastahack".active=false -c submodule."sha1".active=false'
            + ' clone --depth 1 --branch tag_for_tests --recursive'
            + ' --recurse-submodules=\'!vcflib\' --recurse-submodules=\'!sdsl-lite\' %(git_repo)s"',
            r"  \(in .*/tmp.*\)",
            r'  running shell command "tar cfvz .*/target/test.tar.gz --exclude .git testrepository"',
            r"  \(in .*/tmp.*\)",
        ]) % git_repo
        run_check()
        del git_config['recurse_submodules']
        del git_config['extra_config_params']

        git_config['keep_git_dir'] = True
        expected = '\n'.join([
<<<<<<< HEAD
            r'  running command "git clone --branch tag_for_tests --recursive %(git_repo)s"',
            r"  \(in .*/tmp.*\)",
            r'  running command "find testrepository -print0  | LC_ALL=C sort --zero-terminated | GZIP=--no-name tar'
            r' --create --file #(test_fprefix)s/target/test.tar.gz --no-recursion --gzip'
            r' --mtime="1970-01-01 00:00Z" --owner=0 --group=0 --numeric-owner --format=gnu --null --no-recursion'
            r' --files-from -"',
            r"  \(in .*/tmp.*\)",
        ]) % string_args
=======
            r'  running shell command "git clone --branch tag_for_tests --recursive %(git_repo)s"',
            r"  \(in /.*\)",
            r'  running shell command "tar cfvz .*/target/test.tar.gz testrepository"',
            r"  \(in /.*\)",
        ]) % git_repo
>>>>>>> ae320db2
        run_check()
        del git_config['keep_git_dir']

        del git_config['tag']
        git_config['commit'] = '8456f86'
        expected = '\n'.join([
<<<<<<< HEAD
            r'  running command "git clone --no-checkout %(git_repo)s"',
            r"  \(in .*/tmp.*\)",
            r'  running command "git checkout 8456f86 && git submodule update --init --recursive"',
            r"  \(in testrepository\)",
            r'  running command "find testrepository -print0 -path \'*/.git\' -prune | LC_ALL=C sort --zero-terminated'
            r' | GZIP=--no-name tar --create --file #(test_fprefix)s/target/test.tar.gz --no-recursion'
            r' --gzip --mtime="1970-01-01 00:00Z" --owner=0 --group=0 --numeric-owner --format=gnu'
            r' --null --no-recursion --files-from -"',
            r"  \(in .*/tmp.*\)",
        ]) % string_args
=======
            r'  running shell command "git clone --no-checkout %(git_repo)s"',
            r"  \(in /.*\)",
            r'  running shell command "git checkout 8456f86 && git submodule update --init --recursive"',
            r"  \(in /.*/testrepository\)",
            r'  running shell command "tar cfvz .*/target/test.tar.gz --exclude .git testrepository"',
            r"  \(in /.*\)",
        ]) % git_repo
>>>>>>> ae320db2
        run_check()

        git_config['recurse_submodules'] = ['!vcflib', '!sdsl-lite']
        expected = '\n'.join([
            r'  running shell command "git clone --no-checkout %(git_repo)s"',
            r"  \(in .*/tmp.*\)",
            '  running shell command "git checkout 8456f86 && git submodule update --init --recursive'
            + ' --recurse-submodules=\'!vcflib\' --recurse-submodules=\'!sdsl-lite\'"',
            r"  \(in /.*/testrepository\)",
            r'  running shell command "tar cfvz .*/target/test.tar.gz --exclude .git testrepository"',
            r"  \(in .*/tmp.*\)",
        ]) % git_repo
        run_check()

        del git_config['recursive']
        del git_config['recurse_submodules']
        expected = '\n'.join([
<<<<<<< HEAD
            r'  running command "git clone --no-checkout %(git_repo)s"',
            r"  \(in .*/tmp.*\)",
            r'  running command "git checkout 8456f86"',
            r"  \(in testrepository\)",
            r'  running command "find testrepository -print0 -path \'*/.git\' -prune | LC_ALL=C sort --zero-terminated'
            r' | GZIP=--no-name tar --create --file #(test_fprefix)s/target/test.tar.gz --no-recursion'
            r' --gzip --mtime="1970-01-01 00:00Z" --owner=0 --group=0 --numeric-owner --format=gnu'
            r' --null --no-recursion --files-from -"',
            r"  \(in .*/tmp.*\)",
        ]) % string_args
=======
            r'  running shell command "git clone --no-checkout %(git_repo)s"',
            r"  \(in /.*\)",
            r'  running shell command "git checkout 8456f86"',
            r"  \(in /.*/testrepository\)",
            r'  running shell command "tar cfvz .*/target/test.tar.gz --exclude .git testrepository"',
            r"  \(in /.*\)",
        ]) % git_repo
>>>>>>> ae320db2
        run_check()

        # Test with real data.
        init_config()
        git_config = {
            'repo_name': 'testrepository',
            'url': 'https://github.com/easybuilders',
            'tag': 'branch_tag_for_test',
        }

        try:
            res = ft.get_source_tarball_from_git('test.tar.gz', target_dir, git_config)
            # (only) tarball is created in specified target dir
            test_file = os.path.join(target_dir, 'test.tar.gz')
            self.assertEqual(res, test_file)
            self.assertTrue(os.path.isfile(test_file))
            test_tar_gzs = [os.path.basename(test_file)]
            self.assertEqual(os.listdir(target_dir), ['test.tar.gz'])
            # Check that we indeed downloaded the right tag
            extracted_dir = tempfile.mkdtemp(prefix='extracted_dir')
            with self.mocked_stdout_stderr():
                extracted_repo_dir = ft.extract_file(test_file, extracted_dir, change_into_dir=False)
            self.assertTrue(os.path.isfile(os.path.join(extracted_repo_dir, 'this-is-a-branch.txt')))
            os.remove(test_file)

            # use a tag that clashes with a branch name and make sure this is handled correctly
            git_config['tag'] = 'tag_for_tests'
            with self.mocked_stdout_stderr():
                res = ft.get_source_tarball_from_git('test.tar.gz', target_dir, git_config)
                stderr = self.get_stderr()
            self.assertIn('Tag tag_for_tests was not downloaded in the first try', stderr)
            self.assertEqual(res, test_file)
            self.assertTrue(os.path.isfile(test_file))
            # Check that we indeed downloaded the tag and not the branch
            extracted_dir = tempfile.mkdtemp(prefix='extracted_dir')
            with self.mocked_stdout_stderr():
                extracted_repo_dir = ft.extract_file(test_file, extracted_dir, change_into_dir=False)
            self.assertTrue(os.path.isfile(os.path.join(extracted_repo_dir, 'this-is-a-tag.txt')))

            del git_config['tag']
            git_config['commit'] = '90366ea'
            res = ft.get_source_tarball_from_git('test2.tar.gz', target_dir, git_config)
            test_file = os.path.join(target_dir, 'test2.tar.gz')
            self.assertEqual(res, test_file)
            self.assertTrue(os.path.isfile(test_file))
            test_tar_gzs.append(os.path.basename(test_file))
            self.assertEqual(sorted(os.listdir(target_dir)), test_tar_gzs)

            git_config['keep_git_dir'] = True
            res = ft.get_source_tarball_from_git('test3.tar.gz', target_dir, git_config)
            test_file = os.path.join(target_dir, 'test3.tar.gz')
            self.assertEqual(res, test_file)
            self.assertTrue(os.path.isfile(test_file))
            test_tar_gzs.append(os.path.basename(test_file))
            self.assertEqual(sorted(os.listdir(target_dir)), test_tar_gzs)

        except EasyBuildError as err:
            if "Network is down" in str(err):
                print("Ignoring download error in test_get_source_tarball_from_git, working offline?")
            else:
                raise err

        git_config = {
            'repo_name': 'testrepository',
            'url': 'git@github.com:easybuilders',
            'tag': 'tag_for_tests',
        }
        args = ['test.tar.gz', self.test_prefix, git_config]

        for key in ['repo_name', 'url', 'tag']:
            orig_value = git_config.pop(key)
            if key == 'tag':
                error_pattern = "Neither tag nor commit found in git_config parameter"
            else:
                error_pattern = "%s not specified in git_config parameter" % key
            self.assertErrorRegex(EasyBuildError, error_pattern, ft.get_source_tarball_from_git, *args)
            git_config[key] = orig_value

        git_config['commit'] = '8456f86'
        error_pattern = "Tag and commit are mutually exclusive in git_config parameter"
        self.assertErrorRegex(EasyBuildError, error_pattern, ft.get_source_tarball_from_git, *args)
        del git_config['commit']

        git_config['unknown'] = 'foobar'
        error_pattern = "Found one or more unexpected keys in 'git_config' specification"
        self.assertErrorRegex(EasyBuildError, error_pattern, ft.get_source_tarball_from_git, *args)
        del git_config['unknown']

        args[0] = 'test.txt'
        error_pattern = "git_config currently only supports filename ending in .tar.gz"
        self.assertErrorRegex(EasyBuildError, error_pattern, ft.get_source_tarball_from_git, *args)
        args[0] = 'test.tar.gz'

    def test_is_sha256_checksum(self):
        """Test for is_sha256_checksum function."""
        a_sha256_checksum = '44332000aa33b99ad1e00cbd1a7da769220d74647060a10e807b916d73ea27bc'
        self.assertTrue(ft.is_sha256_checksum(a_sha256_checksum))

        for not_a_sha256_checksum in [
            'be662daa971a640e40be5c804d9d7d10',  # MD5 != SHA256
            [a_sha256_checksum],  # False for a list of whatever, even with only a single SHA256 in it
            True,
            12345,
            '',
            (a_sha256_checksum,),
            [],
        ]:
            self.assertFalse(ft.is_sha256_checksum(not_a_sha256_checksum))

    def test_fake_vsc(self):
        """Test whether importing from 'vsc.*' namespace results in an error after calling install_fake_vsc."""

        ft.install_fake_vsc()

        self.mock_stderr(True)
        self.mock_stdout(True)
        try:
            import vsc  # noqa
            self.fail("'import vsc' results in an error")
        except SystemExit:
            pass

        stderr = self.get_stderr()
        stdout = self.get_stdout()
        self.mock_stderr(False)
        self.mock_stdout(False)

        self.assertEqual(stdout, '')

        error_pattern = r"Detected import from 'vsc' namespace in .*test/framework/filetools.py \(line [0-9]+\)"
        regex = re.compile(r"^\nERROR: %s" % error_pattern)
        self.assertTrue(regex.search(stderr), "Pattern '%s' found in: %s" % (regex.pattern, stderr))

        # also test with import from another module
        test_python_mod = os.path.join(self.test_prefix, 'test_fake_vsc', 'import_vsc.py')
        ft.write_file(os.path.join(os.path.dirname(test_python_mod), '__init__.py'), '')
        ft.write_file(test_python_mod, 'import vsc')

        sys.path.insert(0, self.test_prefix)

        self.mock_stderr(True)
        self.mock_stdout(True)
        try:
            from test_fake_vsc import import_vsc  # noqa
            self.fail("'import vsc' results in an error")
        except SystemExit:
            pass
        stderr = self.get_stderr()
        stdout = self.get_stdout()
        self.mock_stderr(False)
        self.mock_stdout(False)

        self.assertEqual(stdout, '')
        error_pattern = r"Detected import from 'vsc' namespace in .*/test_fake_vsc/import_vsc.py \(line 1\)"
        regex = re.compile(r"^\nERROR: %s" % error_pattern)
        self.assertTrue(regex.search(stderr), "Pattern '%s' found in: %s" % (regex.pattern, stderr))

        # no error if import was detected from pkgutil.py or pkg_resources/__init__.py,
        # since that may be triggered by a system-wide vsc-base installation
        # (even though no code is doing 'import vsc'...)
        ft.move_file(test_python_mod, os.path.join(os.path.dirname(test_python_mod), 'pkgutil.py'))

        from test_fake_vsc import pkgutil
        self.assertTrue(pkgutil.__file__.endswith('/test_fake_vsc/pkgutil.py'))

        pkg_resources_init = os.path.join(os.path.dirname(test_python_mod), 'pkg_resources', '__init__.py')
        ft.write_file(pkg_resources_init, 'import vsc')

        # cleanup to force new import of 'vsc', avoid using cached import from previous attempt
        del sys.modules['vsc']

        from test_fake_vsc import pkg_resources
        self.assertTrue(pkg_resources.__file__.endswith('/test_fake_vsc/pkg_resources/__init__.py'))

    def test_is_generic_easyblock(self):
        """Test for is_generic_easyblock function."""

        for name in ['Binary', 'ConfigureMake', 'CMakeMake', 'PythonPackage', 'JAR']:
            self.assertTrue(ft.is_generic_easyblock(name))

        for name in ['EB_bzip2', 'EB_DL_underscore_POLY_underscore_Classic', 'EB_GCC', 'EB_WRF_minus_Fire']:
            self.assertFalse(ft.is_generic_easyblock(name))

    def test_load_source(self):
        """Test for load_source function."""
        txt = textwrap.dedent("""
        def foobar():
            pass
        """)
        fp = os.path.join(self.test_prefix, 'foobar.py')
        ft.write_file(fp, txt)
        foobar = ft.load_source('foobar', fp)
        self.assertTrue(isinstance(foobar, types.ModuleType))
        self.assertTrue(isinstance(foobar.foobar, types.FunctionType))

    def test_get_easyblock_class_name(self):
        """Test for get_easyblock_class_name function."""

        topdir = os.path.dirname(os.path.abspath(__file__))
        test_ebs = os.path.join(topdir, 'sandbox', 'easybuild', 'easyblocks')

        configuremake = os.path.join(test_ebs, 'generic', 'configuremake.py')
        self.assertEqual(ft.get_easyblock_class_name(configuremake), 'ConfigureMake')

        gcc_eb = os.path.join(test_ebs, 'g', 'gcc.py')
        self.assertEqual(ft.get_easyblock_class_name(gcc_eb), 'EB_GCC')

        toy_eb = os.path.join(test_ebs, 't', 'toy.py')
        self.assertEqual(ft.get_easyblock_class_name(toy_eb), 'EB_toy')

    def test_copy_easyblocks(self):
        """Test for copy_easyblocks function."""

        topdir = os.path.dirname(os.path.abspath(__file__))
        test_ebs = os.path.join(topdir, 'sandbox', 'easybuild', 'easyblocks')

        # easybuild/easyblocks subdirectory must exist in target directory
        error_pattern = "Could not find easybuild/easyblocks subdir in .*"
        self.assertErrorRegex(EasyBuildError, error_pattern, ft.copy_easyblocks, [], self.test_prefix)

        easyblocks_dir = os.path.join(self.test_prefix, 'easybuild', 'easyblocks')

        # passing empty list works fine
        ft.mkdir(easyblocks_dir, parents=True)
        res = ft.copy_easyblocks([], self.test_prefix)
        self.assertEqual(os.listdir(easyblocks_dir), [])
        self.assertEqual(res, {'eb_names': [], 'new': [], 'paths_in_repo': []})

        # check with different types of easyblocks
        configuremake = os.path.join(test_ebs, 'generic', 'configuremake.py')
        gcc_eb = os.path.join(test_ebs, 'g', 'gcc.py')
        toy_eb = os.path.join(test_ebs, 't', 'toy.py')
        test_ebs = [gcc_eb, configuremake, toy_eb]

        # copy them straight into tmpdir first, to check whether correct subdir is derived correctly
        ft.copy_files(test_ebs, self.test_prefix)

        # touch empty toy.py easyblock, to check whether 'new' aspect is determined correctly
        ft.write_file(os.path.join(easyblocks_dir, 't', 'toy.py'), '')

        # check whether easyblocks were copied as expected, and returned dict is correct
        test_ebs = [os.path.join(self.test_prefix, os.path.basename(e)) for e in test_ebs]
        res = ft.copy_easyblocks(test_ebs, self.test_prefix)

        self.assertEqual(sorted(res.keys()), ['eb_names', 'new', 'paths_in_repo'])
        self.assertEqual(res['eb_names'], ['gcc', 'configuremake', 'toy'])
        self.assertEqual(res['new'], [True, True, False])  # toy.py is not new

        self.assertEqual(sorted(os.listdir(easyblocks_dir)), ['g', 'generic', 't'])

        g_dir = os.path.join(easyblocks_dir, 'g')
        self.assertEqual(sorted(os.listdir(g_dir)), ['gcc.py'])
        copied_gcc_eb = os.path.join(g_dir, 'gcc.py')
        self.assertEqual(ft.read_file(copied_gcc_eb), ft.read_file(gcc_eb))
        self.assertTrue(os.path.samefile(res['paths_in_repo'][0], copied_gcc_eb))

        gen_dir = os.path.join(easyblocks_dir, 'generic')
        self.assertEqual(sorted(os.listdir(gen_dir)), ['configuremake.py'])
        copied_configuremake = os.path.join(gen_dir, 'configuremake.py')
        self.assertEqual(ft.read_file(copied_configuremake), ft.read_file(configuremake))
        self.assertTrue(os.path.samefile(res['paths_in_repo'][1], copied_configuremake))

        t_dir = os.path.join(easyblocks_dir, 't')
        self.assertEqual(sorted(os.listdir(t_dir)), ['toy.py'])
        copied_toy_eb = os.path.join(t_dir, 'toy.py')
        self.assertEqual(ft.read_file(copied_toy_eb), ft.read_file(toy_eb))
        self.assertTrue(os.path.samefile(res['paths_in_repo'][2], copied_toy_eb))

    def test_copy_framework_files(self):
        """Test for copy_framework_files function."""

        target_dir = os.path.join(self.test_prefix, 'target')
        ft.mkdir(target_dir)

        res = ft.copy_framework_files([], target_dir)

        self.assertEqual(os.listdir(target_dir), [])
        self.assertEqual(res, {'paths_in_repo': [], 'new': []})

        foo_py = os.path.join(self.test_prefix, 'foo.py')
        ft.write_file(foo_py, '')

        error_pattern = "Specified path '.*/foo.py' does not include a 'easybuild-framework' directory!"
        self.assertErrorRegex(EasyBuildError, error_pattern, ft.copy_framework_files, [foo_py], self.test_prefix)

        # create empty test/framework/modules.py, to check whether 'new' is set correctly in result
        ft.write_file(os.path.join(target_dir, 'test', 'framework', 'modules.py'), '')

        topdir = os.path.dirname(os.path.dirname(os.path.dirname(os.path.abspath(__file__))))
        test_files = [
            os.path.join('easybuild', 'tools', 'filetools.py'),
            os.path.join('test', 'framework', 'modules.py'),
            os.path.join('test', 'framework', 'sandbox', 'sources', 'toy', 'toy-0.0.tar.gz'),
        ]
        expected_entries = ['easybuild', 'test']
        # test/framework/modules.py is not new
        expected_new = [True, False, True]

        # we include setup.py conditionally because it may not be there,
        # for example when running the tests on an actual easybuild-framework instalation,
        # as opposed to when running from a repository checkout...
        # setup.py is an important test case, since it has no parent directory
        # (it's straight in the easybuild-framework directory)
        setup_py = 'setup.py'
        if os.path.exists(os.path.join(topdir, setup_py)):
            test_files.append(os.path.join(setup_py))
            expected_entries.append(setup_py)
            expected_new.append(True)

        # files being copied are expected to be in a directory named 'easybuild-framework',
        # so we need to make sure that's the case here as well (may not be in workspace dir on Travis from example)
        framework_dir = os.path.join(self.test_prefix, 'easybuild-framework')
        for test_file in test_files:
            ft.copy_file(os.path.join(topdir, test_file), os.path.join(framework_dir, test_file))

        test_paths = [os.path.join(framework_dir, f) for f in test_files]

        res = ft.copy_framework_files(test_paths, target_dir)

        self.assertEqual(sorted(os.listdir(target_dir)), sorted(expected_entries))

        self.assertEqual(sorted(res.keys()), ['new', 'paths_in_repo'])

        for idx, test_file in enumerate(test_files):
            orig_path = os.path.join(topdir, test_file)
            copied_path = os.path.join(target_dir, test_file)

            self.assertExists(copied_path)
            self.assertEqual(ft.read_file(orig_path, mode='rb'), ft.read_file(copied_path, mode='rb'))

            self.assertTrue(os.path.samefile(copied_path, res['paths_in_repo'][idx]))

        self.assertEqual(res['new'], expected_new)

    def test_locks(self):
        """Tests for lock-related functions."""

        init_config(build_options={'silent': True})

        # make sure that global list of locks is empty when we start off
        self.assertFalse(ft.global_lock_names)

        # use a realistic lock name (cfr. EasyBlock.run_all_steps)
        installdir = os.path.join(self.test_installpath, 'software', 'test', '1.2.3-foss-2019b-Python-3.7.4')
        lock_name = installdir.replace('/', '_')

        # det_lock_path returns full path to lock with specified name
        # (used internally by create_lock, check_lock, remove_lock)
        lock_path = ft.det_lock_path(lock_name)
        self.assertNotExists(lock_path)

        locks_dir = os.path.dirname(lock_path)
        self.assertNotExists(locks_dir)

        # if lock doesn't exist yet, check_lock just returns
        ft.check_lock(lock_name)

        # create lock, and check whether it actually was created
        ft.create_lock(lock_name)
        self.assertExists(lock_path)

        # can't use os.path.samefile until locks_dir actually exists
        self.assertTrue(os.path.samefile(locks_dir, os.path.join(self.test_installpath, 'software', '.locks')))

        self.assertEqual(os.listdir(locks_dir), [lock_name + '.lock'])

        # if lock exists, then check_lock raises an error
        self.assertErrorRegex(EasyBuildError, "Lock .* already exists", ft.check_lock, lock_name)

        # remove_lock should... remove the lock
        ft.remove_lock(lock_name)
        self.assertNotExists(lock_path)
        self.assertEqual(os.listdir(locks_dir), [])

        # no harm done if remove_lock is called if lock is already gone
        ft.remove_lock(lock_name)

        # check_lock just returns again after lock is removed
        ft.check_lock(lock_name)

        # global list of locks should be empty at this point
        self.assertFalse(ft.global_lock_names)

        # calling clean_up_locks when there are no locks should not cause trouble
        ft.clean_up_locks()

        ft.create_lock(lock_name)
        self.assertEqual(ft.global_lock_names, set([lock_name]))
        self.assertEqual(os.listdir(locks_dir), [lock_name + '.lock'])

        ft.clean_up_locks()
        self.assertFalse(ft.global_lock_names)
        self.assertNotExists(lock_path)
        self.assertEqual(os.listdir(locks_dir), [])

        # no problem with multiple locks
        lock_names = [lock_name, 'test123', 'foo@bar%baz']
        lock_paths = [os.path.join(locks_dir, x + '.lock') for x in lock_names]
        for ln in lock_names:
            ft.create_lock(ln)
        for lp in lock_paths:
            self.assertExists(lp)

        self.assertEqual(ft.global_lock_names, set(lock_names))
        expected_locks = sorted(ln + '.lock' for ln in lock_names)
        self.assertEqual(sorted(os.listdir(locks_dir)), expected_locks)

        ft.clean_up_locks()
        for lp in lock_paths:
            self.assertNotExists(lp)
        self.assertFalse(ft.global_lock_names)
        self.assertEqual(os.listdir(locks_dir), [])

        # also test signal handler that is supposed to clean up locks
        ft.create_lock(lock_name)
        self.assertTrue(ft.global_lock_names)
        self.assertExists(lock_path)
        self.assertEqual(os.listdir(locks_dir), [lock_name + '.lock'])

        # clean_up_locks_signal_handler causes sys.exit with specified exit code
        self.assertErrorRegex(SystemExit, '15', ft.clean_up_locks_signal_handler, 15, None)
        self.assertFalse(ft.global_lock_names)
        self.assertNotExists(lock_path)
        self.assertEqual(os.listdir(locks_dir), [])

    def test_locate_files(self):
        """Test locate_files function."""

        # create some files to find
        one = os.path.join(self.test_prefix, '1.txt')
        ft.write_file(one, 'one')
        two = os.path.join(self.test_prefix, 'subdirA', '2.txt')
        ft.write_file(two, 'two')
        three = os.path.join(self.test_prefix, 'subdirB', '3.txt')
        ft.write_file(three, 'three')
        ft.mkdir(os.path.join(self.test_prefix, 'empty_subdir'))

        # empty list of files yields empty result
        self.assertEqual(ft.locate_files([], []), [])
        self.assertEqual(ft.locate_files([], [self.test_prefix]), [])

        # error is raised if files could not be found
        error_pattern = r"One or more files not found: nosuchfile.txt \(search paths: \)"
        self.assertErrorRegex(EasyBuildError, error_pattern, ft.locate_files, ['nosuchfile.txt'], [])

        # files specified via absolute path don't have to be found
        res = ft.locate_files([one], [])
        self.assertEqual(len(res), 1)
        self.assertTrue(os.path.samefile(res[0], one))

        # note: don't compare file paths directly but use os.path.samefile instead,
        # which is required to avoid failing tests in case temporary directory is a symbolic link (e.g. on macOS)
        res = ft.locate_files(['1.txt'], [self.test_prefix])
        self.assertEqual(len(res), 1)
        self.assertTrue(os.path.samefile(res[0], one))

        res = ft.locate_files(['2.txt'], [self.test_prefix])
        self.assertEqual(len(res), 1)
        self.assertTrue(os.path.samefile(res[0], two))

        res = ft.locate_files(['1.txt', '3.txt'], [self.test_prefix])
        self.assertEqual(len(res), 2)
        self.assertTrue(os.path.samefile(res[0], one))
        self.assertTrue(os.path.samefile(res[1], three))

        # search in multiple paths
        files = ['2.txt', '3.txt']
        paths = [os.path.dirname(three), os.path.dirname(two)]
        res = ft.locate_files(files, paths)
        self.assertEqual(len(res), 2)
        self.assertTrue(os.path.samefile(res[0], two))
        self.assertTrue(os.path.samefile(res[1], three))

        # same file specified multiple times works fine
        files = ['1.txt', '2.txt', '1.txt', '3.txt', '2.txt']
        res = ft.locate_files(files, [self.test_prefix])
        self.assertEqual(len(res), 5)
        for idx, expected in enumerate([one, two, one, three, two]):
            self.assertTrue(os.path.samefile(res[idx], expected))

        # only some files found yields correct warning
        files = ['2.txt', '3.txt', '1.txt']
        error_pattern = r"One or more files not found: 3\.txt, 1.txt \(search paths: .*/subdirA\)"
        self.assertErrorRegex(EasyBuildError, error_pattern, ft.locate_files, files, [os.path.dirname(two)])

        # check that relative paths are found in current working dir
        ft.change_dir(self.test_prefix)
        rel_paths = ['subdirA/2.txt', '1.txt']
        # result is still absolute paths to those files
        res = ft.locate_files(rel_paths, [])
        self.assertEqual(len(res), 2)
        self.assertTrue(os.path.samefile(res[0], two))
        self.assertTrue(os.path.samefile(res[1], one))

        # no recursive search in current working dir (which would potentially be way too expensive)
        error_pattern = r"One or more files not found: 2\.txt \(search paths: \)"
        self.assertErrorRegex(EasyBuildError, error_pattern, ft.locate_files, ['2.txt'], [])

    def test_set_gid_sticky_bits(self):
        """Test for set_gid_sticky_bits function."""
        test_dir = os.path.join(self.test_prefix, 'test_dir')
        test_subdir = os.path.join(test_dir, 'subdir')

        ft.mkdir(test_subdir, parents=True)
        dir_perms = os.lstat(test_dir)[stat.ST_MODE]
        self.assertEqual(dir_perms & stat.S_ISGID, 0)
        self.assertEqual(dir_perms & stat.S_ISVTX, 0)
        dir_perms = os.lstat(test_subdir)[stat.ST_MODE]
        self.assertEqual(dir_perms & stat.S_ISGID, 0)
        self.assertEqual(dir_perms & stat.S_ISVTX, 0)

        # by default, GID & sticky bits are not set
        ft.set_gid_sticky_bits(test_dir)
        dir_perms = os.lstat(test_dir)[stat.ST_MODE]
        self.assertEqual(dir_perms & stat.S_ISGID, 0)
        self.assertEqual(dir_perms & stat.S_ISVTX, 0)

        ft.set_gid_sticky_bits(test_dir, set_gid=True)
        dir_perms = os.lstat(test_dir)[stat.ST_MODE]
        self.assertEqual(dir_perms & stat.S_ISGID, stat.S_ISGID)
        self.assertEqual(dir_perms & stat.S_ISVTX, 0)
        ft.remove_dir(test_dir)
        ft.mkdir(test_subdir, parents=True)

        ft.set_gid_sticky_bits(test_dir, sticky=True)
        dir_perms = os.lstat(test_dir)[stat.ST_MODE]
        self.assertEqual(dir_perms & stat.S_ISGID, 0)
        self.assertEqual(dir_perms & stat.S_ISVTX, stat.S_ISVTX)
        ft.remove_dir(test_dir)
        ft.mkdir(test_subdir, parents=True)

        ft.set_gid_sticky_bits(test_dir, set_gid=True, sticky=True)
        dir_perms = os.lstat(test_dir)[stat.ST_MODE]
        self.assertEqual(dir_perms & stat.S_ISGID, stat.S_ISGID)
        self.assertEqual(dir_perms & stat.S_ISVTX, stat.S_ISVTX)
        # no recursion by default
        dir_perms = os.lstat(test_subdir)[stat.ST_MODE]
        self.assertEqual(dir_perms & stat.S_ISGID, 0)
        self.assertEqual(dir_perms & stat.S_ISVTX, 0)

        ft.remove_dir(test_dir)
        ft.mkdir(test_subdir, parents=True)

        ft.set_gid_sticky_bits(test_dir, set_gid=True, sticky=True, recursive=True)
        dir_perms = os.lstat(test_dir)[stat.ST_MODE]
        self.assertEqual(dir_perms & stat.S_ISGID, stat.S_ISGID)
        self.assertEqual(dir_perms & stat.S_ISVTX, stat.S_ISVTX)
        dir_perms = os.lstat(test_subdir)[stat.ST_MODE]
        self.assertEqual(dir_perms & stat.S_ISGID, stat.S_ISGID)
        self.assertEqual(dir_perms & stat.S_ISVTX, stat.S_ISVTX)

        ft.remove_dir(test_dir)
        ft.mkdir(test_subdir, parents=True)

        # set_gid_sticky_bits honors relevant build options
        init_config(build_options={'set_gid_bit': True, 'sticky_bit': True})
        ft.set_gid_sticky_bits(test_dir, recursive=True)
        dir_perms = os.lstat(test_dir)[stat.ST_MODE]
        self.assertEqual(dir_perms & stat.S_ISGID, stat.S_ISGID)
        self.assertEqual(dir_perms & stat.S_ISVTX, stat.S_ISVTX)
        dir_perms = os.lstat(test_subdir)[stat.ST_MODE]
        self.assertEqual(dir_perms & stat.S_ISGID, stat.S_ISGID)
        self.assertEqual(dir_perms & stat.S_ISVTX, stat.S_ISVTX)

    def test_create_unused_dir(self):
        """Test create_unused_dir function."""
        path = ft.create_unused_dir(self.test_prefix, 'folder')
        self.assertEqual(path, os.path.join(self.test_prefix, 'folder'))
        self.assertExists(path)

        # Repeat with existing folder(s) should create new ones
        for i in range(10):
            path = ft.create_unused_dir(self.test_prefix, 'folder')
            self.assertEqual(path, os.path.join(self.test_prefix, 'folder_%s' % i))
            self.assertExists(path)

        # Not influenced by similar folder
        path = ft.create_unused_dir(self.test_prefix, 'folder2')
        self.assertEqual(path, os.path.join(self.test_prefix, 'folder2'))
        self.assertExists(path)
        for i in range(10):
            path = ft.create_unused_dir(self.test_prefix, 'folder2')
            self.assertEqual(path, os.path.join(self.test_prefix, 'folder2_%s' % i))
            self.assertExists(path)

        # Fail cleanly if passed a readonly folder
        readonly_dir = os.path.join(self.test_prefix, 'ro_folder')
        ft.mkdir(readonly_dir)
        old_perms = os.lstat(readonly_dir)[stat.ST_MODE]
        ft.adjust_permissions(readonly_dir, stat.S_IREAD | stat.S_IEXEC, relative=False)
        try:
            self.assertErrorRegex(EasyBuildError, 'Failed to create directory',
                                  ft.create_unused_dir, readonly_dir, 'new_folder')
        finally:
            ft.adjust_permissions(readonly_dir, old_perms, relative=False)

        # Ignore files same as folders. So first just create a file with no contents
        ft.write_file(os.path.join(self.test_prefix, 'file'), '')
        path = ft.create_unused_dir(self.test_prefix, 'file')
        self.assertEqual(path, os.path.join(self.test_prefix, 'file_0'))
        self.assertExists(path)


def suite():
    """ returns all the testcases in this module """
    return TestLoaderFiltered().loadTestsFromTestCase(FileToolsTest, sys.argv[1:])


if __name__ == '__main__':
    res = TextTestRunner(verbosity=1).run(suite())
    sys.exit(len(res.failures))<|MERGE_RESOLUTION|>--- conflicted
+++ resolved
@@ -2804,7 +2804,6 @@
         }
 
         expected = '\n'.join([
-<<<<<<< HEAD
             r'  running command "git clone --depth 1 --branch tag_for_tests %(git_repo)s"',
             r"  \(in .*/tmp.*\)",
             r'  running command "find testrepository -print0 -path \'*/.git\' -prune | LC_ALL=C sort --zero-terminated'
@@ -2813,18 +2812,10 @@
             r' --null --no-recursion --files-from -"',
             r"  \(in .*/tmp.*\)",
         ]) % string_args
-=======
-            r'  running shell command "git clone --depth 1 --branch tag_for_tests %(git_repo)s"',
-            r"  \(in /.*\)",
-            r'  running shell command "tar cfvz .*/target/test.tar.gz --exclude .git testrepository"',
-            r"  \(in /.*\)",
-        ]) % git_repo
->>>>>>> ae320db2
         run_check()
 
         git_config['clone_into'] = 'test123'
         expected = '\n'.join([
-<<<<<<< HEAD
             r'  running command "git clone --depth 1 --branch tag_for_tests %(git_repo)s test123"',
             r"  \(in .*/tmp.*\)",
             r'  running command "find test123 -print0 -path \'*/.git\' -prune | LC_ALL=C sort --zero-terminated'
@@ -2833,19 +2824,11 @@
             r' --null --no-recursion --files-from -"',
             r"  \(in .*/tmp.*\)",
         ]) % string_args
-=======
-            r'  running shell command "git clone --depth 1 --branch tag_for_tests %(git_repo)s test123"',
-            r"  \(in /.*\)",
-            r'  running shell command "tar cfvz .*/target/test.tar.gz --exclude .git test123"',
-            r"  \(in /.*\)",
-        ]) % git_repo
->>>>>>> ae320db2
         run_check()
         del git_config['clone_into']
 
         git_config['recursive'] = True
         expected = '\n'.join([
-<<<<<<< HEAD
             r'  running command "git clone --depth 1 --branch tag_for_tests --recursive %(git_repo)s"',
             r"  \(in .*/tmp.*\)",
             r'  running command "find testrepository -print0 -path \'*/.git\' -prune | LC_ALL=C sort --zero-terminated'
@@ -2854,13 +2837,6 @@
             r' --null --no-recursion --files-from -"',
             r"  \(in .*/tmp.*\)",
         ]) % string_args
-=======
-            r'  running shell command "git clone --depth 1 --branch tag_for_tests --recursive %(git_repo)s"',
-            r"  \(in /.*\)",
-            r'  running shell command "tar cfvz .*/target/test.tar.gz --exclude .git testrepository"',
-            r"  \(in /.*\)",
-        ]) % git_repo
->>>>>>> ae320db2
         run_check()
 
         git_config['recurse_submodules'] = ['!vcflib', '!sdsl-lite']
@@ -2891,7 +2867,6 @@
 
         git_config['keep_git_dir'] = True
         expected = '\n'.join([
-<<<<<<< HEAD
             r'  running command "git clone --branch tag_for_tests --recursive %(git_repo)s"',
             r"  \(in .*/tmp.*\)",
             r'  running command "find testrepository -print0  | LC_ALL=C sort --zero-terminated | GZIP=--no-name tar'
@@ -2900,20 +2875,12 @@
             r' --files-from -"',
             r"  \(in .*/tmp.*\)",
         ]) % string_args
-=======
-            r'  running shell command "git clone --branch tag_for_tests --recursive %(git_repo)s"',
-            r"  \(in /.*\)",
-            r'  running shell command "tar cfvz .*/target/test.tar.gz testrepository"',
-            r"  \(in /.*\)",
-        ]) % git_repo
->>>>>>> ae320db2
         run_check()
         del git_config['keep_git_dir']
 
         del git_config['tag']
         git_config['commit'] = '8456f86'
         expected = '\n'.join([
-<<<<<<< HEAD
             r'  running command "git clone --no-checkout %(git_repo)s"',
             r"  \(in .*/tmp.*\)",
             r'  running command "git checkout 8456f86 && git submodule update --init --recursive"',
@@ -2924,33 +2891,10 @@
             r' --null --no-recursion --files-from -"',
             r"  \(in .*/tmp.*\)",
         ]) % string_args
-=======
-            r'  running shell command "git clone --no-checkout %(git_repo)s"',
-            r"  \(in /.*\)",
-            r'  running shell command "git checkout 8456f86 && git submodule update --init --recursive"',
-            r"  \(in /.*/testrepository\)",
-            r'  running shell command "tar cfvz .*/target/test.tar.gz --exclude .git testrepository"',
-            r"  \(in /.*\)",
-        ]) % git_repo
->>>>>>> ae320db2
         run_check()
 
         git_config['recurse_submodules'] = ['!vcflib', '!sdsl-lite']
         expected = '\n'.join([
-            r'  running shell command "git clone --no-checkout %(git_repo)s"',
-            r"  \(in .*/tmp.*\)",
-            '  running shell command "git checkout 8456f86 && git submodule update --init --recursive'
-            + ' --recurse-submodules=\'!vcflib\' --recurse-submodules=\'!sdsl-lite\'"',
-            r"  \(in /.*/testrepository\)",
-            r'  running shell command "tar cfvz .*/target/test.tar.gz --exclude .git testrepository"',
-            r"  \(in .*/tmp.*\)",
-        ]) % git_repo
-        run_check()
-
-        del git_config['recursive']
-        del git_config['recurse_submodules']
-        expected = '\n'.join([
-<<<<<<< HEAD
             r'  running command "git clone --no-checkout %(git_repo)s"',
             r"  \(in .*/tmp.*\)",
             r'  running command "git checkout 8456f86"',
@@ -2961,7 +2905,11 @@
             r' --null --no-recursion --files-from -"',
             r"  \(in .*/tmp.*\)",
         ]) % string_args
-=======
+        run_check()
+
+        del git_config['recursive']
+        del git_config['recurse_submodules']
+        expected = '\n'.join([
             r'  running shell command "git clone --no-checkout %(git_repo)s"',
             r"  \(in /.*\)",
             r'  running shell command "git checkout 8456f86"',
@@ -2969,7 +2917,6 @@
             r'  running shell command "tar cfvz .*/target/test.tar.gz --exclude .git testrepository"',
             r"  \(in /.*\)",
         ]) % git_repo
->>>>>>> ae320db2
         run_check()
 
         # Test with real data.
