--- conflicted
+++ resolved
@@ -1640,7 +1640,25 @@
         for line in expected:
             self.assertIn(line, stdout)
 
-<<<<<<< HEAD
+    def test_run_shell_cmd_eof_stdin(self):
+        """Test use of run_shell_cmd with streaming output and blocking stdin read."""
+        cmd = 'timeout 1 cat -'
+
+        inp = 'hello\nworld\n'
+        # test with streaming output
+        with self.mocked_stdout_stderr():
+            res = run_shell_cmd(cmd, stream_output=True, stdin=inp, fail_on_error=False)
+
+        self.assertEqual(res.exit_code, 0, "Streaming output: Command timed out")
+        self.assertEqual(res.output, inp)
+
+        # test with non-streaming output (proc.communicate() is used)
+        with self.mocked_stdout_stderr():
+            res = run_shell_cmd(cmd, stdin=inp, fail_on_error=False)
+
+        self.assertEqual(res.exit_code, 0, "Non-streaming output: Command timed out")
+        self.assertEqual(res.output, inp)
+
     def test_run_shell_cmd_timeout(self):
         """Test use of run_shell_cmd with a timeout."""
         cmd = 'sleep 1; echo hello'
@@ -1683,26 +1701,6 @@
 
         self.assertEqual(res.exit_code, 0)
         self.assertEqual(res.output, "hello\n")
-=======
-    def test_run_shell_cmd_eof_stdin(self):
-        """Test use of run_shell_cmd with streaming output and blocking stdin read."""
-        cmd = 'timeout 1 cat -'
-
-        inp = 'hello\nworld\n'
-        # test with streaming output
-        with self.mocked_stdout_stderr():
-            res = run_shell_cmd(cmd, stream_output=True, stdin=inp, fail_on_error=False)
-
-        self.assertEqual(res.exit_code, 0, "Streaming output: Command timed out")
-        self.assertEqual(res.output, inp)
-
-        # test with non-streaming output (proc.communicate() is used)
-        with self.mocked_stdout_stderr():
-            res = run_shell_cmd(cmd, stdin=inp, fail_on_error=False)
-
-        self.assertEqual(res.exit_code, 0, "Non-streaming output: Command timed out")
-        self.assertEqual(res.output, inp)
->>>>>>> 3f5edf58
 
     def test_run_cmd_async(self):
         """Test asynchronously running of a shell command via run_cmd + complete_cmd."""
