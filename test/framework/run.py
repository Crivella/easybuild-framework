--- conflicted
+++ resolved
@@ -1950,7 +1950,32 @@
         ])
         self.assertEqual(stdout, expected_stdout)
 
-<<<<<<< HEAD
+        # also check in dry run mode, to verify that pre-run_shell_cmd hook is triggered sufficiently early
+        update_build_option('extended_dry_run', True)
+
+        with self.mocked_stdout_stderr():
+            run_shell_cmd("make")
+            stdout = self.get_stdout()
+
+        expected_stdout = '\n'.join([
+            "pre-run hook 'make' in %s" % cwd,
+            '  running shell command "echo make"',
+            '  (in %s)' % cwd,
+            '',
+        ])
+        self.assertEqual(stdout, expected_stdout)
+
+        # also check with trace output enabled
+        update_build_option('extended_dry_run', False)
+        update_build_option('trace', True)
+
+        with self.mocked_stdout_stderr():
+            run_shell_cmd("make")
+            stdout = self.get_stdout()
+
+        regex = re.compile('>> running shell command:\n\techo make', re.M)
+        self.assertTrue(regex.search(stdout), "Pattern '%s' found in: %s" % (regex.pattern, stdout))
+
         # Test commands that destroy directories inside initial working directory
         workdir = os.path.join(self.test_prefix, 'workdir')
         sub_workdir = os.path.join(workdir, 'subworkdir')
@@ -2000,33 +2025,6 @@
         with self.mocked_stdout_stderr():
             error_pattern = rf"Failed to return to {workdir} after executing command"
             self.assertErrorRegex(EasyBuildError, error_pattern, run_shell_cmd, cmd_workdir_rm, work_dir=workdir)
-=======
-        # also check in dry run mode, to verify that pre-run_shell_cmd hook is triggered sufficiently early
-        update_build_option('extended_dry_run', True)
-
-        with self.mocked_stdout_stderr():
-            run_shell_cmd("make")
-            stdout = self.get_stdout()
-
-        expected_stdout = '\n'.join([
-            "pre-run hook 'make' in %s" % cwd,
-            '  running shell command "echo make"',
-            '  (in %s)' % cwd,
-            '',
-        ])
-        self.assertEqual(stdout, expected_stdout)
-
-        # also check with trace output enabled
-        update_build_option('extended_dry_run', False)
-        update_build_option('trace', True)
-
-        with self.mocked_stdout_stderr():
-            run_shell_cmd("make")
-            stdout = self.get_stdout()
-
-        regex = re.compile('>> running shell command:\n\techo make', re.M)
-        self.assertTrue(regex.search(stdout), "Pattern '%s' found in: %s" % (regex.pattern, stdout))
->>>>>>> 4223edeb
 
 
 def suite():
