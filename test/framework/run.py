--- conflicted
+++ resolved
@@ -1951,7 +1951,6 @@
         ])
         self.assertEqual(stdout, expected_stdout)
 
-<<<<<<< HEAD
     def test_run_shell_cmd_with_hooks(self):
         """
         Test running shell command with run_shell_cmd function with pre/post run_shell_cmd hooks in place.
@@ -2093,9 +2092,12 @@
         mkdir(workdir, parents=True)
         with self.mocked_stdout_stderr():
             self.assertErrorRegex(EasyBuildError, error_pattern, run_shell_cmd, cmd_workdir_rm, work_dir=workdir)
-=======
+
     def test_run_cmd_sysroot(self):
         """Test with_sysroot option of run_cmd function."""
+
+        # use of run_cmd/run_cmd_qa is deprecated, so we need to allow it here
+        self.allow_deprecated_behaviour()
 
         # put fake /bin/bash in place that will be picked up when using run_cmd with with_sysroot=True
         bin_bash = os.path.join(self.test_prefix, 'bin', 'bash')
@@ -2109,16 +2111,17 @@
 
         update_build_option('sysroot', self.test_prefix)
 
-        (out, ec) = run_cmd("echo hello")
+        with self.mocked_stdout_stderr():
+            (out, ec) = run_cmd("echo hello")
         self.assertEqual(ec, 0)
         self.assertTrue(out.startswith("Hi there I am a fake /bin/bash in"))
         self.assertTrue(out.endswith("\nhello\n"))
 
         # picking up on alternate sysroot is enabled by default, but can be disabled via with_sysroot=False
-        (out, ec) = run_cmd("echo hello", with_sysroot=False)
+        with self.mocked_stdout_stderr():
+            (out, ec) = run_cmd("echo hello", with_sysroot=False)
         self.assertEqual(ec, 0)
         self.assertEqual(out, "hello\n")
->>>>>>> 36db0c7e
 
 
 def suite():
