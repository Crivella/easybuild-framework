# #
# Copyright 2013-2015 Ghent University
#
# This file is part of EasyBuild,
# originally created by the HPC team of Ghent University (http://ugent.be/hpc/en),
# with support of Ghent University (http://ugent.be/hpc),
# the Flemish Supercomputer Centre (VSC) (https://vscentrum.be/nl/en),
# the Hercules foundation (http://www.herculesstichting.be/in_English)
# and the Department of Economy, Science and Innovation (EWI) (http://www.ewi-vlaanderen.be/en).
#
# http://github.com/hpcugent/easybuild
#
# EasyBuild is free software: you can redistribute it and/or modify
# it under the terms of the GNU General Public License as published by
# the Free Software Foundation v2.
#
# EasyBuild is distributed in the hope that it will be useful,
# but WITHOUT ANY WARRANTY; without even the implied warranty of
# MERCHANTABILITY or FITNESS FOR A PARTICULAR PURPOSE.  See the
# GNU General Public License for more details.
#
# You should have received a copy of the GNU General Public License
# along with EasyBuild.  If not, see <http://www.gnu.org/licenses/>.
# #
"""
Unit tests for eb command line options.

@author: Kenneth Hoste (Ghent University)
"""
import glob
import os
import re
import shutil
import sys
import tempfile
from test.framework.utilities import EnhancedTestCase, init_config
from unittest import TestLoader
from unittest import main as unittestmain
from urllib2 import URLError

import easybuild.tools.build_log
import easybuild.tools.options
from easybuild.framework.easyconfig import BUILD, CUSTOM, DEPENDENCIES, EXTENSIONS, FILEMANAGEMENT, LICENSE
from easybuild.framework.easyconfig import MANDATORY, MODULES, OTHER, TOOLCHAIN
from easybuild.tools.build_log import EasyBuildError
from easybuild.tools.config import DEFAULT_MODULECLASSES, get_module_syntax
from easybuild.tools.environment import modify_env
from easybuild.tools.filetools import mkdir, read_file, write_file
from easybuild.tools.github import fetch_github_token
from easybuild.tools.modules import modules_tool
from easybuild.tools.options import EasyBuildOptions
from easybuild.tools.version import VERSION
from vsc.utils import fancylogger


# test account, for which a token is available
GITHUB_TEST_ACCOUNT = 'easybuild_test'


class CommandLineOptionsTest(EnhancedTestCase):
    """Testcases for command line options."""

    logfile = None

    def setUp(self):
        """Set up test."""
        super(CommandLineOptionsTest, self).setUp()
        self.github_token = fetch_github_token(GITHUB_TEST_ACCOUNT)

    def test_help_short(self, txt=None):
        """Test short help message."""

        if txt is None:
            topt = EasyBuildOptions(
                                    go_args=['-h'],
                                    go_nosystemexit=True,  # when printing help, optparse ends with sys.exit
                                    go_columns=100,  # fix col size for reproducible unittest output
                                    help_to_string=True,  # don't print to stdout, but to StingIO fh,
                                    prog='easybuildoptions_test',  # generate as if called from generaloption.py
                                   )

            outtxt = topt.parser.help_to_file.getvalue()
        else:
            outtxt = txt

        self.assertTrue(re.search(' -h ', outtxt), "Only short options included in short help")
        self.assertTrue(re.search("show short help message and exit", outtxt), "Documentation included in short help")
        self.assertEqual(re.search("--short-help ", outtxt), None, "Long options not included in short help")
        self.assertEqual(re.search("Software search and build options", outtxt), None, "Not all option groups included in short help (1)")
        self.assertEqual(re.search("Regression test options", outtxt), None, "Not all option groups included in short help (2)")

    def test_help_long(self):
        """Test long help message."""

        topt = EasyBuildOptions(
                                go_args=['-H'],
                                go_nosystemexit=True,  # when printing help, optparse ends with sys.exit
                                go_columns=100,  # fix col size for reproducible unittest output
                                help_to_string=True,  # don't print to stdout, but to StingIO fh,
                                prog='easybuildoptions_test',  # generate as if called from generaloption.py
                               )
        outtxt = topt.parser.help_to_file.getvalue()

        self.assertTrue(re.search("-H, --help", outtxt), "Long documentation expanded in long help")
        self.assertTrue(re.search("show short help message and exit", outtxt), "Documentation included in long help")
        self.assertTrue(re.search("Software search and build options", outtxt), "Not all option groups included in short help (1)")
        self.assertTrue(re.search("Regression test options", outtxt), "Not all option groups included in short help (2)")

    def test_no_args(self):
        """Test using no arguments."""

        outtxt = self.eb_main([])

        error_msg = "ERROR Please provide one or multiple easyconfig files,"
        error_msg += " or use software build options to make EasyBuild search for easyconfigs"
        self.assertTrue(re.search(error_msg, outtxt), "Error message when eb is run without arguments")

    def test_debug(self):
        """Test enabling debug logging."""
        for debug_arg in ['-d', '--debug']:
            args = [
                'nosuchfile.eb',
                debug_arg,
            ]
            outtxt = self.eb_main(args)

            for log_msg_type in ['DEBUG', 'INFO', 'ERROR']:
                res = re.search(' %s ' % log_msg_type, outtxt)
                self.assertTrue(res, "%s log messages are included when using %s: %s" % (log_msg_type, debug_arg, outtxt))

    def test_info(self):
        """Test enabling info logging."""

        for info_arg in ['--info']:
            args = [
                    'nosuchfile.eb',
                    info_arg,
                   ]
            outtxt = self.eb_main(args)

            for log_msg_type in ['INFO', 'ERROR']:
                res = re.search(' %s ' % log_msg_type, outtxt)
                self.assertTrue(res, "%s log messages are included when using %s ( out: %s)" % (log_msg_type, info_arg, outtxt))

            for log_msg_type in ['DEBUG']:
                res = re.search(' %s ' % log_msg_type, outtxt)
                self.assertTrue(not res, "%s log messages are *not* included when using %s" % (log_msg_type, info_arg))

    def test_quiet(self):
        """Test enabling quiet logging (errors only)."""
        for quiet_arg in ['--quiet']:
            args = [
                    'nosuchfile.eb',
                    quiet_arg,
                   ]
            outtxt = self.eb_main(args)

            for log_msg_type in ['ERROR']:
                res = re.search(' %s ' % log_msg_type, outtxt)
                msg = "%s log messages are included when using %s (outtxt: %s)" % (log_msg_type, quiet_arg, outtxt)
                self.assertTrue(res, msg)

            for log_msg_type in ['DEBUG', 'INFO']:
                res = re.search(' %s ' % log_msg_type, outtxt)
                msg = "%s log messages are *not* included when using %s (outtxt: %s)" % (log_msg_type, quiet_arg, outtxt)
                self.assertTrue(not res, msg)

    def test_force(self):
        """Test forcing installation even if the module is already available."""

        # use GCC-4.6.3.eb easyconfig file that comes with the tests
        eb_file = os.path.join(os.path.dirname(__file__), 'easyconfigs', 'GCC-4.6.3.eb')

        # check log message without --force
        args = [
                eb_file,
                '--debug',
               ]
        outtxt, error_thrown = self.eb_main(args, return_error=True)

        self.assertTrue(not error_thrown, "No error is thrown if software is already installed (error_thrown: %s)" % error_thrown)

        already_msg = "GCC/4.6.3 is already installed"
        self.assertTrue(re.search(already_msg, outtxt), "Already installed message without --force, outtxt: %s" % outtxt)

        # clear log file
        write_file(self.logfile, '')

        # check that --force works
        args = [
                eb_file,
                '--force',
                '--debug',
               ]
        outtxt = self.eb_main(args)

        self.assertTrue(not re.search(already_msg, outtxt), "Already installed message not there with --force")

    def test_skip(self):
        """Test skipping installation of module (--skip, -k)."""

        # use toy-0.0.eb easyconfig file that comes with the tests
        eb_file = os.path.join(os.path.dirname(__file__), 'easyconfigs', 'toy-0.0.eb')

        # check log message with --skip for existing module
        args = [
            eb_file,
            '--sourcepath=%s' % self.test_sourcepath,
            '--buildpath=%s' % self.test_buildpath,
            '--installpath=%s' % self.test_installpath,
            '--force',
            '--debug',
        ]
        self.eb_main(args, do_build=True)
        modules_tool().purge()

        args.append('--skip')
        outtxt = self.eb_main(args, do_build=True, verbose=True)

        found_msg = "Module toy/0.0 found.\n[^\n]+Going to skip actual main build"
        found = re.search(found_msg, outtxt, re.M)
        self.assertTrue(found, "Module found message present with --skip, outtxt: %s" % outtxt)

        # cleanup for next test
        write_file(self.logfile, '')
        os.chdir(self.cwd)
        modules_tool().purge()
        # reinitialize modules tool with original $MODULEPATH, to avoid problems with future tests
        os.environ['MODULEPATH'] = ''
        modules_tool()

        # check log message with --skip for non-existing module
        args = [
            eb_file,
            '--sourcepath=%s' % self.test_sourcepath,
            '--buildpath=%s' % self.test_buildpath,
            '--installpath=%s' % self.test_installpath,
            '--try-software-version=1.2.3.4.5.6.7.8.9',
            '--try-amend=sources=toy-0.0.tar.gz,toy-0.0.tar.gz',  # hackish, but fine
            '--force',
            '--debug',
            '--skip',
        ]
        outtxt = self.eb_main(args, do_build=True, verbose=True)

        found_msg = "Module toy/1.2.3.4.5.6.7.8.9 found."
        found = re.search(found_msg, outtxt)
        self.assertTrue(not found, "Module found message not there with --skip for non-existing modules: %s" % outtxt)

        not_found_msg = "No module toy/1.2.3.4.5.6.7.8.9 found. Not skipping anything."
        not_found = re.search(not_found_msg, outtxt)
        self.assertTrue(not_found, "Module not found message there with --skip for non-existing modules: %s" % outtxt)

        modules_tool().purge()
        # reinitialize modules tool with original $MODULEPATH, to avoid problems with future tests
        modify_env(os.environ, self.orig_environ)
        modules_tool()

    def test_job(self):
        """Test submitting build as a job."""

        # use gzip-1.4.eb easyconfig file that comes with the tests
        eb_file = os.path.join(os.path.dirname(__file__), 'easyconfigs', 'gzip-1.4.eb')

        def check_args(job_args, passed_args=None):
            """Check whether specified args yield expected result."""
            if passed_args is None:
                passed_args = job_args[:]

            # clear log file
            write_file(self.logfile, '')

            args = [
                    eb_file,
                    '--job',
                   ] + job_args
            outtxt = self.eb_main(args)

            job_msg = "INFO.* Command template for jobs: .* && eb %%\(spec\)s.* %s.*\n" % ' .*'.join(passed_args)
            assertmsg = "Info log msg with job command template for --job (job_msg: %s, outtxt: %s)" % (job_msg, outtxt)
            self.assertTrue(re.search(job_msg, outtxt), assertmsg)

        # options passed are reordered, so order here matters to make tests pass
        check_args(['--debug'])
        check_args(['--debug', '--stop=configure', '--try-software-name=foo'])
        check_args(['--debug', '--robot-paths=/tmp/foo:/tmp/bar'])
        # --robot has preference over --robot-paths, --robot is not passed down
        check_args(['--debug', '--robot-paths=/tmp/foo', '--robot=/tmp/bar'],
                   passed_args=['--debug', '--robot-paths=/tmp/bar:/tmp/foo'])

    # 'zzz' prefix in the test name is intentional to make this test run last,
    # since it fiddles with the logging infrastructure which may break things
    def test_zzz_logtostdout(self):
        """Testing redirecting log to stdout."""

        fd, dummylogfn = tempfile.mkstemp(prefix='easybuild-dummy', suffix='.log')
        os.close(fd)

        for stdout_arg in ['--logtostdout', '-l']:

            _stdout = sys.stdout

            fd, fn = tempfile.mkstemp()
            fh = os.fdopen(fd, 'w')
            sys.stdout = fh

            args = [
                    '--software-name=somethingrandom',
                    '--robot', '.',
                    '--debug',
                    stdout_arg,
                   ]
            self.eb_main(args, logfile=dummylogfn)

            # make sure we restore
            sys.stdout.flush()
            sys.stdout = _stdout
            fancylogger.logToScreen(enable=False, stdout=True)

            outtxt = read_file(fn)

            self.assertTrue(len(outtxt) > 100, "Log messages are printed to stdout when %s is used (outtxt: %s)" % (stdout_arg, outtxt))

            # cleanup
            os.remove(fn)

        if os.path.exists(dummylogfn):
            os.remove(dummylogfn)
        fancylogger.logToFile(self.logfile)

    def test_avail_easyconfig_params(self):
        """Test listing available easyconfig parameters."""

        def run_test(custom=None, extra_params=[], fmt=None):
            """Inner function to run actual test in current setting."""

            fd, dummylogfn = tempfile.mkstemp(prefix='easybuild-dummy', suffix='.log')
            os.close(fd)

            avail_args = [
                '-a',
                '--avail-easyconfig-params',
            ]
            for avail_arg in avail_args:

                # clear log
                write_file(self.logfile, '')

                args = [
                    '--unittest-file=%s' % self.logfile,
                    avail_arg,
                ]
                if fmt is not None:
                    args.append(fmt)
                if custom is not None:
                    args.extend(['-e', custom])

                outtxt = self.eb_main(args, logfile=dummylogfn, verbose=True)
                logtxt = read_file(self.logfile)

                # check whether all parameter types are listed
                par_types = [BUILD, DEPENDENCIES, EXTENSIONS, FILEMANAGEMENT,
                             LICENSE, MANDATORY, MODULES, OTHER, TOOLCHAIN]
                if custom is not None:
                    par_types.append(CUSTOM)

                for param_type in [x[1] for x in par_types]:
                    # regex for parameter group title, matches both txt and rst formats
                    regex = re.compile("%s.*\n%s" % (param_type, '-' * len(param_type)), re.I)
                    tup = (param_type, avail_arg, args, logtxt)
                    msg = "Parameter type %s is featured in output of eb %s (args: %s): %s" % tup
                    self.assertTrue(regex.search(logtxt), msg)

                # check a couple of easyconfig parameters
                for param in ["name", "version", "toolchain", "versionsuffix", "buildopts", "sources", "start_dir",
                              "dependencies", "group", "exts_list", "moduleclass", "buildstats"] + extra_params:
                    # regex for parameter name (with optional '*') & description, matches both txt and rst formats
                    regex = re.compile("^[`]*%s(?:\*)?[`]*\s+\w+" % param, re.M)
                    tup = (param, avail_arg, args, regex.pattern, logtxt)
                    msg = "Parameter %s is listed with help in output of eb %s (args: %s, regex: %s): %s" % tup
                    self.assertTrue(regex.search(logtxt), msg)

            if os.path.exists(dummylogfn):
                os.remove(dummylogfn)

        for fmt in [None, 'txt', 'rst']:
            run_test(fmt=fmt)
            run_test(custom='EB_foo', extra_params=['foo_extra1', 'foo_extra2'], fmt=fmt)
            run_test(custom='bar', extra_params=['bar_extra1', 'bar_extra2'], fmt=fmt)
            run_test(custom='EB_foofoo', extra_params=['foofoo_extra1', 'foofoo_extra2'], fmt=fmt)

    # double underscore to make sure it runs first, which is required to detect certain types of bugs,
    # e.g. running with non-initialized EasyBuild config (truly mimicing 'eb --list-toolchains')
    def test__list_toolchains(self):
        """Test listing known compiler toolchains."""

        fd, dummylogfn = tempfile.mkstemp(prefix='easybuild-dummy', suffix='.log')
        os.close(fd)

        args = [
                '--list-toolchains',
                '--unittest-file=%s' % self.logfile,
               ]
        outtxt = self.eb_main(args, logfile=dummylogfn)

        info_msg = r"INFO List of known toolchains \(toolchainname: module\[,module\.\.\.\]\):"
        logtxt = read_file(self.logfile)
        self.assertTrue(re.search(info_msg, logtxt), "Info message with list of known compiler toolchains")
        # toolchain elements should be in alphabetical order
        tcs = {
            'dummy': [],
            'goalf': ['ATLAS', 'BLACS', 'FFTW', 'GCC', 'OpenMPI', 'ScaLAPACK'],
            'ictce': ['icc', 'ifort', 'imkl', 'impi'],
        }
        for tc, tcelems in tcs.items():
            res = re.findall("^\s*%s: .*" % tc, logtxt, re.M)
            self.assertTrue(res, "Toolchain %s is included in list of known compiler toolchains" % tc)
            # every toolchain should only be mentioned once
            n = len(res)
            self.assertEqual(n, 1, "Toolchain %s is only mentioned once (count: %d)" % (tc, n))
            # make sure definition is correct (each element only named once, in alphabetical order)
            self.assertEqual("\t%s: %s" % (tc, ', '.join(tcelems)), res[0])

        if os.path.exists(dummylogfn):
            os.remove(dummylogfn)

    def test_avail_lists(self):
        """Test listing available values of certain types."""

        fd, dummylogfn = tempfile.mkstemp(prefix='easybuild-dummy', suffix='.log')
        os.close(fd)

        name_items = {
            'modules-tools': ['EnvironmentModulesC', 'Lmod'],
            'module-naming-schemes': ['EasyBuildMNS', 'HierarchicalMNS', 'CategorizedHMNS'],
        }
        for (name, items) in name_items.items():
            args = [
                    '--avail-%s' % name,
                    '--unittest-file=%s' % self.logfile,
                   ]
            outtxt = self.eb_main(args, logfile=dummylogfn)
            logtxt = read_file(self.logfile)

            words = name.replace('-', ' ')
            info_msg = r"INFO List of supported %s:" % words
            self.assertTrue(re.search(info_msg, logtxt), "Info message with list of available %s" % words)
            for item in items:
                res = re.findall("^\s*%s" % item, logtxt, re.M)
                self.assertTrue(res, "%s is included in list of available %s" % (item, words))
                # every item should only be mentioned once
                n = len(res)
                self.assertEqual(n, 1, "%s is only mentioned once (count: %d)" % (item, n))

        if os.path.exists(dummylogfn):
            os.remove(dummylogfn)

    def test_avail_cfgfile_constants(self):
        """Test --avail-cfgfile-constants."""
        fd, dummylogfn = tempfile.mkstemp(prefix='easybuild-dummy', suffix='.log')
        os.close(fd)

        # copy test easyconfigs to easybuild/easyconfigs subdirectory of temp directory
        # to check whether easyconfigs install path is auto-included in robot path
        tmpdir = tempfile.mkdtemp(prefix='easybuild-easyconfigs-pkg-install-path')
        mkdir(os.path.join(tmpdir, 'easybuild'), parents=True)

        test_ecs_dir = os.path.join(os.path.dirname(os.path.abspath(__file__)), 'easyconfigs')
        shutil.copytree(test_ecs_dir, os.path.join(tmpdir, 'easybuild', 'easyconfigs'))

        orig_sys_path = sys.path[:]
        sys.path.insert(0, tmpdir)  # prepend to give it preference over possible other installed easyconfigs pkgs

        args = [
            '--avail-cfgfile-constants',
            '--unittest-file=%s' % self.logfile,
        ]
        outtxt = self.eb_main(args, logfile=dummylogfn)
        logtxt = read_file(self.logfile)
        cfgfile_constants = {
            'DEFAULT_ROBOT_PATHS': os.path.join(tmpdir, 'easybuild', 'easyconfigs'),
        }
        for cst_name, cst_value in cfgfile_constants.items():
            cst_regex = re.compile(r"^\*\s%s:\s.*\s\[value: .*%s.*\]" % (cst_name, cst_value), re.M)
            tup = (cst_regex.pattern, logtxt)
            self.assertTrue(cst_regex.search(logtxt), "Pattern '%s' in --avail-cfgfile_constants output: %s" % tup)

        if os.path.exists(dummylogfn):
            os.remove(dummylogfn)
        sys.path[:] = orig_sys_path

    def test_list_easyblocks(self):
        """Test listing easyblock hierarchy."""

        fd, dummylogfn = tempfile.mkstemp(prefix='easybuild-dummy', suffix='.log')
        os.close(fd)

        # adjust PYTHONPATH such that test easyblocks are found

        import easybuild
        eb_blocks_path = os.path.abspath(os.path.join(os.path.dirname(__file__), 'sandbox'))
        if not eb_blocks_path in sys.path:
            sys.path.append(eb_blocks_path)
            easybuild = reload(easybuild)

        import easybuild.easyblocks
        reload(easybuild.easyblocks)
        reload(easybuild.tools.module_naming_scheme)  # required to run options unit tests stand-alone

        # simple view
        for list_arg in ['--list-easyblocks', '--list-easyblocks=simple']:

            # clear log
            write_file(self.logfile, '')

            args = [
                    list_arg,
                    '--unittest-file=%s' % self.logfile,
                   ]
            outtxt = self.eb_main(args, logfile=dummylogfn)
            logtxt = read_file(self.logfile)

            for pat in [
                        r"EasyBlock\n",
                        r"|--\s+EB_foo\n|\s+|--\s+EB_foofoo\n",
                        r"|--\s+bar\n",
                       ]:

                msg = "Pattern '%s' is found in output of --list-easyblocks: %s" % (pat, logtxt)
                self.assertTrue(re.search(pat, logtxt), msg)

        # clear log
        write_file(self.logfile, '')

        # detailed view
        args = [
                '--list-easyblocks=detailed',
                '--unittest-file=%s' % self.logfile,
               ]
        outtxt = self.eb_main(args, logfile=dummylogfn)
        logtxt = read_file(self.logfile)

        for pat in [
                    r"EasyBlock\s+\(easybuild.framework.easyblock\)\n",
                    r"|--\s+EB_foo\s+\(easybuild.easyblocks.foo\)\n|\s+|--\s+EB_foofoo\s+\(easybuild.easyblocks.foofoo\)\n",
                    r"|--\s+bar\s+\(easybuild.easyblocks.generic.bar\)\n",
                   ]:

            msg = "Pattern '%s' is found in output of --list-easyblocks: %s" % (pat, logtxt)
            self.assertTrue(re.search(pat, logtxt), msg)

        if os.path.exists(dummylogfn):
            os.remove(dummylogfn)

    def test_search(self):
        """Test searching for easyconfigs."""

        fd, dummylogfn = tempfile.mkstemp(prefix='easybuild-dummy', suffix='.log')
        os.close(fd)

        args = [
            '--search=gzip',
            '--robot=%s' % os.path.join(os.path.dirname(__file__), 'easyconfigs'),
            '--unittest-file=%s' % self.logfile,
        ]
        self.eb_main(args, logfile=dummylogfn)
        logtxt = read_file(self.logfile)

        info_msg = r"Searching \(case-insensitive\) for 'gzip' in"
        self.assertTrue(re.search(info_msg, logtxt), "Info message when searching for easyconfigs in '%s'" % logtxt)
        for ec in ["gzip-1.4.eb", "gzip-1.4-GCC-4.6.3.eb"]:
            self.assertTrue(re.search(r" \* \S*%s$" % ec, logtxt, re.M), "Found easyconfig %s in '%s'" % (ec, logtxt))

        if os.path.exists(dummylogfn):
            os.remove(dummylogfn)

        for search_arg in ['-S', '--search-short']:
            open(self.logfile, 'w').write('')
            args = [
                search_arg,
                'toy-0.0',
                '-r',
                os.path.join(os.path.dirname(__file__), 'easyconfigs'),
                '--unittest-file=%s' % self.logfile,
            ]
            self.eb_main(args, logfile=dummylogfn, raise_error=True, verbose=True)
            logtxt = read_file(self.logfile)

            info_msg = r"Searching \(case-insensitive\) for 'toy-0.0' in"
            self.assertTrue(re.search(info_msg, logtxt), "Info message when searching for easyconfigs in '%s'" % logtxt)
            self.assertTrue(re.search('INFO CFGS\d+=', logtxt), "CFGS line message found in '%s'" % logtxt)
            for ec in ["toy-0.0.eb", "toy-0.0-multiple.eb"]:
                self.assertTrue(re.search(" \* \$CFGS\d+/*%s" % ec, logtxt), "Found easyconfig %s in '%s'" % (ec, logtxt))

            if os.path.exists(dummylogfn):
                os.remove(dummylogfn)

    def test_dry_run(self):
        """Test dry run (long format)."""
        fd, dummylogfn = tempfile.mkstemp(prefix='easybuild-dummy', suffix='.log')
        os.close(fd)

        args = [
            os.path.join(os.path.dirname(__file__), 'easyconfigs', 'gzip-1.4-GCC-4.6.3.eb'),
            '--dry-run',  # implies enabling dependency resolution
            '--unittest-file=%s' % self.logfile,
            '--robot-paths=%s' % os.path.join(os.path.dirname(__file__), 'easyconfigs'),
        ]
        self.eb_main(args, logfile=dummylogfn)
        logtxt = read_file(self.logfile)

        info_msg = r"Dry run: printing build status of easyconfigs and dependencies"
        self.assertTrue(re.search(info_msg, logtxt, re.M), "Info message dry running in '%s'" % logtxt)
        ecs_mods = [
            ("gzip-1.4-GCC-4.6.3.eb", "gzip/1.4-GCC-4.6.3", ' '),
            ("GCC-4.6.3.eb", "GCC/4.6.3", 'x'),
        ]
        for ec, mod, mark in ecs_mods:
            regex = re.compile(r" \* \[%s\] \S+%s \(module: %s\)" % (mark, ec, mod), re.M)
            self.assertTrue(regex.search(logtxt), "Found match for pattern %s in '%s'" % (regex.pattern, logtxt))

    def test_dry_run_short(self):
        """Test dry run (short format)."""
        # unset $EASYBUILD_ROBOT_PATHS that was defined in setUp
        del os.environ['EASYBUILD_ROBOT_PATHS']

        fd, dummylogfn = tempfile.mkstemp(prefix='easybuild-dummy', suffix='.log')
        os.close(fd)

        # copy test easyconfigs to easybuild/easyconfigs subdirectory of temp directory
        # to check whether easyconfigs install path is auto-included in robot path
        tmpdir = tempfile.mkdtemp(prefix='easybuild-easyconfigs-pkg-install-path')
        mkdir(os.path.join(tmpdir, 'easybuild'), parents=True)

        test_ecs_dir = os.path.join(os.path.dirname(os.path.abspath(__file__)), 'easyconfigs')
        shutil.copytree(test_ecs_dir, os.path.join(tmpdir, 'easybuild', 'easyconfigs'))

        orig_sys_path = sys.path[:]
        sys.path.insert(0, tmpdir)  # prepend to give it preference over possible other installed easyconfigs pkgs

        for dry_run_arg in ['-D', '--dry-run-short']:
            open(self.logfile, 'w').write('')
            args = [
                os.path.join(tmpdir, 'easybuild', 'easyconfigs', 'gzip-1.4-GCC-4.6.3.eb'),
                dry_run_arg,
                # purposely specifying senseless dir, to test auto-inclusion of easyconfigs pkg path in robot path
                '--robot=%s' % os.path.join(tmpdir, 'robot_decoy'),
                '--unittest-file=%s' % self.logfile,
            ]
            outtxt = self.eb_main(args, logfile=dummylogfn)

            info_msg = r"Dry run: printing build status of easyconfigs and dependencies"
            self.assertTrue(re.search(info_msg, outtxt, re.M), "Info message dry running in '%s'" % outtxt)
            self.assertTrue(re.search('CFGS=', outtxt), "CFGS line message found in '%s'" % outtxt)
            ecs_mods = [
                ("gzip-1.4-GCC-4.6.3.eb", "gzip/1.4-GCC-4.6.3", ' '),
                ("GCC-4.6.3.eb", "GCC/4.6.3", 'x'),
            ]
            for ec, mod, mark in ecs_mods:
                regex = re.compile(r" \* \[%s\] \$CFGS\S+%s \(module: %s\)" % (mark, ec, mod), re.M)
                self.assertTrue(regex.search(outtxt), "Found match for pattern %s in '%s'" % (regex.pattern, outtxt))

        if os.path.exists(dummylogfn):
            os.remove(dummylogfn)

        # cleanup
        shutil.rmtree(tmpdir)
        sys.path[:] = orig_sys_path

    def test_try_robot_force(self):
        """
        Test correct behavior for combination of --try-toolchain --robot --force.
        Only the listed easyconfigs should be forced, resolved dependencies should not (even if tweaked).
        """
        fd, dummylogfn = tempfile.mkstemp(prefix='easybuild-dummy', suffix='.log')
        os.close(fd)

        # use toy-0.0.eb easyconfig file that comes with the tests
        test_ecs_dir = os.path.join(os.path.dirname(os.path.abspath(__file__)), 'easyconfigs')
        eb_file1 = os.path.join(test_ecs_dir, 'FFTW-3.3.3-gompi-1.4.10.eb')
        eb_file2 = os.path.join(test_ecs_dir, 'ScaLAPACK-2.0.2-gompi-1.4.10-OpenBLAS-0.2.6-LAPACK-3.4.2.eb')

        # check log message with --skip for existing module
        args = [
            eb_file1,
            eb_file2,
            '--sourcepath=%s' % self.test_sourcepath,
            '--buildpath=%s' % self.test_buildpath,
            '--installpath=%s' % self.test_installpath,
            '--debug',
            '--force',
            '--robot=%s' % test_ecs_dir,
            '--try-toolchain=gompi,1.3.12',
            '--dry-run',
            '--unittest-file=%s' % self.logfile,
        ]
        outtxt = self.eb_main(args, logfile=dummylogfn)

        scalapack_ver = '2.0.2-gompi-1.3.12-OpenBLAS-0.2.6-LAPACK-3.4.2'
        ecs_mods = [
            # GCC/OpenMPI dependencies are there, but part of toolchain => 'x'
            ("GCC-4.6.4.eb", "GCC/4.6.4", 'x'),
            ("OpenMPI-1.6.4-GCC-4.6.4.eb", "OpenMPI/1.6.4-GCC-4.6.4", 'x'),
            # OpenBLAS dependency is there, but not listed => 'x'
            ("OpenBLAS-0.2.6-gompi-1.3.12-LAPACK-3.4.2.eb", "OpenBLAS/0.2.6-gompi-1.3.12-LAPACK-3.4.2", 'x'),
            # both FFTW and ScaLAPACK are listed => 'F'
            ("ScaLAPACK-%s.eb" % scalapack_ver, "ScaLAPACK/%s" % scalapack_ver, 'F'),
            ("FFTW-3.3.3-gompi-1.3.12.eb", "FFTW/3.3.3-gompi-1.3.12", 'F'),
        ]
        for ec, mod, mark in ecs_mods:
            regex = re.compile("^ \* \[%s\] \S+%s \(module: %s\)$" % (mark, ec, mod), re.M)
            self.assertTrue(regex.search(outtxt), "Found match for pattern %s in '%s'" % (regex.pattern, outtxt))

    def test_dry_run_hierarchical(self):
        """Test dry run using a hierarchical module naming scheme."""
        fd, dummylogfn = tempfile.mkstemp(prefix='easybuild-dummy', suffix='.log')
        os.close(fd)

        test_ecs = os.path.join(os.path.dirname(os.path.abspath(__file__)), 'easyconfigs')
        args = [
            os.path.join(test_ecs, 'gzip-1.5-goolf-1.4.10.eb'),
            os.path.join(test_ecs, 'OpenMPI-1.6.4-GCC-4.7.2.eb'),
            '--dry-run',
            '--unittest-file=%s' % self.logfile,
            '--module-naming-scheme=HierarchicalMNS',
            '--ignore-osdeps',
            '--force',
            '--debug',
            '--robot-paths=%s' % os.path.join(os.path.dirname(os.path.abspath(__file__)), 'easyconfigs'),
        ]
        outtxt = self.eb_main(args, logfile=dummylogfn, verbose=True, raise_error=True)

        ecs_mods = [
            # easyconfig, module subdir, (short) module name
            ("GCC-4.7.2.eb", "Core", "GCC/4.7.2", 'x'),  # already present but not listed, so 'x'
            ("hwloc-1.6.2-GCC-4.7.2.eb", "Compiler/GCC/4.7.2", "hwloc/1.6.2", 'x'),
            ("OpenMPI-1.6.4-GCC-4.7.2.eb", "Compiler/GCC/4.7.2", "OpenMPI/1.6.4", 'F'),  # already present and listed, so 'F'
            ("gompi-1.4.10.eb", "Core", "gompi/1.4.10", 'x'),
            ("OpenBLAS-0.2.6-gompi-1.4.10-LAPACK-3.4.2.eb", "MPI/GCC/4.7.2/OpenMPI/1.6.4",
             "OpenBLAS/0.2.6-LAPACK-3.4.2", 'x'),
            ("FFTW-3.3.3-gompi-1.4.10.eb", "MPI/GCC/4.7.2/OpenMPI/1.6.4", "FFTW/3.3.3", 'x'),
            ("ScaLAPACK-2.0.2-gompi-1.4.10-OpenBLAS-0.2.6-LAPACK-3.4.2.eb", "MPI/GCC/4.7.2/OpenMPI/1.6.4",
             "ScaLAPACK/2.0.2-OpenBLAS-0.2.6-LAPACK-3.4.2", 'x'),
            ("goolf-1.4.10.eb", "Core", "goolf/1.4.10", 'x'),
            ("gzip-1.5-goolf-1.4.10.eb", "MPI/GCC/4.7.2/OpenMPI/1.6.4", "gzip/1.5", ' '),  # listed but not there: ' '
        ]
        for ec, mod_subdir, mod_name, mark in ecs_mods:
            regex = re.compile("^ \* \[%s\] \S+%s \(module: %s \| %s\)$" % (mark, ec, mod_subdir, mod_name), re.M)
            self.assertTrue(regex.search(outtxt), "Found match for pattern %s in '%s'" % (regex.pattern, outtxt))

        if os.path.exists(dummylogfn):
            os.remove(dummylogfn)

    def test_dry_run_categorized(self):
        """Test dry run using a categorized hierarchical module naming scheme."""
        fd, dummylogfn = tempfile.mkstemp(prefix='easybuild-dummy', suffix='.log')
        os.close(fd)

        self.setup_categorized_hmns_modules()
        test_ecs = os.path.join(os.path.dirname(os.path.abspath(__file__)), 'easyconfigs')
        args = [
            os.path.join(test_ecs, 'gzip-1.5-goolf-1.4.10.eb'),
            os.path.join(test_ecs, 'OpenMPI-1.6.4-GCC-4.7.2.eb'),
            '--dry-run',
            '--unittest-file=%s' % self.logfile,
            '--module-naming-scheme=CategorizedHMNS',
            '--ignore-osdeps',
            '--force',
            '--debug',
            '--robot-paths=%s' % os.path.join(os.path.dirname(os.path.abspath(__file__)), 'easyconfigs'),
        ]
        outtxt = self.eb_main(args, logfile=dummylogfn, verbose=True, raise_error=True)

        ecs_mods = [
            # easyconfig, module subdir, (short) module name, mark
            ("GCC-4.7.2.eb", "Core/compiler", "GCC/4.7.2", 'x'),  # already present but not listed, so 'x'
            ("hwloc-1.6.2-GCC-4.7.2.eb", "Compiler/GCC/4.7.2/system", "hwloc/1.6.2", 'x'),
            ("OpenMPI-1.6.4-GCC-4.7.2.eb", "Compiler/GCC/4.7.2/mpi", "OpenMPI/1.6.4", 'F'),  # already present and listed, so 'F'
            ("gompi-1.4.10.eb", "Core/toolchain", "gompi/1.4.10", 'x'),
            ("OpenBLAS-0.2.6-gompi-1.4.10-LAPACK-3.4.2.eb", "MPI/GCC/4.7.2/OpenMPI/1.6.4/numlib",
             "OpenBLAS/0.2.6-LAPACK-3.4.2", 'x'),
            ("FFTW-3.3.3-gompi-1.4.10.eb", "MPI/GCC/4.7.2/OpenMPI/1.6.4/numlib", "FFTW/3.3.3", 'x'),
            ("ScaLAPACK-2.0.2-gompi-1.4.10-OpenBLAS-0.2.6-LAPACK-3.4.2.eb", "MPI/GCC/4.7.2/OpenMPI/1.6.4/numlib",
             "ScaLAPACK/2.0.2-OpenBLAS-0.2.6-LAPACK-3.4.2", 'x'),
            ("goolf-1.4.10.eb", "Core/toolchain", "goolf/1.4.10", 'x'),
            ("gzip-1.5-goolf-1.4.10.eb", "MPI/GCC/4.7.2/OpenMPI/1.6.4/base", "gzip/1.5", ' '),  # listed but not there: ' '
        ]
        for ec, mod_subdir, mod_name, mark in ecs_mods:
            regex = re.compile("^ \* \[%s\] \S+%s \(module: %s \| %s\)$" % (mark, ec, mod_subdir, mod_name), re.M)
            self.assertTrue(regex.search(outtxt), "Found match for pattern %s in '%s'" % (regex.pattern, outtxt))

        if os.path.exists(dummylogfn):
            os.remove(dummylogfn)

    def test_from_pr(self):
        """Test fetching easyconfigs from a PR."""
        if self.github_token is None:
            print "Skipping test_from_pr, no GitHub token available?"
            return

        fd, dummylogfn = tempfile.mkstemp(prefix='easybuild-dummy', suffix='.log')
        os.close(fd)

        tmpdir = tempfile.mkdtemp()
        args = [
            # PR for foss/2015a, see https://github.com/hpcugent/easybuild-easyconfigs/pull/1239/files
            '--from-pr=1239',
            '--dry-run',
            # an argument must be specified to --robot, since easybuild-easyconfigs may not be installed
            '--robot=%s' % os.path.join(os.path.dirname(__file__), 'easyconfigs'),
            '--unittest-file=%s' % self.logfile,
            '--github-user=%s' % GITHUB_TEST_ACCOUNT,  # a GitHub token should be available for this user
            '--tmpdir=%s' % tmpdir,
        ]
        try:
            outtxt = self.eb_main(args, logfile=dummylogfn, raise_error=True)
            modules = [
                (tmpdir, 'FFTW/3.3.4-gompi-2015a'),
                (tmpdir, 'foss/2015a'),
                ('.*', 'GCC/4.9.2'),  # not included in PR
                (tmpdir, 'gompi/2015a'),
                (tmpdir, 'HPL/2.1-foss-2015a'),
                (tmpdir, 'hwloc/1.10.0-GCC-4.9.2'),
                (tmpdir, 'numactl/2.0.10-GCC-4.9.2'),
                (tmpdir, 'OpenBLAS/0.2.13-GCC-4.9.2-LAPACK-3.5.0'),
                (tmpdir, 'OpenMPI/1.8.3-GCC-4.9.2'),
                (tmpdir, 'OpenMPI/1.8.4-GCC-4.9.2'),
                (tmpdir, 'ScaLAPACK/2.0.2-gompi-2015a-OpenBLAS-0.2.13-LAPACK-3.5.0'),
            ]
            for path_prefix, module in modules:
                ec_fn = "%s.eb" % '-'.join(module.split('/'))
                regex = re.compile(r"^ \* \[.\] %s.*%s \(module: %s\)$" % (path_prefix, ec_fn, module), re.M)
                self.assertTrue(regex.search(outtxt), "Found pattern %s in %s" % (regex.pattern, outtxt))

            # make sure that *only* these modules are listed, no others
            regex = re.compile(r"^ \* \[.\] .*/(?P<filepath>.*) \(module: (?P<module>.*)\)$", re.M)
            self.assertTrue(sorted(regex.findall(outtxt)), sorted(modules))

            pr_tmpdir = os.path.join(tmpdir, 'eb-\S{6}', 'files_pr1239')
            regex = re.compile("Prepended list of robot search paths with %s:" % pr_tmpdir, re.M)
            self.assertTrue(regex.search(outtxt), "Found pattern %s in %s" % (regex.pattern, outtxt))
        except URLError, err:
            print "Ignoring URLError '%s' in test_from_pr" % err
            shutil.rmtree(tmpdir)

    def test_from_pr_listed_ecs(self):
        """Test --from-pr in combination with specifying easyconfigs on the command line."""
        if self.github_token is None:
            print "Skipping test_from_pr, no GitHub token available?"
            return

        fd, dummylogfn = tempfile.mkstemp(prefix='easybuild-dummy', suffix='.log')
        os.close(fd)

        # copy test easyconfigs to easybuild/easyconfigs subdirectory of temp directory
        test_ecs_path = os.path.join(os.path.dirname(os.path.abspath(__file__)), 'easyconfigs')
        ecstmpdir = tempfile.mkdtemp(prefix='easybuild-easyconfigs-pkg-install-path')
        mkdir(os.path.join(ecstmpdir, 'easybuild'), parents=True)
        shutil.copytree(test_ecs_path, os.path.join(ecstmpdir, 'easybuild', 'easyconfigs'))

        # inject path to test easyconfigs into head of Python search path
        sys.path.insert(0, ecstmpdir)

        tmpdir = tempfile.mkdtemp()
        args = [
            'toy-0.0.eb',
            'gompi-2015a.eb',  # also pulls in GCC, OpenMPI (which pulls in hwloc and numactl)
            'GCC-4.6.3.eb',
            # PR for foss/2015a, see https://github.com/hpcugent/easybuild-easyconfigs/pull/1239/files
            '--from-pr=1239',
            '--dry-run',
            # an argument must be specified to --robot, since easybuild-easyconfigs may not be installed
            '--robot=%s' % test_ecs_path,
            '--unittest-file=%s' % self.logfile,
            '--github-user=%s' % GITHUB_TEST_ACCOUNT,  # a GitHub token should be available for this user
            '--tmpdir=%s' % tmpdir,
        ]
        try:
            outtxt = self.eb_main(args, logfile=dummylogfn, raise_error=True)
            modules = [
                (test_ecs_path, 'toy/0.0'),  # not included in PR
                (test_ecs_path, 'GCC/4.9.2'),  # not included in PR
                (tmpdir, 'hwloc/1.10.0-GCC-4.9.2'),
                (tmpdir, 'numactl/2.0.10-GCC-4.9.2'),
                (tmpdir, 'OpenMPI/1.8.4-GCC-4.9.2'),
                (tmpdir, 'gompi/2015a'),
                (test_ecs_path, 'GCC/4.6.3'),  # not included in PR
            ]
            for path_prefix, module in modules:
                ec_fn = "%s.eb" % '-'.join(module.split('/'))
                regex = re.compile(r"^ \* \[.\] %s.*%s \(module: %s\)$" % (path_prefix, ec_fn, module), re.M)
                self.assertTrue(regex.search(outtxt), "Found pattern %s in %s" % (regex.pattern, outtxt))

            # make sure that *only* these modules are listed, no others
            regex = re.compile(r"^ \* \[.\] .*/(?P<filepath>.*) \(module: (?P<module>.*)\)$", re.M)
            self.assertTrue(sorted(regex.findall(outtxt)), sorted(modules))

        except URLError, err:
            print "Ignoring URLError '%s' in test_from_pr" % err
            shutil.rmtree(tmpdir)

    def test_no_such_software(self):
        """Test using no arguments."""

        args = [
                '--software-name=nosuchsoftware',
                '--robot=.',
                '--debug',
               ]
        outtxt = self.eb_main(args)

        # error message when template is not found
        error_msg1 = "ERROR No easyconfig files found for software nosuchsoftware, and no templates available. "
        error_msg1 += "I'm all out of ideas."
        # error message when template is found
        error_msg2 = "ERROR Unable to find an easyconfig for the given specifications"
        msg = "Error message when eb can't find software with specified name (outtxt: %s)" % outtxt
        self.assertTrue(re.search(error_msg1, outtxt) or re.search(error_msg2, outtxt), msg)

    def test_footer(self):
        """Test specifying a module footer."""

        # create file containing modules footer
        if get_module_syntax() == 'Tcl':
            module_footer_txt = '\n'.join([
                "# test footer",
                "setenv SITE_SPECIFIC_ENV_VAR foobar",
            ])
        elif get_module_syntax() == 'Lua':
            module_footer_txt = '\n'.join([
                "-- test footer",
                'setenv("SITE_SPECIFIC_ENV_VAR", "foobar")',
            ])
        else:
            self.assertTrue(False, "Unknown module syntax: %s" % get_module_syntax())

        fd, modules_footer = tempfile.mkstemp(prefix='modules-footer-')
        os.close(fd)
        write_file(modules_footer, module_footer_txt)

        # use toy-0.0.eb easyconfig file that comes with the tests
        eb_file = os.path.join(os.path.dirname(__file__), 'easyconfigs', 'toy-0.0.eb')

        # check log message with --skip for existing module
        args = [
            eb_file,
            '--sourcepath=%s' % self.test_sourcepath,
            '--buildpath=%s' % self.test_buildpath,
            '--installpath=%s' % self.test_installpath,
            '--debug',
            '--force',
            '--modules-footer=%s' % modules_footer,
        ]
        self.eb_main(args, do_build=True)

        toy_module = os.path.join(self.test_installpath, 'modules', 'all', 'toy', '0.0')
        if get_module_syntax() == 'Lua':
            toy_module += '.lua'
        toy_module_txt = read_file(toy_module)
        footer_regex = re.compile(r'%s$' % module_footer_txt.replace('(', '\\(').replace(')', '\\)'), re.M)
        msg = "modules footer '%s' is present in '%s'" % (module_footer_txt, toy_module_txt)
        self.assertTrue(footer_regex.search(toy_module_txt), msg)

        # cleanup
        os.remove(modules_footer)

    def test_recursive_module_unload(self):
        """Test generating recursively unloading modules."""

        # use toy-0.0.eb easyconfig file that comes with the tests
        eb_file = os.path.join(os.path.dirname(__file__), 'easyconfigs', 'toy-0.0-deps.eb')

        # check log message with --skip for existing module
        args = [
            eb_file,
            '--sourcepath=%s' % self.test_sourcepath,
            '--buildpath=%s' % self.test_buildpath,
            '--installpath=%s' % self.test_installpath,
            '--debug',
            '--force',
            '--recursive-module-unload',
        ]
        self.eb_main(args, do_build=True, verbose=True)

        toy_module = os.path.join(self.test_installpath, 'modules', 'all', 'toy', '0.0-deps')
        if get_module_syntax() == 'Lua':
            toy_module += '.lua'
        toy_module_txt = read_file(toy_module)
        is_loaded_regex = re.compile(r"if { !\[is-loaded gompi/1.3.12\] }", re.M)
        self.assertFalse(is_loaded_regex.search(toy_module_txt), "Recursive unloading is used: %s" % toy_module_txt)

    def test_tmpdir(self):
        """Test setting temporary directory to use by EasyBuild."""

        # use temporary paths for build/install paths, make sure sources can be found
        tmpdir = tempfile.mkdtemp()

        # use toy-0.0.eb easyconfig file that comes with the tests
        eb_file = os.path.join(os.path.dirname(__file__), 'easyconfigs', 'toy-0.0.eb')

        # check log message with --skip for existing module
        args = [
            eb_file,
            '--sourcepath=%s' % self.test_sourcepath,
            '--buildpath=%s' % self.test_buildpath,
            '--installpath=%s' % self.test_installpath,
            '--debug',
            '--tmpdir=%s' % tmpdir,
        ]
        outtxt = self.eb_main(args, do_build=True, reset_env=False)

        tmpdir_msg = r"Using %s\S+ as temporary directory" % os.path.join(tmpdir, 'eb-')
        found = re.search(tmpdir_msg, outtxt, re.M)
        self.assertTrue(found, "Log message for tmpdir found in outtxt: %s" % outtxt)

        for var in ['TMPDIR', 'TEMP', 'TMP']:
            self.assertTrue(os.environ[var].startswith(os.path.join(tmpdir, 'eb-')))
        self.assertTrue(tempfile.gettempdir().startswith(os.path.join(tmpdir, 'eb-')))
        tempfile_tmpdir = tempfile.mkdtemp()
        self.assertTrue(tempfile_tmpdir.startswith(os.path.join(tmpdir, 'eb-')))
        fd, tempfile_tmpfile = tempfile.mkstemp()
        self.assertTrue(tempfile_tmpfile.startswith(os.path.join(tmpdir, 'eb-')))

        # cleanup
        os.close(fd)
        shutil.rmtree(tmpdir)

    def test_ignore_osdeps(self):
        """Test ignoring of listed OS dependencies."""
        txt = '\n'.join([
            'easyblock = "ConfigureMake"',
            'name = "pi"',
            'version = "3.14"',
            'homepage = "http://example.com"',
            'description = "test easyconfig"',
            'toolchain = {"name":"dummy", "version": "dummy"}',
            'osdependencies = ["nosuchosdependency", ("nosuchdep_option1", "nosuchdep_option2")]',
        ])
        fd, eb_file = tempfile.mkstemp(prefix='easyconfig_test_file_', suffix='.eb')
        os.close(fd)
        write_file(eb_file, txt)

        # check whether non-existing OS dependencies result in failure, by default
        args = [
            eb_file,
        ]
        outtxt = self.eb_main(args, do_build=True)

        regex = re.compile("Checking OS dependencies")
        self.assertTrue(regex.search(outtxt), "OS dependencies are checked, outtxt: %s" % outtxt)
        msg = "One or more OS dependencies were not found: "
        msg += "\[\('nosuchosdependency',\), \('nosuchdep_option1', 'nosuchdep_option2'\)\]"
        regex = re.compile(r'%s' % msg, re.M)
        self.assertTrue(regex.search(outtxt), "OS dependencies are honored, outtxt: %s" % outtxt)

        # check whether OS dependencies are effectively ignored
        args = [
            eb_file,
            '--ignore-osdeps',
            '--dry-run',
        ]
        outtxt = self.eb_main(args, do_build=True)

        regex = re.compile("Not checking OS dependencies", re.M)
        self.assertTrue(regex.search(outtxt), "OS dependencies are ignored with --ignore-osdeps, outtxt: %s" % outtxt)

        txt += "\nstop = 'notavalidstop'"
        write_file(eb_file, txt)
        args = [
            eb_file,
            '--dry-run',  # no explicit --ignore-osdeps, but implied by --dry-run
        ]
        outtxt = self.eb_main(args, do_build=True)

        regex = re.compile("stop provided 'notavalidstop' is not valid", re.M)
        self.assertTrue(regex.search(outtxt), "Validations are performed with --ignore-osdeps, outtxt: %s" % outtxt)

    def test_experimental(self):
        """Test the experimental option"""
        orig_value = easybuild.tools.build_log.EXPERIMENTAL
        # make sure it's off by default
        self.assertFalse(orig_value)

        log = fancylogger.getLogger()

        # force it to False
        topt = EasyBuildOptions(
            go_args=['--disable-experimental'],
        )
        try:
            log.experimental('x')
            # sanity check, should never be reached if it works.
            self.assertTrue(False, "Experimental logging should be disabled by setting the --disable-experimental option")
        except easybuild.tools.build_log.EasyBuildError, err:
            # check error message
            self.assertTrue('Experimental functionality.' in str(err))

        # toggle experimental
        topt = EasyBuildOptions(
            go_args=['--experimental'],
        )
        try:
            log.experimental('x')
        except easybuild.tools.build_log.EasyBuildError, err:
            self.assertTrue(False, 'Experimental logging should be allowed by the --experimental option.')

        # set it back
        easybuild.tools.build_log.EXPERIMENTAL = orig_value

    def test_deprecated(self):
        """Test the deprecated option"""
        if 'EASYBUILD_DEPRECATED' in os.environ:
            os.environ['EASYBUILD_DEPRECATED'] = str(VERSION)
            init_config()

        orig_value = easybuild.tools.build_log.CURRENT_VERSION

        # make sure it's off by default
        self.assertEqual(orig_value, VERSION)

        log = fancylogger.getLogger()

        # force it to lower version using 0.x, which should no result in any raised error (only deprecation logging)
        topt = EasyBuildOptions(
            go_args=['--deprecated=0.%s' % orig_value],
        )
        try:
            log.deprecated('x', str(orig_value))
        except easybuild.tools.build_log.EasyBuildError, err:
            self.assertTrue(False, 'Deprecated logging should work')

        # force it to current version, which should result in deprecation
        topt = EasyBuildOptions(
            go_args=['--deprecated=%s' % orig_value],
        )
        try:
            log.deprecated('x', str(orig_value))
            # not supposed to get here
            self.assertTrue(False, 'Deprecated logging should throw EasyBuildError')
        except easybuild.tools.build_log.EasyBuildError, err2:
            self.assertTrue('DEPRECATED' in str(err2))

        # force higher version by prefixing it with 1, which should result in deprecation errors
        topt = EasyBuildOptions(
            go_args=['--deprecated=1%s' % orig_value],
        )
        try:
            log.deprecated('x', str(orig_value))
            # not supposed to get here
            self.assertTrue(False, 'Deprecated logging should throw EasyBuildError')
        except easybuild.tools.build_log.EasyBuildError, err3:
            self.assertTrue('DEPRECATED' in str(err3))

        # set it back
        easybuild.tools.build_log.CURRENT_VERSION = orig_value

    def test_allow_modules_tool_mismatch(self):
        """Test allowing mismatch of modules tool with 'module' function."""
        # make sure MockModulesTool is available
        from test.framework.modulestool import MockModulesTool

        ec_file = os.path.join(os.path.abspath(os.path.dirname(__file__)), 'easyconfigs', 'toy-0.0.eb')

        # keep track of original module definition so we can restore it
        orig_module = os.environ.get('module', None)

        # check whether mismatch between 'module' function and selected modules tool is detected
        os.environ['module'] = "() {  eval `/Users/kehoste/Modules/$MODULE_VERSION/bin/modulecmd bash $*`\n}"
        args = [
            ec_file,
            '--modules-tool=MockModulesTool',
            '--module-syntax=Tcl',  # Lua would require Lmod
        ]
        self.eb_main(args, do_build=True)
        outtxt = read_file(self.logfile)
        error_regex = re.compile("ERROR .*pattern .* not found in defined 'module' function")
        self.assertTrue(error_regex.search(outtxt), "Found error w.r.t. module function mismatch: %s" % outtxt[-600:])

        # check that --allow-modules-tool-mispatch transforms this error into a warning
        os.environ['module'] = "() {  eval `/Users/kehoste/Modules/$MODULE_VERSION/bin/modulecmd bash $*`\n}"
        args = [
            ec_file,
            '--modules-tool=MockModulesTool',
            '--module-syntax=Tcl',  # Lua would require Lmod
            '--allow-modules-tool-mismatch',
        ]
        self.eb_main(args, do_build=True)
        outtxt = read_file(self.logfile)
        warn_regex = re.compile("WARNING .*pattern .* not found in defined 'module' function")
        self.assertTrue(warn_regex.search(outtxt), "Found warning w.r.t. module function mismatch: %s" % outtxt[-600:])

        # check whether match between 'module' function and selected modules tool is detected
        os.environ['module'] = "() {  eval ` /bin/echo $*`\n}"
        args = [
            ec_file,
            '--modules-tool=MockModulesTool',
            '--module-syntax=Tcl',  # Lua would require Lmod
            '--debug',
        ]
        self.eb_main(args, do_build=True)
        outtxt = read_file(self.logfile)
        found_regex = re.compile("DEBUG Found pattern .* in defined 'module' function")
        self.assertTrue(found_regex.search(outtxt), "Found debug message w.r.t. module function: %s" % outtxt[-600:])

        # restore 'module' function
        if orig_module is not None:
            os.environ['module'] = orig_module
        else:
            del os.environ['module']

    def test_try(self):
        """Test whether --try options are taken into account."""
        ecs_path = os.path.join(os.path.dirname(os.path.abspath(__file__)), 'easyconfigs')
        tweaked_toy_ec = os.path.join(self.test_buildpath, 'toy-0.0-tweaked.eb')
        shutil.copy2(os.path.join(ecs_path, 'toy-0.0.eb'), tweaked_toy_ec)
        f = open(tweaked_toy_ec, 'a')
        f.write("easyblock = 'ConfigureMake'")
        f.close()

        args = [
            tweaked_toy_ec,
            '--sourcepath=%s' % self.test_sourcepath,
            '--buildpath=%s' % self.test_buildpath,
            '--installpath=%s' % self.test_installpath,
            '--dry-run',
            '--robot=%s' % ecs_path,
        ]

        test_cases = [
            ([], 'toy/0.0'),
            (['--try-software=foo,1.2.3', '--try-toolchain=gompi,1.4.10'], 'foo/1.2.3-gompi-1.4.10'),
            (['--try-toolchain-name=gompi', '--try-toolchain-version=1.4.10'], 'toy/0.0-gompi-1.4.10'),
            # --try-toolchain is overridden by --toolchain
            (['--try-toolchain=gompi,1.3.12', '--toolchain=dummy,dummy'], 'toy/0.0'),
            (['--try-software-name=foo', '--try-software-version=1.2.3'], 'foo/1.2.3'),
            (['--try-toolchain-name=gompi', '--try-toolchain-version=1.4.10'], 'toy/0.0-gompi-1.4.10'),
            (['--try-software-version=1.2.3', '--try-toolchain=gompi,1.4.10'], 'toy/1.2.3-gompi-1.4.10'),
            (['--try-amend=versionsuffix=-test'], 'toy/0.0-test'),
            # --try-amend is overridden by --amend
            (['--amend=versionsuffix=', '--try-amend=versionsuffix=-test'], 'toy/0.0'),
            (['--try-toolchain=gompi,1.3.12', '--toolchain=dummy,dummy'], 'toy/0.0'),
            # tweak existing list-typed value (patches)
            (['--try-amend=versionsuffix=-test2', '--try-amend=patches=1.patch,2.patch'], 'toy/0.0-test2'),
            # append to existing list-typed value (patches)
            (['--try-amend=versionsuffix=-test3', '--try-amend=patches=,extra.patch'], 'toy/0.0-test3'),
            # prepend to existing list-typed value (patches)
            (['--try-amend=versionsuffix=-test4', '--try-amend=patches=extra.patch,'], 'toy/0.0-test4'),
            # define extra list-typed parameter
            (['--try-amend=versionsuffix=-test5', '--try-amend=exts_list=1,2,3'], 'toy/0.0-test5'),
            # only --try causes other build specs to be included too
            (['--try-software=foo,1.2.3', '--toolchain=gompi,1.4.10'], 'foo/1.2.3-gompi-1.4.10'),
            (['--software=foo,1.2.3', '--try-toolchain=gompi,1.4.10'], 'foo/1.2.3-gompi-1.4.10'),
            (['--software=foo,1.2.3', '--try-amend=versionsuffix=-test'], 'foo/1.2.3-test'),
        ]

        for extra_args, mod in test_cases:
            outtxt = self.eb_main(args + extra_args, verbose=True, raise_error=True)
            mod_regex = re.compile("\(module: %s\)$" % mod, re.M)
            self.assertTrue(mod_regex.search(outtxt), "Pattern %s found in %s" % (mod_regex.pattern, outtxt))

        for extra_arg in ['--try-software=foo', '--try-toolchain=gompi', '--try-toolchain=gomp,1.4.10,-no-OFED']:
            allargs = args + [extra_arg]
            self.assertErrorRegex(EasyBuildError, "problems validating the options", self.eb_main, allargs, raise_error=True)

        # no --try used, so no tweaked easyconfig files are generated
        allargs = args + ['--software-version=1.2.3', '--toolchain=gompi,1.4.10']
        self.assertErrorRegex(EasyBuildError, "version .* not available", self.eb_main, allargs, raise_error=True)

    def test_recursive_try(self):
        """Test whether recursive --try-X works."""
        ecs_path = os.path.join(os.path.dirname(os.path.abspath(__file__)), 'easyconfigs')
        tweaked_toy_ec = os.path.join(self.test_buildpath, 'toy-0.0-tweaked.eb')
        shutil.copy2(os.path.join(ecs_path, 'toy-0.0.eb'), tweaked_toy_ec)
        f = open(tweaked_toy_ec, 'a')
        f.write("dependencies = [('gzip', '1.4')]\n")  # add fictious dependency
        f.close()

        sourcepath = os.path.join(os.path.dirname(os.path.abspath(__file__)), 'sandbox', 'sources')
        args = [
            tweaked_toy_ec,
            '--sourcepath=%s' % sourcepath,
            '--buildpath=%s' % self.test_buildpath,
            '--installpath=%s' % self.test_installpath,
            '--try-toolchain=gompi,1.4.10',
            '--robot=%s' % ecs_path,
            '--ignore-osdeps',
            '--dry-run',
        ]

        for extra_args in [[], ['--module-naming-scheme=HierarchicalMNS']]:

            outtxt = self.eb_main(args + extra_args, verbose=True, raise_error=True)

            # toolchain gompi/1.4.10 should be listed (but not present yet)
            if extra_args:
                mark = 'x'
            else:
                mark = ' '
            tc_regex = re.compile("^ \* \[%s\] %s/gompi-1.4.10.eb \(module: .*gompi/1.4.10\)$" % (mark, ecs_path), re.M)
            self.assertTrue(tc_regex.search(outtxt), "Pattern %s found in %s" % (tc_regex.pattern, outtxt))

            # both toy and gzip dependency should be listed with gompi/1.4.10 toolchain
            for ec_name in ['gzip-1.4', 'toy-0.0']:
                ec = '%s-gompi-1.4.10.eb' % ec_name
                if extra_args:
                    mod = ec_name.replace('-', '/')
                else:
                    mod = '%s-gompi-1.4.10' % ec_name.replace('-', '/')
                mod_regex = re.compile("^ \* \[ \] \S+/eb-\S+/%s \(module: .*%s\)$" % (ec, mod), re.M)
                #mod_regex = re.compile("%s \(module: .*%s\)$" % (ec, mod), re.M)
                self.assertTrue(mod_regex.search(outtxt), "Pattern %s found in %s" % (mod_regex.pattern, outtxt))

        # clear fictious dependency
        f = open(tweaked_toy_ec, 'a')
        f.write("dependencies = []\n")
        f.close()

        # no recursive try if --(try-)software(-X) is involved
        for extra_args in [['--try-software-version=1.2.3'], ['--software-version=1.2.3']]:
            outtxt = self.eb_main(args + extra_args, raise_error=True)
            for mod in ['toy/1.2.3-gompi-1.4.10', 'gompi/1.4.10', 'GCC/4.7.2']:
                mod_regex = re.compile("\(module: %s\)$" % mod, re.M)
                self.assertTrue(mod_regex.search(outtxt), "Pattern %s found in %s" % (mod_regex.pattern, outtxt))
            for mod in ['gompi/1.2.3', 'GCC/1.2.3']:
                mod_regex = re.compile("\(module: %s\)$" % mod, re.M)
                self.assertFalse(mod_regex.search(outtxt), "Pattern %s found in %s" % (mod_regex.pattern, outtxt))

    def test_cleanup_builddir(self):
        """Test cleaning up of build dir and --disable-cleanup-builddir."""
        toy_ec = os.path.join(os.path.dirname(__file__), 'easyconfigs', 'toy-0.0.eb')
        toy_buildpath = os.path.join(self.test_buildpath, 'toy', '0.0', 'dummy-dummy')

        args = [
            toy_ec,
            '--force',
        ]
        self.eb_main(args, do_build=True, verbose=True)

        # make sure build directory is properly cleaned up after a successful build (default behavior)
        self.assertFalse(os.path.exists(toy_buildpath), "Build dir %s removed after succesful build" % toy_buildpath)
        # make sure --disable-cleanup-builddir works
        args.append('--disable-cleanup-builddir')
        self.eb_main(args, do_build=True, verbose=True)
        self.assertTrue(os.path.exists(toy_buildpath), "Build dir %s is retained when requested" % toy_buildpath)
        shutil.rmtree(toy_buildpath)

        # make sure build dir stays in case of failed build
        args = [
            toy_ec,
            '--force',
            '--try-amend=prebuildopts=nosuchcommand &&',
        ]
        self.eb_main(args, do_build=True)
        self.assertTrue(os.path.exists(toy_buildpath), "Build dir %s is retained after failed build" % toy_buildpath)

    def test_filter_deps(self):
        """Test use of --filter-deps."""
        test_dir = os.path.dirname(os.path.abspath(__file__))
        ec_file = os.path.join(test_dir, 'easyconfigs', 'goolf-1.4.10.eb')
        os.environ['MODULEPATH'] = os.path.join(test_dir, 'modules')
        args = [
            ec_file,
            '--buildpath=%s' % self.test_buildpath,
            '--installpath=%s' % self.test_installpath,
            '--robot=%s' % os.path.join(test_dir, 'easyconfigs'),
            '--dry-run',
        ]
        outtxt = self.eb_main(args, do_build=True, verbose=True, raise_error=True)
        self.assertTrue(re.search('module: FFTW/3.3.3-gompi', outtxt))
        self.assertTrue(re.search('module: ScaLAPACK/2.0.2-gompi', outtxt))
        self.assertFalse(re.search('module: zlib', outtxt))

        # clear log file
        open(self.logfile, 'w').write('')

        # filter deps (including a non-existing dep, i.e. zlib)
        args.append('--filter-deps=FFTW,ScaLAPACK,zlib')
        outtxt = self.eb_main(args, do_build=True, verbose=True, raise_error=True)
        self.assertFalse(re.search('module: FFTW/3.3.3-gompi', outtxt))
        self.assertFalse(re.search('module: ScaLAPACK/2.0.2-gompi', outtxt))
        self.assertFalse(re.search('module: zlib', outtxt))

    def test_hide_deps(self):
        """Test use of --hide-deps."""
        test_dir = os.path.dirname(os.path.abspath(__file__))
        ec_file = os.path.join(test_dir, 'easyconfigs', 'goolf-1.4.10.eb')
        os.environ['MODULEPATH'] = os.path.join(test_dir, 'modules')
        args = [
            ec_file,
            '--buildpath=%s' % self.test_buildpath,
            '--installpath=%s' % self.test_installpath,
            '--robot=%s' % os.path.join(test_dir, 'easyconfigs'),
            '--dry-run',
        ]
        outtxt = self.eb_main(args, do_build=True, verbose=True, raise_error=True)
        self.assertTrue(re.search('module: GCC/4.7.2', outtxt))
        self.assertTrue(re.search('module: OpenMPI/1.6.4-GCC-4.7.2', outtxt))
        self.assertTrue(re.search('module: OpenBLAS/0.2.6-gompi-1.4.10-LAPACK-3.4.2', outtxt))
        self.assertTrue(re.search('module: FFTW/3.3.3-gompi', outtxt))
        self.assertTrue(re.search('module: ScaLAPACK/2.0.2-gompi', outtxt))
        # zlib is not a dep at all
        self.assertFalse(re.search('module: zlib', outtxt))

        # clear log file
        open(self.logfile, 'w').write('')

        # filter deps (including a non-existing dep, i.e. zlib)
        args.append('--hide-deps=FFTW,ScaLAPACK,zlib')
        outtxt = self.eb_main(args, do_build=True, verbose=True, raise_error=True)
        self.assertTrue(re.search('module: GCC/4.7.2', outtxt))
        self.assertTrue(re.search('module: OpenMPI/1.6.4-GCC-4.7.2', outtxt))
        self.assertTrue(re.search('module: OpenBLAS/0.2.6-gompi-1.4.10-LAPACK-3.4.2', outtxt))
        self.assertFalse(re.search(r'module: FFTW/3\.3\.3-gompi', outtxt))
        self.assertTrue(re.search(r'module: FFTW/\.3\.3\.3-gompi', outtxt))
        self.assertFalse(re.search(r'module: ScaLAPACK/2\.0\.2-gompi', outtxt))
        self.assertTrue(re.search(r'module: ScaLAPACK/\.2\.0\.2-gompi', outtxt))
        # zlib is not a dep at all
        self.assertFalse(re.search(r'module: zlib', outtxt))

    def test_test_report_env_filter(self):
        """Test use of --test-report-env-filter."""

        def toy(extra_args=None):
            """Build & install toy, return contents of test report."""
            eb_file = os.path.join(os.path.dirname(__file__), 'easyconfigs', 'toy-0.0.eb')
            args = [
                eb_file,
                '--sourcepath=%s' % self.test_sourcepath,
                '--buildpath=%s' % self.test_buildpath,
                '--installpath=%s' % self.test_installpath,
                '--force',
                '--debug',
            ]
            if extra_args is not None:
                args.extend(extra_args)
            self.eb_main(args, do_build=True, raise_error=True, verbose=True)

            software_path = os.path.join(self.test_installpath, 'software', 'toy', '0.0')
            test_report_path_pattern = os.path.join(software_path, 'easybuild', 'easybuild-toy-0.0*test_report.md')
            f = open(glob.glob(test_report_path_pattern)[0], 'r')
            test_report_txt = f.read()
            f.close()
            return test_report_txt

        # define environment variables that should (not) show up in the test report
        test_var_secret = 'THIS_IS_JUST_A_SECRET_ENV_VAR_FOR_EASYBUILD'
        os.environ[test_var_secret] = 'thisshouldremainsecretonrequest'
        test_var_secret_regex = re.compile(test_var_secret)
        test_var_public = 'THIS_IS_JUST_A_PUBLIC_ENV_VAR_FOR_EASYBUILD'
        os.environ[test_var_public] = 'thisshouldalwaysbeincluded'
        test_var_public_regex = re.compile(test_var_public)

        # default: no filtering
        test_report_txt = toy()
        self.assertTrue(test_var_secret_regex.search(test_report_txt))
        self.assertTrue(test_var_public_regex.search(test_report_txt))

        # filter out env vars that match specified regex pattern
        filter_arg = "--test-report-env-filter=.*_SECRET_ENV_VAR_FOR_EASYBUILD"
        test_report_txt = toy(extra_args=[filter_arg])
        res = test_var_secret_regex.search(test_report_txt)
        self.assertFalse(res, "No match for %s in %s" % (test_var_secret_regex.pattern, test_report_txt))
        self.assertTrue(test_var_public_regex.search(test_report_txt))
        # make sure that used filter is reported correctly in test report
        filter_arg_regex = re.compile(filter_arg.replace('*', '\*'))
        tup = (filter_arg_regex.pattern, test_report_txt)
        self.assertTrue(filter_arg_regex.search(test_report_txt), "%s in %s" % tup)

    def test_robot(self):
        """Test --robot and --robot-paths command line options."""
        # unset $EASYBUILD_ROBOT_PATHS that was defined in setUp
        os.environ['EASYBUILD_ROBOT_PATHS'] = self.test_prefix

        test_ecs_path = os.path.join(os.path.dirname(os.path.abspath(__file__)), 'easyconfigs')
        eb_file = os.path.join(test_ecs_path, 'gzip-1.4-GCC-4.6.3.eb')  # includes 'toy/.0.0-deps' as a dependency

        # hide test modules
        self.reset_modulepath([])

        # dependency resolution is disabled by default, even if required paths are available
        args = [
            eb_file,
            '--robot-paths=%s' % test_ecs_path,
        ]
        error_regex = 'no module .* found for dependency'
        self.assertErrorRegex(EasyBuildError, error_regex, self.eb_main, args, raise_error=True, do_build=True)

        # enable robot, but without passing path required to resolve toy dependency => FAIL
        args = [
            eb_file,
            '--robot',
            '--dry-run',
        ]
        self.assertErrorRegex(EasyBuildError, 'Irresolvable dependencies', self.eb_main, args, raise_error=True)

        # add path to test easyconfigs to robot paths, so dependencies can be resolved
        self.eb_main(args + ['--robot-paths=%s' % test_ecs_path], raise_error=True)

        # copy test easyconfigs to easybuild/easyconfigs subdirectory of temp directory
        # to check whether easyconfigs install path is auto-included in robot path
        tmpdir = tempfile.mkdtemp(prefix='easybuild-easyconfigs-pkg-install-path')
        mkdir(os.path.join(tmpdir, 'easybuild'), parents=True)
        shutil.copytree(test_ecs_path, os.path.join(tmpdir, 'easybuild', 'easyconfigs'))

        # prepend path to test easyconfigs into Python search path, so it gets picked up as --robot-paths default
        del os.environ['EASYBUILD_ROBOT_PATHS']
        orig_sys_path = sys.path[:]
        sys.path.insert(0, tmpdir)
        self.eb_main(args, raise_error=True)

        shutil.rmtree(tmpdir)
        sys.path[:] = orig_sys_path

        # make sure that paths specified to --robot get preference over --robot-paths
        args = [
            eb_file,
            '--robot=%s' % test_ecs_path,
            '--robot-paths=%s' % os.path.join(tmpdir, 'easybuild', 'easyconfigs'),
            '--dry-run',
        ]
        outtxt = self.eb_main(args, raise_error=True)

        for ecfile in ['GCC-4.6.3.eb', 'ictce-4.1.13.eb', 'toy-0.0-deps.eb', 'gzip-1.4-GCC-4.6.3.eb']:
            ec_regex = re.compile(r'^\s\*\s\[[xF ]\]\s%s' % os.path.join(test_ecs_path, ecfile), re.M)
            self.assertTrue(ec_regex.search(outtxt), "Pattern %s found in %s" % (ec_regex.pattern, outtxt))

<<<<<<< HEAD
=======
    def test_missing_cfgfile(self):
        """Test behaviour when non-existing config file is specified."""
        args = ['--configfiles=/no/such/cfgfile.foo']
        error_regex = "parseconfigfiles: configfile .* not found"
        self.assertErrorRegex(EasyBuildError, error_regex, self.eb_main, args, raise_error=True)

    def test_show_default_moduleclasses(self):
        """Test --show-default-moduleclasses."""
        fd, dummylogfn = tempfile.mkstemp(prefix='easybuild-dummy', suffix='.log')
        os.close(fd)

        args = [
            '--unittest-file=%s' % self.logfile,
            '--show-default-moduleclasses',
        ]
        write_file(self.logfile, '')
        self.eb_main(args, logfile=dummylogfn, verbose=True)
        logtxt = read_file(self.logfile)

        lst = ["\t%s:[ ]*%s" % (c, d.replace('(', '\\(').replace(')', '\\)')) for (c, d) in DEFAULT_MODULECLASSES]
        regex = re.compile("Default available module classes:\n\n" + '\n'.join(lst), re.M)

        self.assertTrue(regex.search(logtxt), "Pattern '%s' found in %s" % (regex.pattern, logtxt))

    def test_show_default_configfiles(self):
        """Test --show-default-configfiles."""
        fd, dummylogfn = tempfile.mkstemp(prefix='easybuild-dummy', suffix='.log')
        os.close(fd)

        home = os.environ['HOME']
        for envvar in ['XDG_CONFIG_DIRS', 'XDG_CONFIG_HOME']:
            if envvar in os.environ:
                del os.environ[envvar]
        reload(easybuild.tools.options)

        args = [
            '--unittest-file=%s' % self.logfile,
            '--show-default-configfiles',
        ]

        cfgtxt = '\n'.join([
            '[config]',
            'prefix = %s' % self.test_prefix,
        ])

        expected_tmpl = '\n'.join([
            "Default list of configuration files:",
            '',
            "[with $XDG_CONFIG_HOME: %s, $XDG_CONFIG_DIRS: %s]",
            '',
            "* user-level: ${XDG_CONFIG_HOME:-$HOME/.config}/easybuild/config.cfg",
            "  -> %s",
            "* system-level: ${XDG_CONFIG_DIRS:-/etc}/easybuild.d/*.cfg",
            "  -> %s/easybuild.d/*.cfg => ",
        ])

        write_file(self.logfile, '')
        self.eb_main(args, logfile=dummylogfn, verbose=True)
        logtxt = read_file(self.logfile)

        homecfgfile = os.path.join(os.environ['HOME'], '.config', 'easybuild', 'config.cfg')
        homecfgfile_str = homecfgfile
        if os.path.exists(homecfgfile):
            homecfgfile_str += " => found"
        else:
            homecfgfile_str += " => not found"
        expected = expected_tmpl % ('(not set)', '(not set)', homecfgfile_str, '{/etc}')
        self.assertTrue(expected in logtxt)

        # to predict the full output, we need to take control over $HOME and $XDG_CONFIG_DIRS
        os.environ['HOME'] = self.test_prefix
        xdg_config_dirs = os.path.join(self.test_prefix, 'etc')
        os.environ['XDG_CONFIG_DIRS'] = xdg_config_dirs

        expected_tmpl += '\n'.join([
            "%s",
            '',
            "Default list of existing configuration files (%d): %s",
        ])

        # put dummy cfgfile in place in $HOME (to predict last line of output which only lists *existing* files)
        mkdir(os.path.join(self.test_prefix, '.config', 'easybuild'), parents=True)
        homecfgfile = os.path.join(self.test_prefix, '.config', 'easybuild', 'config.cfg')
        write_file(homecfgfile, cfgtxt)

        reload(easybuild.tools.options)
        write_file(self.logfile, '')
        self.eb_main(args, logfile=dummylogfn, verbose=True)
        logtxt = read_file(self.logfile)
        expected = expected_tmpl % ('(not set)', xdg_config_dirs, "%s => found" % homecfgfile, '{%s}' % xdg_config_dirs,
                                    '(no matches)', 1, homecfgfile)
        self.assertTrue(expected in logtxt)

        xdg_config_home = os.path.join(self.test_prefix, 'home')
        os.environ['XDG_CONFIG_HOME'] = xdg_config_home
        xdg_config_dirs = [os.path.join(self.test_prefix, 'etc'), os.path.join(self.test_prefix, 'moaretc')]
        os.environ['XDG_CONFIG_DIRS'] = os.pathsep.join(xdg_config_dirs)

        # put various dummy cfgfiles in place
        cfgfiles = [
            os.path.join(self.test_prefix, 'etc', 'easybuild.d', 'config.cfg'),
            os.path.join(self.test_prefix, 'moaretc', 'easybuild.d', 'bar.cfg'),
            os.path.join(self.test_prefix, 'moaretc', 'easybuild.d', 'foo.cfg'),
            os.path.join(xdg_config_home, 'easybuild', 'config.cfg'),
        ]
        for cfgfile in cfgfiles:
            mkdir(os.path.dirname(cfgfile), parents=True)
            write_file(cfgfile, cfgtxt)
        reload(easybuild.tools.options)

        write_file(self.logfile, '')
        self.eb_main(args, logfile=dummylogfn, verbose=True)
        logtxt = read_file(self.logfile)
        expected = expected_tmpl % (xdg_config_home, os.pathsep.join(xdg_config_dirs),
                                    "%s => found" % os.path.join(xdg_config_home, 'easybuild', 'config.cfg'),
                                    '{' + ', '.join(xdg_config_dirs) + '}',
                                    ', '.join(cfgfiles[:-1]), 4, ', '.join(cfgfiles))
        self.assertTrue(expected in logtxt)

        del os.environ['XDG_CONFIG_DIRS']
        del os.environ['XDG_CONFIG_HOME']
        os.environ['HOME'] = home
        reload(easybuild.tools.options)

>>>>>>> a09e87d2
def suite():
    """ returns all the testcases in this module """
    return TestLoader().loadTestsFromTestCase(CommandLineOptionsTest)

if __name__ == '__main__':
    unittestmain()<|MERGE_RESOLUTION|>--- conflicted
+++ resolved
@@ -1524,133 +1524,131 @@
             ec_regex = re.compile(r'^\s\*\s\[[xF ]\]\s%s' % os.path.join(test_ecs_path, ecfile), re.M)
             self.assertTrue(ec_regex.search(outtxt), "Pattern %s found in %s" % (ec_regex.pattern, outtxt))
 
-<<<<<<< HEAD
-=======
-    def test_missing_cfgfile(self):
-        """Test behaviour when non-existing config file is specified."""
-        args = ['--configfiles=/no/such/cfgfile.foo']
-        error_regex = "parseconfigfiles: configfile .* not found"
-        self.assertErrorRegex(EasyBuildError, error_regex, self.eb_main, args, raise_error=True)
-
-    def test_show_default_moduleclasses(self):
-        """Test --show-default-moduleclasses."""
-        fd, dummylogfn = tempfile.mkstemp(prefix='easybuild-dummy', suffix='.log')
-        os.close(fd)
-
-        args = [
-            '--unittest-file=%s' % self.logfile,
-            '--show-default-moduleclasses',
-        ]
-        write_file(self.logfile, '')
-        self.eb_main(args, logfile=dummylogfn, verbose=True)
-        logtxt = read_file(self.logfile)
-
-        lst = ["\t%s:[ ]*%s" % (c, d.replace('(', '\\(').replace(')', '\\)')) for (c, d) in DEFAULT_MODULECLASSES]
-        regex = re.compile("Default available module classes:\n\n" + '\n'.join(lst), re.M)
-
-        self.assertTrue(regex.search(logtxt), "Pattern '%s' found in %s" % (regex.pattern, logtxt))
-
-    def test_show_default_configfiles(self):
-        """Test --show-default-configfiles."""
-        fd, dummylogfn = tempfile.mkstemp(prefix='easybuild-dummy', suffix='.log')
-        os.close(fd)
-
-        home = os.environ['HOME']
-        for envvar in ['XDG_CONFIG_DIRS', 'XDG_CONFIG_HOME']:
-            if envvar in os.environ:
-                del os.environ[envvar]
-        reload(easybuild.tools.options)
-
-        args = [
-            '--unittest-file=%s' % self.logfile,
-            '--show-default-configfiles',
-        ]
-
-        cfgtxt = '\n'.join([
-            '[config]',
-            'prefix = %s' % self.test_prefix,
-        ])
-
-        expected_tmpl = '\n'.join([
-            "Default list of configuration files:",
-            '',
-            "[with $XDG_CONFIG_HOME: %s, $XDG_CONFIG_DIRS: %s]",
-            '',
-            "* user-level: ${XDG_CONFIG_HOME:-$HOME/.config}/easybuild/config.cfg",
-            "  -> %s",
-            "* system-level: ${XDG_CONFIG_DIRS:-/etc}/easybuild.d/*.cfg",
-            "  -> %s/easybuild.d/*.cfg => ",
-        ])
-
-        write_file(self.logfile, '')
-        self.eb_main(args, logfile=dummylogfn, verbose=True)
-        logtxt = read_file(self.logfile)
-
-        homecfgfile = os.path.join(os.environ['HOME'], '.config', 'easybuild', 'config.cfg')
-        homecfgfile_str = homecfgfile
-        if os.path.exists(homecfgfile):
-            homecfgfile_str += " => found"
-        else:
-            homecfgfile_str += " => not found"
-        expected = expected_tmpl % ('(not set)', '(not set)', homecfgfile_str, '{/etc}')
-        self.assertTrue(expected in logtxt)
-
-        # to predict the full output, we need to take control over $HOME and $XDG_CONFIG_DIRS
-        os.environ['HOME'] = self.test_prefix
-        xdg_config_dirs = os.path.join(self.test_prefix, 'etc')
-        os.environ['XDG_CONFIG_DIRS'] = xdg_config_dirs
-
-        expected_tmpl += '\n'.join([
-            "%s",
-            '',
-            "Default list of existing configuration files (%d): %s",
-        ])
-
-        # put dummy cfgfile in place in $HOME (to predict last line of output which only lists *existing* files)
-        mkdir(os.path.join(self.test_prefix, '.config', 'easybuild'), parents=True)
-        homecfgfile = os.path.join(self.test_prefix, '.config', 'easybuild', 'config.cfg')
-        write_file(homecfgfile, cfgtxt)
-
-        reload(easybuild.tools.options)
-        write_file(self.logfile, '')
-        self.eb_main(args, logfile=dummylogfn, verbose=True)
-        logtxt = read_file(self.logfile)
-        expected = expected_tmpl % ('(not set)', xdg_config_dirs, "%s => found" % homecfgfile, '{%s}' % xdg_config_dirs,
-                                    '(no matches)', 1, homecfgfile)
-        self.assertTrue(expected in logtxt)
-
-        xdg_config_home = os.path.join(self.test_prefix, 'home')
-        os.environ['XDG_CONFIG_HOME'] = xdg_config_home
-        xdg_config_dirs = [os.path.join(self.test_prefix, 'etc'), os.path.join(self.test_prefix, 'moaretc')]
-        os.environ['XDG_CONFIG_DIRS'] = os.pathsep.join(xdg_config_dirs)
-
-        # put various dummy cfgfiles in place
-        cfgfiles = [
-            os.path.join(self.test_prefix, 'etc', 'easybuild.d', 'config.cfg'),
-            os.path.join(self.test_prefix, 'moaretc', 'easybuild.d', 'bar.cfg'),
-            os.path.join(self.test_prefix, 'moaretc', 'easybuild.d', 'foo.cfg'),
-            os.path.join(xdg_config_home, 'easybuild', 'config.cfg'),
-        ]
-        for cfgfile in cfgfiles:
-            mkdir(os.path.dirname(cfgfile), parents=True)
-            write_file(cfgfile, cfgtxt)
-        reload(easybuild.tools.options)
-
-        write_file(self.logfile, '')
-        self.eb_main(args, logfile=dummylogfn, verbose=True)
-        logtxt = read_file(self.logfile)
-        expected = expected_tmpl % (xdg_config_home, os.pathsep.join(xdg_config_dirs),
-                                    "%s => found" % os.path.join(xdg_config_home, 'easybuild', 'config.cfg'),
-                                    '{' + ', '.join(xdg_config_dirs) + '}',
-                                    ', '.join(cfgfiles[:-1]), 4, ', '.join(cfgfiles))
-        self.assertTrue(expected in logtxt)
-
-        del os.environ['XDG_CONFIG_DIRS']
-        del os.environ['XDG_CONFIG_HOME']
-        os.environ['HOME'] = home
-        reload(easybuild.tools.options)
-
->>>>>>> a09e87d2
+        def test_missing_cfgfile(self):
+            """Test behaviour when non-existing config file is specified."""
+            args = ['--configfiles=/no/such/cfgfile.foo']
+            error_regex = "parseconfigfiles: configfile .* not found"
+            self.assertErrorRegex(EasyBuildError, error_regex, self.eb_main, args, raise_error=True)
+
+        def test_show_default_moduleclasses(self):
+            """Test --show-default-moduleclasses."""
+            fd, dummylogfn = tempfile.mkstemp(prefix='easybuild-dummy', suffix='.log')
+            os.close(fd)
+
+            args = [
+                '--unittest-file=%s' % self.logfile,
+                '--show-default-moduleclasses',
+            ]
+            write_file(self.logfile, '')
+            self.eb_main(args, logfile=dummylogfn, verbose=True)
+            logtxt = read_file(self.logfile)
+
+            lst = ["\t%s:[ ]*%s" % (c, d.replace('(', '\\(').replace(')', '\\)')) for (c, d) in DEFAULT_MODULECLASSES]
+            regex = re.compile("Default available module classes:\n\n" + '\n'.join(lst), re.M)
+
+            self.assertTrue(regex.search(logtxt), "Pattern '%s' found in %s" % (regex.pattern, logtxt))
+
+        def test_show_default_configfiles(self):
+            """Test --show-default-configfiles."""
+            fd, dummylogfn = tempfile.mkstemp(prefix='easybuild-dummy', suffix='.log')
+            os.close(fd)
+
+            home = os.environ['HOME']
+            for envvar in ['XDG_CONFIG_DIRS', 'XDG_CONFIG_HOME']:
+                if envvar in os.environ:
+                    del os.environ[envvar]
+            reload(easybuild.tools.options)
+
+            args = [
+                '--unittest-file=%s' % self.logfile,
+                '--show-default-configfiles',
+            ]
+
+            cfgtxt = '\n'.join([
+                '[config]',
+                'prefix = %s' % self.test_prefix,
+            ])
+
+            expected_tmpl = '\n'.join([
+                "Default list of configuration files:",
+                '',
+                "[with $XDG_CONFIG_HOME: %s, $XDG_CONFIG_DIRS: %s]",
+                '',
+                "* user-level: ${XDG_CONFIG_HOME:-$HOME/.config}/easybuild/config.cfg",
+                "  -> %s",
+                "* system-level: ${XDG_CONFIG_DIRS:-/etc}/easybuild.d/*.cfg",
+                "  -> %s/easybuild.d/*.cfg => ",
+            ])
+
+            write_file(self.logfile, '')
+            self.eb_main(args, logfile=dummylogfn, verbose=True)
+            logtxt = read_file(self.logfile)
+
+            homecfgfile = os.path.join(os.environ['HOME'], '.config', 'easybuild', 'config.cfg')
+            homecfgfile_str = homecfgfile
+            if os.path.exists(homecfgfile):
+                homecfgfile_str += " => found"
+            else:
+                homecfgfile_str += " => not found"
+            expected = expected_tmpl % ('(not set)', '(not set)', homecfgfile_str, '{/etc}')
+            self.assertTrue(expected in logtxt)
+
+            # to predict the full output, we need to take control over $HOME and $XDG_CONFIG_DIRS
+            os.environ['HOME'] = self.test_prefix
+            xdg_config_dirs = os.path.join(self.test_prefix, 'etc')
+            os.environ['XDG_CONFIG_DIRS'] = xdg_config_dirs
+
+            expected_tmpl += '\n'.join([
+                "%s",
+                '',
+                "Default list of existing configuration files (%d): %s",
+            ])
+
+            # put dummy cfgfile in place in $HOME (to predict last line of output which only lists *existing* files)
+            mkdir(os.path.join(self.test_prefix, '.config', 'easybuild'), parents=True)
+            homecfgfile = os.path.join(self.test_prefix, '.config', 'easybuild', 'config.cfg')
+            write_file(homecfgfile, cfgtxt)
+
+            reload(easybuild.tools.options)
+            write_file(self.logfile, '')
+            self.eb_main(args, logfile=dummylogfn, verbose=True)
+            logtxt = read_file(self.logfile)
+            expected = expected_tmpl % ('(not set)', xdg_config_dirs, "%s => found" % homecfgfile, '{%s}' % xdg_config_dirs,
+                                        '(no matches)', 1, homecfgfile)
+            self.assertTrue(expected in logtxt)
+
+            xdg_config_home = os.path.join(self.test_prefix, 'home')
+            os.environ['XDG_CONFIG_HOME'] = xdg_config_home
+            xdg_config_dirs = [os.path.join(self.test_prefix, 'etc'), os.path.join(self.test_prefix, 'moaretc')]
+            os.environ['XDG_CONFIG_DIRS'] = os.pathsep.join(xdg_config_dirs)
+
+            # put various dummy cfgfiles in place
+            cfgfiles = [
+                os.path.join(self.test_prefix, 'etc', 'easybuild.d', 'config.cfg'),
+                os.path.join(self.test_prefix, 'moaretc', 'easybuild.d', 'bar.cfg'),
+                os.path.join(self.test_prefix, 'moaretc', 'easybuild.d', 'foo.cfg'),
+                os.path.join(xdg_config_home, 'easybuild', 'config.cfg'),
+            ]
+            for cfgfile in cfgfiles:
+                mkdir(os.path.dirname(cfgfile), parents=True)
+                write_file(cfgfile, cfgtxt)
+            reload(easybuild.tools.options)
+
+            write_file(self.logfile, '')
+            self.eb_main(args, logfile=dummylogfn, verbose=True)
+            logtxt = read_file(self.logfile)
+            expected = expected_tmpl % (xdg_config_home, os.pathsep.join(xdg_config_dirs),
+                                        "%s => found" % os.path.join(xdg_config_home, 'easybuild', 'config.cfg'),
+                                        '{' + ', '.join(xdg_config_dirs) + '}',
+                                        ', '.join(cfgfiles[:-1]), 4, ', '.join(cfgfiles))
+            self.assertTrue(expected in logtxt)
+
+            del os.environ['XDG_CONFIG_DIRS']
+            del os.environ['XDG_CONFIG_HOME']
+            os.environ['HOME'] = home
+            reload(easybuild.tools.options)
+
+
 def suite():
     """ returns all the testcases in this module """
     return TestLoader().loadTestsFromTestCase(CommandLineOptionsTest)
