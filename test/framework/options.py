--- conflicted
+++ resolved
@@ -3409,19 +3409,10 @@
         """Construct test command for 'eb' with given options."""
 
         # make sure that location to 'easybuild.main' is included in $PYTHONPATH
-<<<<<<< HEAD
         pythonpath = os.getenv('PYTHONPATH')
         pythonpath = [pythonpath] if pythonpath else []
         easybuild_loc = os.path.dirname(os.path.dirname(easybuild.main.__file__))
         os.environ['PYTHONPATH'] = ':'.join([easybuild_loc] + pythonpath)
-=======
-        easybuild_loc = os.path.dirname(os.path.dirname(easybuild.main.__file__))
-        try:
-            pythonpath = easybuild_loc + ':' + os.environ['PYTHONPATH']
-        except KeyError:
-            pythonpath = easybuild_loc
-        os.environ['PYTHONPATH'] = pythonpath
->>>>>>> eec96fc7
 
         return '; '.join([
             "cd %s" % self.test_prefix,
