# #
# Copyright 2013-2016 Ghent University
#
# This file is part of EasyBuild,
# originally created by the HPC team of Ghent University (http://ugent.be/hpc/en),
# with support of Ghent University (http://ugent.be/hpc),
# the Flemish Supercomputer Centre (VSC) (https://www.vscentrum.be),
# Flemish Research Foundation (FWO) (http://www.fwo.be/en)
# and the Department of Economy, Science and Innovation (EWI) (http://www.ewi-vlaanderen.be/en).
#
# http://github.com/hpcugent/easybuild
#
# EasyBuild is free software: you can redistribute it and/or modify
# it under the terms of the GNU General Public License as published by
# the Free Software Foundation v2.
#
# EasyBuild is distributed in the hope that it will be useful,
# but WITHOUT ANY WARRANTY; without even the implied warranty of
# MERCHANTABILITY or FITNESS FOR A PARTICULAR PURPOSE.  See the
# GNU General Public License for more details.
#
# You should have received a copy of the GNU General Public License
# along with EasyBuild.  If not, see <http://www.gnu.org/licenses/>.
# #
"""
Unit tests for eb command line options.

@author: Kenneth Hoste (Ghent University)
"""
import glob
import os
import re
import shutil
import sys
import tempfile
from unittest import TextTestRunner
from urllib2 import URLError

import easybuild.tools.build_log
import easybuild.tools.options
import easybuild.tools.toolchain
from easybuild.framework.easyblock import EasyBlock
from easybuild.framework.easyconfig import BUILD, CUSTOM, DEPENDENCIES, EXTENSIONS, FILEMANAGEMENT, LICENSE
from easybuild.framework.easyconfig import MANDATORY, MODULES, OTHER, TOOLCHAIN
from easybuild.framework.easyconfig.easyconfig import EasyConfig, get_easyblock_class, robot_find_easyconfig
from easybuild.tools.build_log import EasyBuildError
from easybuild.tools.config import DEFAULT_MODULECLASSES
from easybuild.tools.config import find_last_log, get_build_log_path, get_module_syntax, module_classes
from easybuild.tools.environment import modify_env
from easybuild.tools.filetools import download_file, mkdir, read_file, write_file
from easybuild.tools.github import GITHUB_RAW, GITHUB_EB_MAIN, GITHUB_EASYCONFIGS_REPO, URL_SEPARATOR
from easybuild.tools.github import fetch_github_token
from easybuild.tools.options import EasyBuildOptions, parse_external_modules_metadata, set_tmpdir
from easybuild.tools.toolchain.utilities import TC_CONST_PREFIX
from easybuild.tools.run import run_cmd
from easybuild.tools.version import VERSION
from test.framework.utilities import EnhancedTestCase, TestLoaderFiltered, init_config
from vsc.utils import fancylogger


EXTERNAL_MODULES_METADATA = """[foobar/1.2.3]
name = foo, bar
version = 1.2.3, 3.2.1
prefix = FOOBAR_DIR

[foobar/2.0]
name = foobar
version = 2.0
prefix = FOOBAR_PREFIX

[foo]
name = Foo
prefix = /foo

[bar/1.2.3]
name = bar
version = 1.2.3
"""

# test account, for which a token may be available
GITHUB_TEST_ACCOUNT = 'easybuild_test'


class CommandLineOptionsTest(EnhancedTestCase):
    """Testcases for command line options."""

    logfile = None

    def setUp(self):
        """Set up test."""
        super(CommandLineOptionsTest, self).setUp()
        self.github_token = fetch_github_token(GITHUB_TEST_ACCOUNT)

    def purge_environment(self):
        """Remove any leftover easybuild variables"""
        for var in os.environ.keys():
            # retain $EASYBUILD_IGNORECONFIGFILES, to make sure the test is isolated from system-wide config files!
            if var.startswith('EASYBUILD_') and var != 'EASYBUILD_IGNORECONFIGFILES':
                del os.environ[var]

    def test_help_short(self, txt=None):
        """Test short help message."""

        if txt is None:
            topt = EasyBuildOptions(
                                    go_args=['-h'],
                                    go_nosystemexit=True,  # when printing help, optparse ends with sys.exit
                                    go_columns=100,  # fix col size for reproducible unittest output
                                    help_to_string=True,  # don't print to stdout, but to StingIO fh,
                                    prog='easybuildoptions_test',  # generate as if called from generaloption.py
                                   )

            outtxt = topt.parser.help_to_file.getvalue()
        else:
            outtxt = txt

        self.assertTrue(re.search(' -h ', outtxt), "Only short options included in short help")
        self.assertTrue(re.search("show short help message and exit", outtxt), "Documentation included in short help")
        self.assertEqual(re.search("--short-help ", outtxt), None, "Long options not included in short help")
        self.assertEqual(re.search("Software search and build options", outtxt), None, "Not all option groups included in short help (1)")
        self.assertEqual(re.search("Regression test options", outtxt), None, "Not all option groups included in short help (2)")

    def test_help_long(self):
        """Test long help message."""

        topt = EasyBuildOptions(
                                go_args=['-H'],
                                go_nosystemexit=True,  # when printing help, optparse ends with sys.exit
                                go_columns=100,  # fix col size for reproducible unittest output
                                help_to_string=True,  # don't print to stdout, but to StingIO fh,
                                prog='easybuildoptions_test',  # generate as if called from generaloption.py
                               )
        outtxt = topt.parser.help_to_file.getvalue()

        self.assertTrue(re.search("-H OUTPUT_FORMAT, --help=OUTPUT_FORMAT", outtxt), "Long documentation expanded in long help")
        self.assertTrue(re.search("show short help message and exit", outtxt), "Documentation included in long help")
        self.assertTrue(re.search("Software search and build options", outtxt), "Not all option groups included in short help (1)")
        self.assertTrue(re.search("Regression test options", outtxt), "Not all option groups included in short help (2)")

    def test_no_args(self):
        """Test using no arguments."""

        outtxt = self.eb_main([])

        error_msg = "ERROR Please provide one or multiple easyconfig files,"
        error_msg += " or use software build options to make EasyBuild search for easyconfigs"
        self.assertTrue(re.search(error_msg, outtxt), "Error message when eb is run without arguments")

    def test_debug(self):
        """Test enabling debug logging."""
        for debug_arg in ['-d', '--debug']:
            args = [
                'nosuchfile.eb',
                debug_arg,
            ]
            outtxt = self.eb_main(args)

            for log_msg_type in ['DEBUG', 'INFO', 'ERROR']:
                res = re.search(' %s ' % log_msg_type, outtxt)
                self.assertTrue(res, "%s log messages are included when using %s: %s" % (log_msg_type, debug_arg, outtxt))

    def test_info(self):
        """Test enabling info logging."""

        for info_arg in ['--info']:
            args = [
                    'nosuchfile.eb',
                    info_arg,
                   ]
            outtxt = self.eb_main(args)

            for log_msg_type in ['INFO', 'ERROR']:
                res = re.search(' %s ' % log_msg_type, outtxt)
                self.assertTrue(res, "%s log messages are included when using %s ( out: %s)" % (log_msg_type, info_arg, outtxt))

            for log_msg_type in ['DEBUG']:
                res = re.search(' %s ' % log_msg_type, outtxt)
                self.assertTrue(not res, "%s log messages are *not* included when using %s" % (log_msg_type, info_arg))

    def test_quiet(self):
        """Test enabling quiet logging (errors only)."""
        for quiet_arg in ['--quiet']:
            args = [
                    'nosuchfile.eb',
                    quiet_arg,
                   ]
            outtxt = self.eb_main(args)

            for log_msg_type in ['ERROR']:
                res = re.search(' %s ' % log_msg_type, outtxt)
                msg = "%s log messages are included when using %s (outtxt: %s)" % (log_msg_type, quiet_arg, outtxt)
                self.assertTrue(res, msg)

            for log_msg_type in ['DEBUG', 'INFO']:
                res = re.search(' %s ' % log_msg_type, outtxt)
                msg = "%s log messages are *not* included when using %s (outtxt: %s)" % (log_msg_type, quiet_arg, outtxt)
                self.assertTrue(not res, msg)

    def test_force(self):
        """Test forcing installation even if the module is already available."""

        # use GCC-4.6.3.eb easyconfig file that comes with the tests
        eb_file = os.path.join(os.path.dirname(__file__), 'easyconfigs', 'GCC-4.6.3.eb')

        # check log message without --force
        args = [
                eb_file,
                '--debug',
               ]
        outtxt, error_thrown = self.eb_main(args, return_error=True)

        self.assertTrue(not error_thrown, "No error is thrown if software is already installed (error_thrown: %s)" % error_thrown)

        already_msg = "GCC/4.6.3 is already installed"
        self.assertTrue(re.search(already_msg, outtxt), "Already installed message without --force, outtxt: %s" % outtxt)

        # clear log file
        write_file(self.logfile, '')

        # check that --force and --rebuild work
        for arg in ['--force', '--rebuild']:
            outtxt = self.eb_main([eb_file, '--debug', arg])
            self.assertTrue(not re.search(already_msg, outtxt), "Already installed message not there with %s" % arg)

    def test_skip(self):
        """Test skipping installation of module (--skip, -k)."""

        # use toy-0.0.eb easyconfig file that comes with the tests
        eb_file = os.path.join(os.path.abspath(os.path.dirname(__file__)), 'easyconfigs', 'toy-0.0.eb')

        # check log message with --skip for existing module
        args = [
            eb_file,
            '--sourcepath=%s' % self.test_sourcepath,
            '--buildpath=%s' % self.test_buildpath,
            '--installpath=%s' % self.test_installpath,
            '--force',
            '--debug',
        ]
        self.eb_main(args, do_build=True)

        args.append('--skip')
        outtxt = self.eb_main(args, do_build=True, verbose=True)

        found_msg = "Module toy/0.0 found.\n[^\n]+Going to skip actual main build"
        found = re.search(found_msg, outtxt, re.M)
        self.assertTrue(found, "Module found message present with --skip, outtxt: %s" % outtxt)

        # cleanup for next test
        write_file(self.logfile, '')
        os.chdir(self.cwd)

        # check log message with --skip for non-existing module
        args = [
            eb_file,
            '--sourcepath=%s' % self.test_sourcepath,
            '--buildpath=%s' % self.test_buildpath,
            '--installpath=%s' % self.test_installpath,
            '--try-software-version=1.2.3.4.5.6.7.8.9',
            '--try-amend=sources=toy-0.0.tar.gz,toy-0.0.tar.gz',  # hackish, but fine
            '--force',
            '--debug',
            '--skip',
        ]
        outtxt = self.eb_main(args, do_build=True, verbose=True)

        found_msg = "Module toy/1.2.3.4.5.6.7.8.9 found."
        found = re.search(found_msg, outtxt)
        self.assertTrue(not found, "Module found message not there with --skip for non-existing modules: %s" % outtxt)

        not_found_msg = "No module toy/1.2.3.4.5.6.7.8.9 found. Not skipping anything."
        not_found = re.search(not_found_msg, outtxt)
        self.assertTrue(not_found, "Module not found message there with --skip for non-existing modules: %s" % outtxt)


    def test_job(self):
        """Test submitting build as a job."""

        # use gzip-1.4.eb easyconfig file that comes with the tests
        eb_file = os.path.join(os.path.dirname(__file__), 'easyconfigs', 'gzip-1.4.eb')

        def check_args(job_args, passed_args=None):
            """Check whether specified args yield expected result."""
            if passed_args is None:
                passed_args = job_args[:]

            # clear log file
            write_file(self.logfile, '')

            args = [
                    eb_file,
                    '--job',
                   ] + job_args
            outtxt = self.eb_main(args)

            job_msg = "INFO.* Command template for jobs: .* && eb %%\(spec\)s.* %s.*\n" % ' .*'.join(passed_args)
            assertmsg = "Info log msg with job command template for --job (job_msg: %s, outtxt: %s)" % (job_msg, outtxt)
            self.assertTrue(re.search(job_msg, outtxt), assertmsg)

        # options passed are reordered, so order here matters to make tests pass
        check_args(['--debug'])
        check_args(['--debug', '--stop=configure', '--try-software-name=foo'])
        check_args(['--debug', '--robot-paths=/tmp/foo:/tmp/bar'])
        # --robot has preference over --robot-paths, --robot is not passed down
        check_args(['--debug', '--robot-paths=/tmp/foo', '--robot=/tmp/bar'],
                   passed_args=['--debug', '--robot-paths=/tmp/bar:/tmp/foo'])

    # 'zzz' prefix in the test name is intentional to make this test run last,
    # since it fiddles with the logging infrastructure which may break things
    def test_zzz_logtostdout(self):
        """Testing redirecting log to stdout."""

        fd, dummylogfn = tempfile.mkstemp(prefix='easybuild-dummy', suffix='.log')
        os.close(fd)

        for stdout_arg in ['--logtostdout', '-l']:

            _stdout = sys.stdout

            fd, fn = tempfile.mkstemp()
            fh = os.fdopen(fd, 'w')
            sys.stdout = fh

            args = [
                    '--software-name=somethingrandom',
                    '--robot', '.',
                    '--debug',
                    stdout_arg,
                   ]
            self.eb_main(args, logfile=dummylogfn)

            # make sure we restore
            sys.stdout.flush()
            sys.stdout = _stdout
            fancylogger.logToScreen(enable=False, stdout=True)

            outtxt = read_file(fn)

            self.assertTrue(len(outtxt) > 100, "Log messages are printed to stdout when %s is used (outtxt: %s)" % (stdout_arg, outtxt))

            # cleanup
            os.remove(fn)

        stdoutorig = sys.stdout
        sys.stdout = open("/dev/null", 'w')

        toy_ecfile = os.path.join(os.path.dirname(os.path.abspath(__file__)), 'easyconfigs', 'toy-0.0.eb')
        self.logfile = None
        out = self.eb_main([toy_ecfile, '--debug', '-l', '--force'], raise_error=True)

        if os.path.exists(dummylogfn):
            os.remove(dummylogfn)

        sys.stdout.close()
        sys.stdout = stdoutorig

    def test_avail_easyconfig_params(self):
        """Test listing available easyconfig parameters."""

        def run_test(custom=None, extra_params=[], fmt=None):
            """Inner function to run actual test in current setting."""

            fd, dummylogfn = tempfile.mkstemp(prefix='easybuild-dummy', suffix='.log')
            os.close(fd)

            avail_args = [
                '-a',
                '--avail-easyconfig-params',
            ]
            for avail_arg in avail_args:

                # clear log
                write_file(self.logfile, '')

                args = [
                    '--unittest-file=%s' % self.logfile,
                    avail_arg,
                ]
                if fmt is not None:
                    args.append(fmt)
                if custom is not None:
                    args.extend(['-e', custom])

                outtxt = self.eb_main(args, logfile=dummylogfn, verbose=True)
                logtxt = read_file(self.logfile)

                # check whether all parameter types are listed
                par_types = [BUILD, DEPENDENCIES, EXTENSIONS, FILEMANAGEMENT,
                             LICENSE, MANDATORY, MODULES, OTHER, TOOLCHAIN]
                if custom is not None:
                    par_types.append(CUSTOM)

                for param_type in [x[1] for x in par_types]:
                    # regex for parameter group title, matches both txt and rst formats
                    regex = re.compile("%s.*\n%s" % (param_type, '-' * len(param_type)), re.I)
                    tup = (param_type, avail_arg, args, logtxt)
                    msg = "Parameter type %s is featured in output of eb %s (args: %s): %s" % tup
                    self.assertTrue(regex.search(logtxt), msg)

                # check a couple of easyconfig parameters
                for param in ["name", "version", "toolchain", "versionsuffix", "buildopts", "sources", "start_dir",
                              "dependencies", "group", "exts_list", "moduleclass", "buildstats"] + extra_params:
                    # regex for parameter name (with optional '*') & description, matches both txt and rst formats
                    regex = re.compile("^[`]*%s(?:\*)?[`]*\s+\w+" % param, re.M)
                    tup = (param, avail_arg, args, regex.pattern, logtxt)
                    msg = "Parameter %s is listed with help in output of eb %s (args: %s, regex: %s): %s" % tup
                    self.assertTrue(regex.search(logtxt), msg)

            if os.path.exists(dummylogfn):
                os.remove(dummylogfn)

        for fmt in [None, 'txt', 'rst']:
            run_test(fmt=fmt)
            run_test(custom='EB_foo', extra_params=['foo_extra1', 'foo_extra2'], fmt=fmt)
            run_test(custom='bar', extra_params=['bar_extra1', 'bar_extra2'], fmt=fmt)
            run_test(custom='EB_foofoo', extra_params=['foofoo_extra1', 'foofoo_extra2'], fmt=fmt)

    # double underscore to make sure it runs first, which is required to detect certain types of bugs,
    # e.g. running with non-initialized EasyBuild config (truly mimicing 'eb --list-toolchains')
    def test__list_toolchains(self):
        """Test listing known compiler toolchains."""

        fd, dummylogfn = tempfile.mkstemp(prefix='easybuild-dummy', suffix='.log')
        os.close(fd)

        args = [
                '--list-toolchains',
                '--unittest-file=%s' % self.logfile,
               ]
        outtxt = self.eb_main(args, logfile=dummylogfn)

        info_msg = r"INFO List of known toolchains \(toolchainname: module\[,module\.\.\.\]\):"
        logtxt = read_file(self.logfile)
        self.assertTrue(re.search(info_msg, logtxt), "Info message with list of known toolchains found in: %s" % logtxt)
        # toolchain elements should be in alphabetical order
        tcs = {
            'dummy': [],
            'goalf': ['ATLAS', 'BLACS', 'FFTW', 'GCC', 'OpenMPI', 'ScaLAPACK'],
            'ictce': ['icc', 'ifort', 'imkl', 'impi'],
        }
        for tc, tcelems in tcs.items():
            res = re.findall("^\s*%s: .*" % tc, logtxt, re.M)
            self.assertTrue(res, "Toolchain %s is included in list of known compiler toolchains" % tc)
            # every toolchain should only be mentioned once
            n = len(res)
            self.assertEqual(n, 1, "Toolchain %s is only mentioned once (count: %d)" % (tc, n))
            # make sure definition is correct (each element only named once, in alphabetical order)
            self.assertEqual("\t%s: %s" % (tc, ', '.join(tcelems)), res[0])

        if os.path.exists(dummylogfn):
            os.remove(dummylogfn)

    def test_avail_lists(self):
        """Test listing available values of certain types."""

        fd, dummylogfn = tempfile.mkstemp(prefix='easybuild-dummy', suffix='.log')
        os.close(fd)

        name_items = {
            'modules-tools': ['EnvironmentModulesC', 'Lmod'],
            'module-naming-schemes': ['EasyBuildMNS', 'HierarchicalMNS', 'CategorizedHMNS'],
        }
        for (name, items) in name_items.items():
            args = [
                    '--avail-%s' % name,
                    '--unittest-file=%s' % self.logfile,
                   ]
            outtxt = self.eb_main(args, logfile=dummylogfn)
            logtxt = read_file(self.logfile)

            words = name.replace('-', ' ')
            info_msg = r"INFO List of supported %s:" % words
            self.assertTrue(re.search(info_msg, logtxt), "Info message with list of available %s" % words)
            for item in items:
                res = re.findall("^\s*%s" % item, logtxt, re.M)
                self.assertTrue(res, "%s is included in list of available %s" % (item, words))
                # every item should only be mentioned once
                n = len(res)
                self.assertEqual(n, 1, "%s is only mentioned once (count: %d)" % (item, n))

        if os.path.exists(dummylogfn):
            os.remove(dummylogfn)

    def test_avail_cfgfile_constants(self):
        """Test --avail-cfgfile-constants."""
        fd, dummylogfn = tempfile.mkstemp(prefix='easybuild-dummy', suffix='.log')
        os.close(fd)

        # copy test easyconfigs to easybuild/easyconfigs subdirectory of temp directory
        # to check whether easyconfigs install path is auto-included in robot path
        tmpdir = tempfile.mkdtemp(prefix='easybuild-easyconfigs-pkg-install-path')
        mkdir(os.path.join(tmpdir, 'easybuild'), parents=True)

        test_ecs_dir = os.path.join(os.path.dirname(os.path.abspath(__file__)), 'easyconfigs')
        shutil.copytree(test_ecs_dir, os.path.join(tmpdir, 'easybuild', 'easyconfigs'))

        orig_sys_path = sys.path[:]
        sys.path.insert(0, tmpdir)  # prepend to give it preference over possible other installed easyconfigs pkgs

        args = [
            '--avail-cfgfile-constants',
            '--unittest-file=%s' % self.logfile,
        ]
        outtxt = self.eb_main(args, logfile=dummylogfn)
        logtxt = read_file(self.logfile)
        cfgfile_constants = {
            'DEFAULT_ROBOT_PATHS': os.path.join(tmpdir, 'easybuild', 'easyconfigs'),
        }
        for cst_name, cst_value in cfgfile_constants.items():
            cst_regex = re.compile(r"^\*\s%s:\s.*\s\[value: .*%s.*\]" % (cst_name, cst_value), re.M)
            tup = (cst_regex.pattern, logtxt)
            self.assertTrue(cst_regex.search(logtxt), "Pattern '%s' in --avail-cfgfile_constants output: %s" % tup)

        if os.path.exists(dummylogfn):
            os.remove(dummylogfn)
        sys.path[:] = orig_sys_path

    def test_list_easyblocks(self):
        """Test listing easyblock hierarchy."""

        fd, dummylogfn = tempfile.mkstemp(prefix='easybuild-dummy', suffix='.log')
        os.close(fd)

        # simple view
        for list_arg in ['--list-easyblocks', '--list-easyblocks=simple']:

            # clear log
            write_file(self.logfile, '')

            args = [
                    list_arg,
                    '--unittest-file=%s' % self.logfile,
                   ]
            self.eb_main(args, logfile=dummylogfn)
            logtxt = read_file(self.logfile)

            for pat in [
                        r"EasyBlock\n",
                        r"|--\s+EB_foo\n|\s+|--\s+EB_foofoo\n",
                        r"|--\s+bar\n",
                       ]:

                msg = "Pattern '%s' is found in output of --list-easyblocks: %s" % (pat, logtxt)
                self.assertTrue(re.search(pat, logtxt), msg)

        # clear log
        write_file(self.logfile, '')

        # detailed view
        args = [
                '--list-easyblocks=detailed',
                '--unittest-file=%s' % self.logfile,
               ]
        self.eb_main(args, logfile=dummylogfn)
        logtxt = read_file(self.logfile)

        for pat in [
                    r"EasyBlock\s+\(easybuild.framework.easyblock\)\n",
                    r"|--\s+EB_foo\s+\(easybuild.easyblocks.foo\)\n|\s+|--\s+EB_foofoo\s+\(easybuild.easyblocks.foofoo\)\n",
                    r"|--\s+bar\s+\(easybuild.easyblocks.generic.bar\)\n",
                   ]:

            msg = "Pattern '%s' is found in output of --list-easyblocks: %s" % (pat, logtxt)
            self.assertTrue(re.search(pat, logtxt), msg)

        if os.path.exists(dummylogfn):
            os.remove(dummylogfn)

    def test_search(self):
        """Test searching for easyconfigs."""

        test_easyconfigs_dir = os.path.join(os.path.dirname(os.path.abspath(__file__)), 'easyconfigs')

        # simple search
        args = [
            '--search=gzip',
            '--robot=%s' % test_easyconfigs_dir,
        ]
        self.mock_stdout(True)
        self.eb_main(args, testing=False)
        txt = self.get_stdout()
        self.mock_stdout(False)

        info_msg = r"Searching \(case-insensitive\) for 'gzip' in"
        self.assertTrue(re.search(info_msg, txt), "Info message when searching for easyconfigs in '%s'" % txt)
        for ec in ["gzip-1.4.eb", "gzip-1.4-GCC-4.6.3.eb"]:
            regex = re.compile(r" \* \S*%s$" % ec, re.M)
            self.assertTrue(regex.search(txt), "Found pattern '%s' in: %s" % (regex.pattern, txt))

        # search w/ regex
        args = [
            '--search=^gcc.*2.eb',
            '--robot=%s' % test_easyconfigs_dir,
        ]
        self.mock_stdout(True)
        self.eb_main(args, testing=False)
        txt = self.get_stdout()
        self.mock_stdout(False)

        info_msg = r"Searching \(case-insensitive\) for '\^gcc.\*2.eb' in"
        self.assertTrue(re.search(info_msg, txt), "Info message when searching for easyconfigs in '%s'" % txt)
        for ec in ['GCC-4.7.2.eb', 'GCC-4.8.2.eb', 'GCC-4.9.2.eb']:
            regex = re.compile(r" \* \S*%s$" % ec, re.M)
            self.assertTrue(regex.search(txt), "Found pattern '%s' in: %s" % (regex.pattern, txt))

        gcc_ecs = [
            'GCC-4.6.3.eb',
            'GCC-4.6.4.eb',
            'GCC-4.7.2.eb',
            'GCC-4.8.2.eb',
            'GCC-4.8.3.eb',
            'GCC-4.9.2.eb',
        ]

        # test --search-filename
        args = [
            '--search-filename=^gcc',
            '--robot=%s' % test_easyconfigs_dir,
        ]
        self.mock_stdout(True)
        self.eb_main(args, testing=False)
        txt = self.get_stdout()
        self.mock_stdout(False)

        for ec in gcc_ecs:
            regex = re.compile(r"^ \* %s$" % ec, re.M)
            self.assertTrue(regex.search(txt), "Found pattern '%s' in: %s" % (regex.pattern, txt))

        # test --search-filename --terse
        args = [
            '--search-filename=^gcc',
            '--terse',
            '--robot=%s' % test_easyconfigs_dir,
        ]
        self.mock_stdout(True)
        self.eb_main(args, testing=False)
        txt = self.get_stdout()
        self.mock_stdout(False)

        for ec in gcc_ecs:
            regex = re.compile(r"^%s$" % ec, re.M)
            self.assertTrue(regex.search(txt), "Found pattern '%s' in: %s" % (regex.pattern, txt))

        # also test --search-short/-S
        for search_arg in ['-S', '--search-short']:
            args = [
                search_arg,
                'toy-0.0',
                '-r',
                test_easyconfigs_dir,
            ]
            self.mock_stdout(True)
            self.eb_main(args, raise_error=True, verbose=True, testing=False)
            txt = self.get_stdout()
            self.mock_stdout(False)

            info_msg = r"Searching \(case-insensitive\) for 'toy-0.0' in"
            self.assertTrue(re.search(info_msg, txt), "Info message when searching for easyconfigs in '%s'" % txt)
            self.assertTrue(re.search('^CFGS\d+=', txt, re.M), "CFGS line message found in '%s'" % txt)
            for ec in ["toy-0.0.eb", "toy-0.0-multiple.eb"]:
                regex = re.compile(r" \* \$CFGS\d+/*%s" % ec, re.M)
                self.assertTrue(regex.search(txt), "Found pattern '%s' in: %s" % (regex.pattern, txt))

    def test_dry_run(self):
        """Test dry run (long format)."""
        fd, dummylogfn = tempfile.mkstemp(prefix='easybuild-dummy', suffix='.log')
        os.close(fd)

        args = [
            os.path.join(os.path.dirname(__file__), 'easyconfigs', 'gzip-1.4-GCC-4.6.3.eb'),
            '--dry-run',  # implies enabling dependency resolution
            '--unittest-file=%s' % self.logfile,
            '--robot-paths=%s' % os.path.join(os.path.dirname(__file__), 'easyconfigs'),
        ]
        self.eb_main(args, logfile=dummylogfn)
        logtxt = read_file(self.logfile)

        info_msg = r"Dry run: printing build status of easyconfigs and dependencies"
        self.assertTrue(re.search(info_msg, logtxt, re.M), "Info message dry running in '%s'" % logtxt)
        ecs_mods = [
            ("gzip-1.4-GCC-4.6.3.eb", "gzip/1.4-GCC-4.6.3", ' '),
            ("GCC-4.6.3.eb", "GCC/4.6.3", 'x'),
        ]
        for ec, mod, mark in ecs_mods:
            regex = re.compile(r" \* \[%s\] \S+%s \(module: %s\)" % (mark, ec, mod), re.M)
            self.assertTrue(regex.search(logtxt), "Found match for pattern %s in '%s'" % (regex.pattern, logtxt))

    def test_dry_run_short(self):
        """Test dry run (short format)."""
        # unset $EASYBUILD_ROBOT_PATHS that was defined in setUp
        del os.environ['EASYBUILD_ROBOT_PATHS']

        fd, dummylogfn = tempfile.mkstemp(prefix='easybuild-dummy', suffix='.log')
        os.close(fd)

        # copy test easyconfigs to easybuild/easyconfigs subdirectory of temp directory
        # to check whether easyconfigs install path is auto-included in robot path
        tmpdir = tempfile.mkdtemp(prefix='easybuild-easyconfigs-pkg-install-path')
        mkdir(os.path.join(tmpdir, 'easybuild'), parents=True)

        test_ecs_dir = os.path.join(os.path.dirname(os.path.abspath(__file__)), 'easyconfigs')
        shutil.copytree(test_ecs_dir, os.path.join(tmpdir, 'easybuild', 'easyconfigs'))

        orig_sys_path = sys.path[:]
        sys.path.insert(0, tmpdir)  # prepend to give it preference over possible other installed easyconfigs pkgs

        for dry_run_arg in ['-D', '--dry-run-short']:
            open(self.logfile, 'w').write('')
            args = [
                os.path.join(tmpdir, 'easybuild', 'easyconfigs', 'gzip-1.4-GCC-4.6.3.eb'),
                dry_run_arg,
                # purposely specifying senseless dir, to test auto-inclusion of easyconfigs pkg path in robot path
                '--robot=%s' % os.path.join(tmpdir, 'robot_decoy'),
                '--unittest-file=%s' % self.logfile,
            ]
            outtxt = self.eb_main(args, logfile=dummylogfn)

            info_msg = r"Dry run: printing build status of easyconfigs and dependencies"
            self.assertTrue(re.search(info_msg, outtxt, re.M), "Info message dry running in '%s'" % outtxt)
            self.assertTrue(re.search('CFGS=', outtxt), "CFGS line message found in '%s'" % outtxt)
            ecs_mods = [
                ("gzip-1.4-GCC-4.6.3.eb", "gzip/1.4-GCC-4.6.3", ' '),
                ("GCC-4.6.3.eb", "GCC/4.6.3", 'x'),
            ]
            for ec, mod, mark in ecs_mods:
                regex = re.compile(r" \* \[%s\] \$CFGS\S+%s \(module: %s\)" % (mark, ec, mod), re.M)
                self.assertTrue(regex.search(outtxt), "Found match for pattern %s in '%s'" % (regex.pattern, outtxt))

        if os.path.exists(dummylogfn):
            os.remove(dummylogfn)

        # cleanup
        shutil.rmtree(tmpdir)
        sys.path[:] = orig_sys_path

    def test_try_robot_force(self):
        """
        Test correct behavior for combination of --try-toolchain --robot --force.
        Only the listed easyconfigs should be forced, resolved dependencies should not (even if tweaked).
        """
        fd, dummylogfn = tempfile.mkstemp(prefix='easybuild-dummy', suffix='.log')
        os.close(fd)

        # use toy-0.0.eb easyconfig file that comes with the tests
        test_ecs_dir = os.path.join(os.path.dirname(os.path.abspath(__file__)), 'easyconfigs')
        eb_file1 = os.path.join(test_ecs_dir, 'FFTW-3.3.3-gompi-1.4.10.eb')
        eb_file2 = os.path.join(test_ecs_dir, 'ScaLAPACK-2.0.2-gompi-1.4.10-OpenBLAS-0.2.6-LAPACK-3.4.2.eb')

        # check log message with --skip for existing module
        args = [
            eb_file1,
            eb_file2,
            '--sourcepath=%s' % self.test_sourcepath,
            '--buildpath=%s' % self.test_buildpath,
            '--installpath=%s' % self.test_installpath,
            '--debug',
            '--force',
            '--robot=%s' % test_ecs_dir,
            '--try-toolchain=gompi,1.3.12',
            '--dry-run',
            '--unittest-file=%s' % self.logfile,
        ]
        outtxt = self.eb_main(args, logfile=dummylogfn)

        scalapack_ver = '2.0.2-gompi-1.3.12-OpenBLAS-0.2.6-LAPACK-3.4.2'
        ecs_mods = [
            # GCC/OpenMPI dependencies are there, but part of toolchain => 'x'
            ("GCC-4.6.4.eb", "GCC/4.6.4", 'x'),
            ("OpenMPI-1.6.4-GCC-4.6.4.eb", "OpenMPI/1.6.4-GCC-4.6.4", 'x'),
            # OpenBLAS dependency is there, but not listed => 'x'
            ("OpenBLAS-0.2.6-gompi-1.3.12-LAPACK-3.4.2.eb", "OpenBLAS/0.2.6-gompi-1.3.12-LAPACK-3.4.2", 'x'),
            # both FFTW and ScaLAPACK are listed => 'F'
            ("ScaLAPACK-%s.eb" % scalapack_ver, "ScaLAPACK/%s" % scalapack_ver, 'F'),
            ("FFTW-3.3.3-gompi-1.3.12.eb", "FFTW/3.3.3-gompi-1.3.12", 'F'),
        ]
        for ec, mod, mark in ecs_mods:
            regex = re.compile("^ \* \[%s\] \S+%s \(module: %s\)$" % (mark, ec, mod), re.M)
            self.assertTrue(regex.search(outtxt), "Found match for pattern %s in '%s'" % (regex.pattern, outtxt))

    def test_dry_run_hierarchical(self):
        """Test dry run using a hierarchical module naming scheme."""
        fd, dummylogfn = tempfile.mkstemp(prefix='easybuild-dummy', suffix='.log')
        os.close(fd)

        test_ecs = os.path.join(os.path.dirname(os.path.abspath(__file__)), 'easyconfigs')
        args = [
            os.path.join(test_ecs, 'gzip-1.5-goolf-1.4.10.eb'),
            os.path.join(test_ecs, 'OpenMPI-1.6.4-GCC-4.7.2.eb'),
            '--dry-run',
            '--unittest-file=%s' % self.logfile,
            '--module-naming-scheme=HierarchicalMNS',
            '--ignore-osdeps',
            '--force',
            '--debug',
            '--robot-paths=%s' % os.path.join(os.path.dirname(os.path.abspath(__file__)), 'easyconfigs'),
        ]
        outtxt = self.eb_main(args, logfile=dummylogfn, verbose=True, raise_error=True)

        ecs_mods = [
            # easyconfig, module subdir, (short) module name
            ("GCC-4.7.2.eb", "Core", "GCC/4.7.2", 'x'),  # already present but not listed, so 'x'
            ("hwloc-1.6.2-GCC-4.7.2.eb", "Compiler/GCC/4.7.2", "hwloc/1.6.2", 'x'),
            ("OpenMPI-1.6.4-GCC-4.7.2.eb", "Compiler/GCC/4.7.2", "OpenMPI/1.6.4", 'F'),  # already present and listed, so 'F'
            ("gompi-1.4.10.eb", "Core", "gompi/1.4.10", 'x'),
            ("OpenBLAS-0.2.6-gompi-1.4.10-LAPACK-3.4.2.eb", "MPI/GCC/4.7.2/OpenMPI/1.6.4",
             "OpenBLAS/0.2.6-LAPACK-3.4.2", 'x'),
            ("FFTW-3.3.3-gompi-1.4.10.eb", "MPI/GCC/4.7.2/OpenMPI/1.6.4", "FFTW/3.3.3", 'x'),
            ("ScaLAPACK-2.0.2-gompi-1.4.10-OpenBLAS-0.2.6-LAPACK-3.4.2.eb", "MPI/GCC/4.7.2/OpenMPI/1.6.4",
             "ScaLAPACK/2.0.2-OpenBLAS-0.2.6-LAPACK-3.4.2", 'x'),
            ("goolf-1.4.10.eb", "Core", "goolf/1.4.10", 'x'),
            ("gzip-1.5-goolf-1.4.10.eb", "MPI/GCC/4.7.2/OpenMPI/1.6.4", "gzip/1.5", ' '),  # listed but not there: ' '
        ]
        for ec, mod_subdir, mod_name, mark in ecs_mods:
            regex = re.compile("^ \* \[%s\] \S+%s \(module: %s \| %s\)$" % (mark, ec, mod_subdir, mod_name), re.M)
            self.assertTrue(regex.search(outtxt), "Found match for pattern %s in '%s'" % (regex.pattern, outtxt))

        if os.path.exists(dummylogfn):
            os.remove(dummylogfn)

    def test_dry_run_categorized(self):
        """Test dry run using a categorized hierarchical module naming scheme."""
        fd, dummylogfn = tempfile.mkstemp(prefix='easybuild-dummy', suffix='.log')
        os.close(fd)

        self.setup_categorized_hmns_modules()
        test_ecs = os.path.join(os.path.dirname(os.path.abspath(__file__)), 'easyconfigs')
        args = [
            os.path.join(test_ecs, 'gzip-1.5-goolf-1.4.10.eb'),
            os.path.join(test_ecs, 'OpenMPI-1.6.4-GCC-4.7.2.eb'),
            '--dry-run',
            '--unittest-file=%s' % self.logfile,
            '--module-naming-scheme=CategorizedHMNS',
            '--ignore-osdeps',
            '--force',
            '--debug',
            '--robot-paths=%s' % os.path.join(os.path.dirname(os.path.abspath(__file__)), 'easyconfigs'),
        ]
        outtxt = self.eb_main(args, logfile=dummylogfn, verbose=True, raise_error=True)

        ecs_mods = [
            # easyconfig, module subdir, (short) module name, mark
            ("GCC-4.7.2.eb", "Core/compiler", "GCC/4.7.2", 'x'),  # already present but not listed, so 'x'
            ("hwloc-1.6.2-GCC-4.7.2.eb", "Compiler/GCC/4.7.2/system", "hwloc/1.6.2", 'x'),
            ("OpenMPI-1.6.4-GCC-4.7.2.eb", "Compiler/GCC/4.7.2/mpi", "OpenMPI/1.6.4", 'F'),  # already present and listed, so 'F'
            ("gompi-1.4.10.eb", "Core/toolchain", "gompi/1.4.10", 'x'),
            ("OpenBLAS-0.2.6-gompi-1.4.10-LAPACK-3.4.2.eb", "MPI/GCC/4.7.2/OpenMPI/1.6.4/numlib",
             "OpenBLAS/0.2.6-LAPACK-3.4.2", 'x'),
            ("FFTW-3.3.3-gompi-1.4.10.eb", "MPI/GCC/4.7.2/OpenMPI/1.6.4/numlib", "FFTW/3.3.3", 'x'),
            ("ScaLAPACK-2.0.2-gompi-1.4.10-OpenBLAS-0.2.6-LAPACK-3.4.2.eb", "MPI/GCC/4.7.2/OpenMPI/1.6.4/numlib",
             "ScaLAPACK/2.0.2-OpenBLAS-0.2.6-LAPACK-3.4.2", 'x'),
            ("goolf-1.4.10.eb", "Core/toolchain", "goolf/1.4.10", 'x'),
            ("gzip-1.5-goolf-1.4.10.eb", "MPI/GCC/4.7.2/OpenMPI/1.6.4/tools", "gzip/1.5", ' '),  # listed but not there: ' '
        ]
        for ec, mod_subdir, mod_name, mark in ecs_mods:
            regex = re.compile("^ \* \[%s\] \S+%s \(module: %s \| %s\)$" % (mark, ec, mod_subdir, mod_name), re.M)
            self.assertTrue(regex.search(outtxt), "Found match for pattern %s in '%s'" % (regex.pattern, outtxt))

        if os.path.exists(dummylogfn):
            os.remove(dummylogfn)

    def test_from_pr(self):
        """Test fetching easyconfigs from a PR."""
        if self.github_token is None:
            print "Skipping test_from_pr, no GitHub token available?"
            return

        fd, dummylogfn = tempfile.mkstemp(prefix='easybuild-dummy', suffix='.log')
        os.close(fd)

        tmpdir = tempfile.mkdtemp()
        args = [
            # PR for foss/2015a, see https://github.com/hpcugent/easybuild-easyconfigs/pull/1239/files
            '--from-pr=1239',
            '--dry-run',
            # an argument must be specified to --robot, since easybuild-easyconfigs may not be installed
            '--robot=%s' % os.path.join(os.path.dirname(__file__), 'easyconfigs'),
            '--unittest-file=%s' % self.logfile,
            '--github-user=%s' % GITHUB_TEST_ACCOUNT,  # a GitHub token should be available for this user
            '--tmpdir=%s' % tmpdir,
        ]
        try:
            outtxt = self.eb_main(args, logfile=dummylogfn, raise_error=True)
            modules = [
                (tmpdir, 'FFTW/3.3.4-gompi-2015a'),
                (tmpdir, 'foss/2015a'),
                ('.*', 'GCC/4.9.2'),  # not included in PR
                (tmpdir, 'gompi/2015a'),
                (tmpdir, 'HPL/2.1-foss-2015a'),
                (tmpdir, 'hwloc/1.10.0-GCC-4.9.2'),
                (tmpdir, 'numactl/2.0.10-GCC-4.9.2'),
                (tmpdir, 'OpenBLAS/0.2.13-GCC-4.9.2-LAPACK-3.5.0'),
                (tmpdir, 'OpenMPI/1.8.3-GCC-4.9.2'),
                (tmpdir, 'OpenMPI/1.8.4-GCC-4.9.2'),
                (tmpdir, 'ScaLAPACK/2.0.2-gompi-2015a-OpenBLAS-0.2.13-LAPACK-3.5.0'),
            ]
            for path_prefix, module in modules:
                ec_fn = "%s.eb" % '-'.join(module.split('/'))
                regex = re.compile(r"^ \* \[.\] %s.*%s \(module: %s\)$" % (path_prefix, ec_fn, module), re.M)
                self.assertTrue(regex.search(outtxt), "Found pattern %s in %s" % (regex.pattern, outtxt))

            # make sure that *only* these modules are listed, no others
            regex = re.compile(r"^ \* \[.\] .*/(?P<filepath>.*) \(module: (?P<module>.*)\)$", re.M)
            self.assertTrue(sorted(regex.findall(outtxt)), sorted(modules))

            pr_tmpdir = os.path.join(tmpdir, 'eb-\S{6}', 'files_pr1239')
            regex = re.compile("Prepended list of robot search paths with %s:" % pr_tmpdir, re.M)
            self.assertTrue(regex.search(outtxt), "Found pattern %s in %s" % (regex.pattern, outtxt))
        except URLError, err:
            print "Ignoring URLError '%s' in test_from_pr" % err
            shutil.rmtree(tmpdir)

    def test_from_pr_listed_ecs(self):
        """Test --from-pr in combination with specifying easyconfigs on the command line."""
        if self.github_token is None:
            print "Skipping test_from_pr, no GitHub token available?"
            return

        fd, dummylogfn = tempfile.mkstemp(prefix='easybuild-dummy', suffix='.log')
        os.close(fd)

        # copy test easyconfigs to easybuild/easyconfigs subdirectory of temp directory
        test_ecs_path = os.path.join(os.path.dirname(os.path.abspath(__file__)), 'easyconfigs')
        ecstmpdir = tempfile.mkdtemp(prefix='easybuild-easyconfigs-pkg-install-path')
        mkdir(os.path.join(ecstmpdir, 'easybuild'), parents=True)
        shutil.copytree(test_ecs_path, os.path.join(ecstmpdir, 'easybuild', 'easyconfigs'))

        # inject path to test easyconfigs into head of Python search path
        sys.path.insert(0, ecstmpdir)

        tmpdir = tempfile.mkdtemp()
        args = [
            'toy-0.0.eb',
            'gompi-2015a.eb',  # also pulls in GCC, OpenMPI (which pulls in hwloc and numactl)
            'GCC-4.6.3.eb',
            # PR for foss/2015a, see https://github.com/hpcugent/easybuild-easyconfigs/pull/1239/files
            '--from-pr=1239',
            '--dry-run',
            # an argument must be specified to --robot, since easybuild-easyconfigs may not be installed
            '--robot=%s' % test_ecs_path,
            '--unittest-file=%s' % self.logfile,
            '--github-user=%s' % GITHUB_TEST_ACCOUNT,  # a GitHub token should be available for this user
            '--tmpdir=%s' % tmpdir,
        ]
        try:
            outtxt = self.eb_main(args, logfile=dummylogfn, raise_error=True)
            modules = [
                (test_ecs_path, 'toy/0.0'),  # not included in PR
                (test_ecs_path, 'GCC/4.9.2'),  # not included in PR
                (tmpdir, 'hwloc/1.10.0-GCC-4.9.2'),
                (tmpdir, 'numactl/2.0.10-GCC-4.9.2'),
                (tmpdir, 'OpenMPI/1.8.4-GCC-4.9.2'),
                (tmpdir, 'gompi/2015a'),
                (test_ecs_path, 'GCC/4.6.3'),  # not included in PR
            ]
            for path_prefix, module in modules:
                ec_fn = "%s.eb" % '-'.join(module.split('/'))
                regex = re.compile(r"^ \* \[.\] %s.*%s \(module: %s\)$" % (path_prefix, ec_fn, module), re.M)
                self.assertTrue(regex.search(outtxt), "Found pattern %s in %s" % (regex.pattern, outtxt))

            # make sure that *only* these modules are listed, no others
            regex = re.compile(r"^ \* \[.\] .*/(?P<filepath>.*) \(module: (?P<module>.*)\)$", re.M)
            self.assertTrue(sorted(regex.findall(outtxt)), sorted(modules))

        except URLError, err:
            print "Ignoring URLError '%s' in test_from_pr" % err
            shutil.rmtree(tmpdir)

    def test_no_such_software(self):
        """Test using no arguments."""

        args = [
                '--software-name=nosuchsoftware',
                '--robot=.',
                '--debug',
               ]
        outtxt = self.eb_main(args)

        # error message when template is not found
        error_msg1 = "ERROR No easyconfig files found for software nosuchsoftware, and no templates available. "
        error_msg1 += "I'm all out of ideas."
        # error message when template is found
        error_msg2 = "ERROR Unable to find an easyconfig for the given specifications"
        msg = "Error message when eb can't find software with specified name (outtxt: %s)" % outtxt
        self.assertTrue(re.search(error_msg1, outtxt) or re.search(error_msg2, outtxt), msg)

    def test_header_footer(self):
        """Test specifying a module header/footer."""

        # create file containing modules footer
        if get_module_syntax() == 'Tcl':
            modules_header_txt = '\n'.join([
                "# test header",
                "setenv SITE_SPECIFIC_HEADER_ENV_VAR foo",
            ])
            modules_footer_txt = '\n'.join([
                "# test footer",
                "setenv SITE_SPECIFIC_FOOTER_ENV_VAR bar",
            ])
        elif get_module_syntax() == 'Lua':
            modules_header_txt = '\n'.join([
                "-- test header",
                'setenv("SITE_SPECIFIC_HEADER_ENV_VAR", "foo")',
            ])
            modules_footer_txt = '\n'.join([
                "-- test footer",
                'setenv("SITE_SPECIFIC_FOOTER_ENV_VAR", "bar")',
            ])
        else:
            self.assertTrue(False, "Unknown module syntax: %s" % get_module_syntax())

        # dump header/footer text to file
        handle, modules_footer = tempfile.mkstemp(prefix='modules-footer-')
        os.close(handle)
        write_file(modules_footer, modules_footer_txt)
        handle, modules_header = tempfile.mkstemp(prefix='modules-header-')
        os.close(handle)
        write_file(modules_header, modules_header_txt)

        # use toy-0.0.eb easyconfig file that comes with the tests
        eb_file = os.path.join(os.path.dirname(__file__), 'easyconfigs', 'toy-0.0.eb')

        # check log message with --skip for existing module
        args = [
            eb_file,
            '--sourcepath=%s' % self.test_sourcepath,
            '--buildpath=%s' % self.test_buildpath,
            '--installpath=%s' % self.test_installpath,
            '--debug',
            '--force',
            '--modules-header=%s' % modules_header,
            '--modules-footer=%s' % modules_footer,
        ]
        self.eb_main(args, do_build=True, raise_error=True)

        toy_module = os.path.join(self.test_installpath, 'modules', 'all', 'toy', '0.0')
        if get_module_syntax() == 'Lua':
            toy_module += '.lua'
        toy_module_txt = read_file(toy_module)

        regex = re.compile(r'%s$' % modules_header_txt.replace('(', '\\(').replace(')', '\\)'), re.M)
        msg = "modules header '%s' is present in '%s'" % (modules_header_txt, toy_module_txt)
        self.assertTrue(regex.search(toy_module_txt), msg)

        regex = re.compile(r'%s$' % modules_footer_txt.replace('(', '\\(').replace(')', '\\)'), re.M)
        msg = "modules footer '%s' is present in '%s'" % (modules_footer_txt, toy_module_txt)
        self.assertTrue(regex.search(toy_module_txt), msg)

        # cleanup
        os.remove(modules_footer)
        os.remove(modules_header)

    def test_recursive_module_unload(self):
        """Test generating recursively unloading modules."""

        # use toy-0.0.eb easyconfig file that comes with the tests
        eb_file = os.path.join(os.path.dirname(__file__), 'easyconfigs', 'toy-0.0-deps.eb')

        # check log message with --skip for existing module
        args = [
            eb_file,
            '--sourcepath=%s' % self.test_sourcepath,
            '--buildpath=%s' % self.test_buildpath,
            '--installpath=%s' % self.test_installpath,
            '--debug',
            '--force',
            '--recursive-module-unload',
        ]
        self.eb_main(args, do_build=True, verbose=True)

        toy_module = os.path.join(self.test_installpath, 'modules', 'all', 'toy', '0.0-deps')
        if get_module_syntax() == 'Lua':
            toy_module += '.lua'
        toy_module_txt = read_file(toy_module)
        is_loaded_regex = re.compile(r"if { !\[is-loaded gompi/1.3.12\] }", re.M)
        self.assertFalse(is_loaded_regex.search(toy_module_txt), "Recursive unloading is used: %s" % toy_module_txt)

    def test_tmpdir(self):
        """Test setting temporary directory to use by EasyBuild."""

        # use temporary paths for build/install paths, make sure sources can be found
        tmpdir = tempfile.mkdtemp()

        # use toy-0.0.eb easyconfig file that comes with the tests
        eb_file = os.path.join(os.path.dirname(__file__), 'easyconfigs', 'toy-0.0.eb')

        # check log message with --skip for existing module
        args = [
            eb_file,
            '--sourcepath=%s' % self.test_sourcepath,
            '--buildpath=%s' % self.test_buildpath,
            '--installpath=%s' % self.test_installpath,
            '--debug',
            '--tmpdir=%s' % tmpdir,
        ]
        outtxt = self.eb_main(args, do_build=True, reset_env=False)

        tmpdir_msg = r"Using %s\S+ as temporary directory" % os.path.join(tmpdir, 'eb-')
        found = re.search(tmpdir_msg, outtxt, re.M)
        self.assertTrue(found, "Log message for tmpdir found in outtxt: %s" % outtxt)

        for var in ['TMPDIR', 'TEMP', 'TMP']:
            self.assertTrue(os.environ[var].startswith(os.path.join(tmpdir, 'eb-')))
        self.assertTrue(tempfile.gettempdir().startswith(os.path.join(tmpdir, 'eb-')))
        tempfile_tmpdir = tempfile.mkdtemp()
        self.assertTrue(tempfile_tmpdir.startswith(os.path.join(tmpdir, 'eb-')))
        fd, tempfile_tmpfile = tempfile.mkstemp()
        self.assertTrue(tempfile_tmpfile.startswith(os.path.join(tmpdir, 'eb-')))

        # cleanup
        os.close(fd)
        shutil.rmtree(tmpdir)

    def test_ignore_osdeps(self):
        """Test ignoring of listed OS dependencies."""
        txt = '\n'.join([
            'easyblock = "ConfigureMake"',
            'name = "pi"',
            'version = "3.14"',
            'homepage = "http://example.com"',
            'description = "test easyconfig"',
            'toolchain = {"name":"dummy", "version": "dummy"}',
            'osdependencies = ["nosuchosdependency", ("nosuchdep_option1", "nosuchdep_option2")]',
        ])
        fd, eb_file = tempfile.mkstemp(prefix='easyconfig_test_file_', suffix='.eb')
        os.close(fd)
        write_file(eb_file, txt)

        # check whether non-existing OS dependencies result in failure, by default
        args = [
            eb_file,
        ]
        outtxt = self.eb_main(args, do_build=True)

        regex = re.compile("Checking OS dependencies")
        self.assertTrue(regex.search(outtxt), "OS dependencies are checked, outtxt: %s" % outtxt)
        msg = "One or more OS dependencies were not found: "
        msg += "\[\('nosuchosdependency',\), \('nosuchdep_option1', 'nosuchdep_option2'\)\]"
        regex = re.compile(r'%s' % msg, re.M)
        self.assertTrue(regex.search(outtxt), "OS dependencies are honored, outtxt: %s" % outtxt)

        # check whether OS dependencies are effectively ignored
        args = [
            eb_file,
            '--ignore-osdeps',
            '--dry-run',
        ]
        outtxt = self.eb_main(args, do_build=True)

        regex = re.compile("Not checking OS dependencies", re.M)
        self.assertTrue(regex.search(outtxt), "OS dependencies are ignored with --ignore-osdeps, outtxt: %s" % outtxt)

        txt += "\nstop = 'notavalidstop'"
        write_file(eb_file, txt)
        args = [
            eb_file,
            '--dry-run',  # no explicit --ignore-osdeps, but implied by --dry-run
        ]
        outtxt = self.eb_main(args, do_build=True)

        regex = re.compile("stop provided 'notavalidstop' is not valid", re.M)
        self.assertTrue(regex.search(outtxt), "Validations are performed with --ignore-osdeps, outtxt: %s" % outtxt)

    def test_experimental(self):
        """Test the experimental option"""
        orig_value = easybuild.tools.build_log.EXPERIMENTAL
        # make sure it's off by default
        self.assertFalse(orig_value)

        log = fancylogger.getLogger()

        # force it to False
        topt = EasyBuildOptions(
            go_args=['--disable-experimental'],
        )
        try:
            log.experimental('x')
            # sanity check, should never be reached if it works.
            self.assertTrue(False, "Experimental logging should be disabled by setting the --disable-experimental option")
        except easybuild.tools.build_log.EasyBuildError, err:
            # check error message
            self.assertTrue('Experimental functionality.' in str(err))

        # toggle experimental
        topt = EasyBuildOptions(
            go_args=['--experimental'],
        )
        try:
            log.experimental('x')
        except easybuild.tools.build_log.EasyBuildError, err:
            self.assertTrue(False, 'Experimental logging should be allowed by the --experimental option.')

        # set it back
        easybuild.tools.build_log.EXPERIMENTAL = orig_value

    def test_deprecated(self):
        """Test the deprecated option"""
        if 'EASYBUILD_DEPRECATED' in os.environ:
            os.environ['EASYBUILD_DEPRECATED'] = str(VERSION)
            init_config()

        orig_value = easybuild.tools.build_log.CURRENT_VERSION

        # make sure it's off by default
        self.assertEqual(orig_value, VERSION)

        log = fancylogger.getLogger()

        # force it to lower version using 0.x, which should no result in any raised error (only deprecation logging)
        topt = EasyBuildOptions(
            go_args=['--deprecated=0.%s' % orig_value],
        )
        try:
            log.deprecated('x', str(orig_value))
        except easybuild.tools.build_log.EasyBuildError, err:
            self.assertTrue(False, 'Deprecated logging should work')

        # force it to current version, which should result in deprecation
        topt = EasyBuildOptions(
            go_args=['--deprecated=%s' % orig_value],
        )
        try:
            log.deprecated('x', str(orig_value))
            # not supposed to get here
            self.assertTrue(False, 'Deprecated logging should throw EasyBuildError')
        except easybuild.tools.build_log.EasyBuildError, err2:
            self.assertTrue('DEPRECATED' in str(err2))

        # force higher version by prefixing it with 1, which should result in deprecation errors
        topt = EasyBuildOptions(
            go_args=['--deprecated=1%s' % orig_value],
        )
        try:
            log.deprecated('x', str(orig_value))
            # not supposed to get here
            self.assertTrue(False, 'Deprecated logging should throw EasyBuildError')
        except easybuild.tools.build_log.EasyBuildError, err3:
            self.assertTrue('DEPRECATED' in str(err3))

        # set it back
        easybuild.tools.build_log.CURRENT_VERSION = orig_value

    def test_allow_modules_tool_mismatch(self):
        """Test allowing mismatch of modules tool with 'module' function."""
        # make sure MockModulesTool is available
        from test.framework.modulestool import MockModulesTool

        # trigger that main() creates new instance of ModulesTool
        self.modtool = None

        ec_file = os.path.join(os.path.abspath(os.path.dirname(__file__)), 'easyconfigs', 'toy-0.0.eb')

        # keep track of original module definition so we can restore it
        orig_module = os.environ.get('module', None)

        # check whether mismatch between 'module' function and selected modules tool is detected
        os.environ['module'] = "() {  eval `/Users/kehoste/Modules/$MODULE_VERSION/bin/modulecmd bash $*`\n}"
        args = [
            ec_file,
            '--modules-tool=MockModulesTool',
            '--module-syntax=Tcl',  # Lua would require Lmod
        ]
        self.eb_main(args, do_build=True)
        outtxt = read_file(self.logfile)
        error_regex = re.compile("ERROR .*pattern .* not found in defined 'module' function")
        self.assertTrue(error_regex.search(outtxt), "Found error w.r.t. module function mismatch: %s" % outtxt[-600:])

        # check that --allow-modules-tool-mispatch transforms this error into a warning
        os.environ['module'] = "() {  eval `/Users/kehoste/Modules/$MODULE_VERSION/bin/modulecmd bash $*`\n}"
        args = [
            ec_file,
            '--modules-tool=MockModulesTool',
            '--module-syntax=Tcl',  # Lua would require Lmod
            '--allow-modules-tool-mismatch',
        ]
        self.eb_main(args, do_build=True)
        outtxt = read_file(self.logfile)
        warn_regex = re.compile("WARNING .*pattern .* not found in defined 'module' function")
        self.assertTrue(warn_regex.search(outtxt), "Found warning w.r.t. module function mismatch: %s" % outtxt[-600:])

        # check whether match between 'module' function and selected modules tool is detected
        os.environ['module'] = "() {  eval ` /bin/echo $*`\n}"
        args = [
            ec_file,
            '--modules-tool=MockModulesTool',
            '--module-syntax=Tcl',  # Lua would require Lmod
            '--debug',
        ]
        self.eb_main(args, do_build=True)
        outtxt = read_file(self.logfile)
        found_regex = re.compile("DEBUG Found pattern .* in defined 'module' function")
        self.assertTrue(found_regex.search(outtxt), "Found debug message w.r.t. module function: %s" % outtxt[-600:])

        # restore 'module' function
        if orig_module is not None:
            os.environ['module'] = orig_module
        else:
            del os.environ['module']

    def test_try(self):
        """Test whether --try options are taken into account."""
        ecs_path = os.path.join(os.path.dirname(os.path.abspath(__file__)), 'easyconfigs')
        tweaked_toy_ec = os.path.join(self.test_buildpath, 'toy-0.0-tweaked.eb')
        shutil.copy2(os.path.join(ecs_path, 'toy-0.0.eb'), tweaked_toy_ec)
        f = open(tweaked_toy_ec, 'a')
        f.write("easyblock = 'ConfigureMake'")
        f.close()

        args = [
            tweaked_toy_ec,
            '--sourcepath=%s' % self.test_sourcepath,
            '--buildpath=%s' % self.test_buildpath,
            '--installpath=%s' % self.test_installpath,
            '--dry-run',
            '--robot=%s' % ecs_path,
        ]

        test_cases = [
            ([], 'toy/0.0'),
            (['--try-software=foo,1.2.3', '--try-toolchain=gompi,1.4.10'], 'foo/1.2.3-gompi-1.4.10'),
            (['--try-toolchain-name=gompi', '--try-toolchain-version=1.4.10'], 'toy/0.0-gompi-1.4.10'),
            # --try-toolchain is overridden by --toolchain
            (['--try-toolchain=gompi,1.3.12', '--toolchain=dummy,dummy'], 'toy/0.0'),
            (['--try-software-name=foo', '--try-software-version=1.2.3'], 'foo/1.2.3'),
            (['--try-toolchain-name=gompi', '--try-toolchain-version=1.4.10'], 'toy/0.0-gompi-1.4.10'),
            (['--try-software-version=1.2.3', '--try-toolchain=gompi,1.4.10'], 'toy/1.2.3-gompi-1.4.10'),
            (['--try-amend=versionsuffix=-test'], 'toy/0.0-test'),
            # --try-amend is overridden by --amend
            (['--amend=versionsuffix=', '--try-amend=versionsuffix=-test'], 'toy/0.0'),
            (['--try-toolchain=gompi,1.3.12', '--toolchain=dummy,dummy'], 'toy/0.0'),
            # tweak existing list-typed value (patches)
            (['--try-amend=versionsuffix=-test2', '--try-amend=patches=1.patch,2.patch'], 'toy/0.0-test2'),
            # append to existing list-typed value (patches)
            (['--try-amend=versionsuffix=-test3', '--try-amend=patches=,extra.patch'], 'toy/0.0-test3'),
            # prepend to existing list-typed value (patches)
            (['--try-amend=versionsuffix=-test4', '--try-amend=patches=extra.patch,'], 'toy/0.0-test4'),
            # define extra list-typed parameter
            (['--try-amend=versionsuffix=-test5', '--try-amend=exts_list=1,2,3'], 'toy/0.0-test5'),
            # only --try causes other build specs to be included too
            (['--try-software=foo,1.2.3', '--toolchain=gompi,1.4.10'], 'foo/1.2.3-gompi-1.4.10'),
            (['--software=foo,1.2.3', '--try-toolchain=gompi,1.4.10'], 'foo/1.2.3-gompi-1.4.10'),
            (['--software=foo,1.2.3', '--try-amend=versionsuffix=-test'], 'foo/1.2.3-test'),
        ]

        for extra_args, mod in test_cases:
            outtxt = self.eb_main(args + extra_args, verbose=True, raise_error=True)
            mod_regex = re.compile("\(module: %s\)$" % mod, re.M)
            self.assertTrue(mod_regex.search(outtxt), "Pattern %s found in %s" % (mod_regex.pattern, outtxt))

        for extra_arg in ['--try-software=foo', '--try-toolchain=gompi', '--try-toolchain=gomp,1.4.10,-no-OFED']:
            allargs = args + [extra_arg]
            self.assertErrorRegex(EasyBuildError, "problems validating the options", self.eb_main, allargs, raise_error=True)

        # no --try used, so no tweaked easyconfig files are generated
        allargs = args + ['--software-version=1.2.3', '--toolchain=gompi,1.4.10']
        self.assertErrorRegex(EasyBuildError, "version .* not available", self.eb_main, allargs, raise_error=True)

    def test_recursive_try(self):
        """Test whether recursive --try-X works."""
        ecs_path = os.path.join(os.path.dirname(os.path.abspath(__file__)), 'easyconfigs')
        tweaked_toy_ec = os.path.join(self.test_buildpath, 'toy-0.0-tweaked.eb')
        shutil.copy2(os.path.join(ecs_path, 'toy-0.0.eb'), tweaked_toy_ec)
        f = open(tweaked_toy_ec, 'a')
        f.write("dependencies = [('gzip', '1.4')]\n")  # add fictious dependency
        f.close()

        sourcepath = os.path.join(os.path.dirname(os.path.abspath(__file__)), 'sandbox', 'sources')
        args = [
            tweaked_toy_ec,
            '--sourcepath=%s' % sourcepath,
            '--buildpath=%s' % self.test_buildpath,
            '--installpath=%s' % self.test_installpath,
            '--try-toolchain=gompi,1.4.10',
            '--robot=%s' % ecs_path,
            '--ignore-osdeps',
            '--dry-run',
        ]

        for extra_args in [[], ['--module-naming-scheme=HierarchicalMNS']]:

            outtxt = self.eb_main(args + extra_args, verbose=True, raise_error=True)

            # toolchain gompi/1.4.10 should be listed (but not present yet)
            if extra_args:
                mark = 'x'
            else:
                mark = ' '
            tc_regex = re.compile("^ \* \[%s\] %s/gompi-1.4.10.eb \(module: .*gompi/1.4.10\)$" % (mark, ecs_path), re.M)
            self.assertTrue(tc_regex.search(outtxt), "Pattern %s found in %s" % (tc_regex.pattern, outtxt))

            # both toy and gzip dependency should be listed with gompi/1.4.10 toolchain
            for ec_name in ['gzip-1.4', 'toy-0.0']:
                ec = '%s-gompi-1.4.10.eb' % ec_name
                if extra_args:
                    mod = ec_name.replace('-', '/')
                else:
                    mod = '%s-gompi-1.4.10' % ec_name.replace('-', '/')
                mod_regex = re.compile("^ \* \[ \] \S+/eb-\S+/%s \(module: .*%s\)$" % (ec, mod), re.M)
                #mod_regex = re.compile("%s \(module: .*%s\)$" % (ec, mod), re.M)
                self.assertTrue(mod_regex.search(outtxt), "Pattern %s found in %s" % (mod_regex.pattern, outtxt))

        # clear fictious dependency
        f = open(tweaked_toy_ec, 'a')
        f.write("dependencies = []\n")
        f.close()

        # no recursive try if --(try-)software(-X) is involved
        for extra_args in [['--try-software-version=1.2.3'], ['--software-version=1.2.3']]:
            outtxt = self.eb_main(args + extra_args, raise_error=True)
            for mod in ['toy/1.2.3-gompi-1.4.10', 'gompi/1.4.10', 'GCC/4.7.2']:
                mod_regex = re.compile("\(module: %s\)$" % mod, re.M)
                self.assertTrue(mod_regex.search(outtxt), "Pattern %s found in %s" % (mod_regex.pattern, outtxt))
            for mod in ['gompi/1.2.3', 'GCC/1.2.3']:
                mod_regex = re.compile("\(module: %s\)$" % mod, re.M)
                self.assertFalse(mod_regex.search(outtxt), "Pattern %s found in %s" % (mod_regex.pattern, outtxt))

    def test_cleanup_builddir(self):
        """Test cleaning up of build dir and --disable-cleanup-builddir."""
        toy_ec = os.path.join(os.path.dirname(__file__), 'easyconfigs', 'toy-0.0.eb')
        toy_buildpath = os.path.join(self.test_buildpath, 'toy', '0.0', 'dummy-dummy')

        args = [
            toy_ec,
            '--force',
        ]
        self.eb_main(args, do_build=True, verbose=True)

        # make sure build directory is properly cleaned up after a successful build (default behavior)
        self.assertFalse(os.path.exists(toy_buildpath), "Build dir %s removed after succesful build" % toy_buildpath)
        # make sure --disable-cleanup-builddir works
        args.append('--disable-cleanup-builddir')
        self.eb_main(args, do_build=True, verbose=True)
        self.assertTrue(os.path.exists(toy_buildpath), "Build dir %s is retained when requested" % toy_buildpath)
        shutil.rmtree(toy_buildpath)

        # make sure build dir stays in case of failed build
        args = [
            toy_ec,
            '--force',
            '--try-amend=prebuildopts=nosuchcommand &&',
        ]
        self.eb_main(args, do_build=True)
        self.assertTrue(os.path.exists(toy_buildpath), "Build dir %s is retained after failed build" % toy_buildpath)

    def test_filter_deps(self):
        """Test use of --filter-deps."""
        test_dir = os.path.dirname(os.path.abspath(__file__))
        ec_file = os.path.join(test_dir, 'easyconfigs', 'goolf-1.4.10.eb')
        os.environ['MODULEPATH'] = os.path.join(test_dir, 'modules')
        args = [
            ec_file,
            '--buildpath=%s' % self.test_buildpath,
            '--installpath=%s' % self.test_installpath,
            '--robot=%s' % os.path.join(test_dir, 'easyconfigs'),
            '--dry-run',
        ]
        outtxt = self.eb_main(args, do_build=True, verbose=True, raise_error=True)
        self.assertTrue(re.search('module: FFTW/3.3.3-gompi', outtxt))
        self.assertTrue(re.search('module: ScaLAPACK/2.0.2-gompi', outtxt))
        self.assertFalse(re.search('module: zlib', outtxt))

        # clear log file
        open(self.logfile, 'w').write('')

        # filter deps (including a non-existing dep, i.e. zlib)
        args.append('--filter-deps=FFTW,ScaLAPACK,zlib')
        outtxt = self.eb_main(args, do_build=True, verbose=True, raise_error=True)
        self.assertFalse(re.search('module: FFTW/3.3.3-gompi', outtxt))
        self.assertFalse(re.search('module: ScaLAPACK/2.0.2-gompi', outtxt))
        self.assertFalse(re.search('module: zlib', outtxt))

    def test_hide_deps(self):
        """Test use of --hide-deps."""
        test_dir = os.path.dirname(os.path.abspath(__file__))
        ec_file = os.path.join(test_dir, 'easyconfigs', 'goolf-1.4.10.eb')
        os.environ['MODULEPATH'] = os.path.join(test_dir, 'modules')
        args = [
            ec_file,
            '--buildpath=%s' % self.test_buildpath,
            '--installpath=%s' % self.test_installpath,
            '--robot=%s' % os.path.join(test_dir, 'easyconfigs'),
            '--dry-run',
        ]
        outtxt = self.eb_main(args, do_build=True, verbose=True, raise_error=True)
        self.assertTrue(re.search('module: GCC/4.7.2', outtxt))
        self.assertTrue(re.search('module: OpenMPI/1.6.4-GCC-4.7.2', outtxt))
        self.assertTrue(re.search('module: OpenBLAS/0.2.6-gompi-1.4.10-LAPACK-3.4.2', outtxt))
        self.assertTrue(re.search('module: FFTW/3.3.3-gompi', outtxt))
        self.assertTrue(re.search('module: ScaLAPACK/2.0.2-gompi', outtxt))
        # zlib is not a dep at all
        self.assertFalse(re.search('module: zlib', outtxt))

        # clear log file
        open(self.logfile, 'w').write('')

        # filter deps (including a non-existing dep, i.e. zlib)
        args.append('--hide-deps=FFTW,ScaLAPACK,zlib')
        outtxt = self.eb_main(args, do_build=True, verbose=True, raise_error=True)
        self.assertTrue(re.search('module: GCC/4.7.2', outtxt))
        self.assertTrue(re.search('module: OpenMPI/1.6.4-GCC-4.7.2', outtxt))
        self.assertTrue(re.search('module: OpenBLAS/0.2.6-gompi-1.4.10-LAPACK-3.4.2', outtxt))
        self.assertFalse(re.search(r'module: FFTW/3\.3\.3-gompi', outtxt))
        self.assertTrue(re.search(r'module: FFTW/\.3\.3\.3-gompi', outtxt))
        self.assertFalse(re.search(r'module: ScaLAPACK/2\.0\.2-gompi', outtxt))
        self.assertTrue(re.search(r'module: ScaLAPACK/\.2\.0\.2-gompi', outtxt))
        # zlib is not a dep at all
        self.assertFalse(re.search(r'module: zlib', outtxt))

    def test_test_report_env_filter(self):
        """Test use of --test-report-env-filter."""

        def toy(extra_args=None):
            """Build & install toy, return contents of test report."""
            eb_file = os.path.join(os.path.dirname(__file__), 'easyconfigs', 'toy-0.0.eb')
            args = [
                eb_file,
                '--sourcepath=%s' % self.test_sourcepath,
                '--buildpath=%s' % self.test_buildpath,
                '--installpath=%s' % self.test_installpath,
                '--force',
                '--debug',
            ]
            if extra_args is not None:
                args.extend(extra_args)
            self.eb_main(args, do_build=True, raise_error=True, verbose=True)

            software_path = os.path.join(self.test_installpath, 'software', 'toy', '0.0')
            test_report_path_pattern = os.path.join(software_path, 'easybuild', 'easybuild-toy-0.0*test_report.md')
            f = open(glob.glob(test_report_path_pattern)[0], 'r')
            test_report_txt = f.read()
            f.close()
            return test_report_txt

        # define environment variables that should (not) show up in the test report
        test_var_secret = 'THIS_IS_JUST_A_SECRET_ENV_VAR_FOR_EASYBUILD'
        os.environ[test_var_secret] = 'thisshouldremainsecretonrequest'
        test_var_secret_regex = re.compile(test_var_secret)
        test_var_public = 'THIS_IS_JUST_A_PUBLIC_ENV_VAR_FOR_EASYBUILD'
        os.environ[test_var_public] = 'thisshouldalwaysbeincluded'
        test_var_public_regex = re.compile(test_var_public)

        # default: no filtering
        test_report_txt = toy()
        self.assertTrue(test_var_secret_regex.search(test_report_txt))
        self.assertTrue(test_var_public_regex.search(test_report_txt))

        # filter out env vars that match specified regex pattern
        filter_arg = "--test-report-env-filter=.*_SECRET_ENV_VAR_FOR_EASYBUILD"
        test_report_txt = toy(extra_args=[filter_arg])
        res = test_var_secret_regex.search(test_report_txt)
        self.assertFalse(res, "No match for %s in %s" % (test_var_secret_regex.pattern, test_report_txt))
        self.assertTrue(test_var_public_regex.search(test_report_txt))
        # make sure that used filter is reported correctly in test report
        filter_arg_regex = re.compile(filter_arg.replace('*', '\*'))
        tup = (filter_arg_regex.pattern, test_report_txt)
        self.assertTrue(filter_arg_regex.search(test_report_txt), "%s in %s" % tup)

    def test_robot(self):
        """Test --robot and --robot-paths command line options."""
        # unset $EASYBUILD_ROBOT_PATHS that was defined in setUp
        os.environ['EASYBUILD_ROBOT_PATHS'] = self.test_prefix

        test_ecs_path = os.path.join(os.path.dirname(os.path.abspath(__file__)), 'easyconfigs')
        eb_file = os.path.join(test_ecs_path, 'gzip-1.4-GCC-4.6.3.eb')  # includes 'toy/.0.0-deps' as a dependency

        # hide test modules
        self.reset_modulepath([])

        # dependency resolution is disabled by default, even if required paths are available
        args = [
            eb_file,
            '--robot-paths=%s' % test_ecs_path,
        ]
        error_regex = "Missing modules for one or more dependencies: .*"
        self.assertErrorRegex(EasyBuildError, error_regex, self.eb_main, args, raise_error=True, do_build=True)

        # enable robot, but without passing path required to resolve toy dependency => FAIL
        args = [
            eb_file,
            '--robot',
            '--dry-run',
        ]
        self.assertErrorRegex(EasyBuildError, 'Irresolvable dependencies', self.eb_main, args, raise_error=True)

        # add path to test easyconfigs to robot paths, so dependencies can be resolved
        self.eb_main(args + ['--robot-paths=%s' % test_ecs_path], raise_error=True)

        # copy test easyconfigs to easybuild/easyconfigs subdirectory of temp directory
        # to check whether easyconfigs install path is auto-included in robot path
        tmpdir = tempfile.mkdtemp(prefix='easybuild-easyconfigs-pkg-install-path')
        mkdir(os.path.join(tmpdir, 'easybuild'), parents=True)
        shutil.copytree(test_ecs_path, os.path.join(tmpdir, 'easybuild', 'easyconfigs'))

        # prepend path to test easyconfigs into Python search path, so it gets picked up as --robot-paths default
        del os.environ['EASYBUILD_ROBOT_PATHS']
        orig_sys_path = sys.path[:]
        sys.path.insert(0, tmpdir)
        self.eb_main(args, raise_error=True)

        shutil.rmtree(tmpdir)
        sys.path[:] = orig_sys_path

        # make sure that paths specified to --robot get preference over --robot-paths
        args = [
            eb_file,
            '--robot=%s' % test_ecs_path,
            '--robot-paths=%s' % os.path.join(tmpdir, 'easybuild', 'easyconfigs'),
            '--dry-run',
        ]
        outtxt = self.eb_main(args, raise_error=True)

        for ecfile in ['GCC-4.6.3.eb', 'ictce-4.1.13.eb', 'toy-0.0-deps.eb', 'gzip-1.4-GCC-4.6.3.eb']:
            ec_regex = re.compile(r'^\s\*\s\[[xF ]\]\s%s' % os.path.join(test_ecs_path, ecfile), re.M)
            self.assertTrue(ec_regex.search(outtxt), "Pattern %s found in %s" % (ec_regex.pattern, outtxt))

    def test_missing_cfgfile(self):
        """Test behaviour when non-existing config file is specified."""
        args = ['--configfiles=/no/such/cfgfile.foo']
        error_regex = "parseconfigfiles: configfile .* not found"
        self.assertErrorRegex(EasyBuildError, error_regex, self.eb_main, args, raise_error=True)

    def test_show_default_moduleclasses(self):
        """Test --show-default-moduleclasses."""
        fd, dummylogfn = tempfile.mkstemp(prefix='easybuild-dummy', suffix='.log')
        os.close(fd)

        args = [
            '--unittest-file=%s' % self.logfile,
            '--show-default-moduleclasses',
        ]
        write_file(self.logfile, '')
        self.eb_main(args, logfile=dummylogfn, verbose=True)
        logtxt = read_file(self.logfile)

        lst = ["\t%s:[ ]*%s" % (c, d.replace('(', '\\(').replace(')', '\\)')) for (c, d) in DEFAULT_MODULECLASSES]
        regex = re.compile("Default available module classes:\n\n" + '\n'.join(lst), re.M)

        self.assertTrue(regex.search(logtxt), "Pattern '%s' found in %s" % (regex.pattern, logtxt))

    def test_show_default_configfiles(self):
        """Test --show-default-configfiles."""
        fd, dummylogfn = tempfile.mkstemp(prefix='easybuild-dummy', suffix='.log')
        os.close(fd)

        home = os.environ['HOME']
        for envvar in ['XDG_CONFIG_DIRS', 'XDG_CONFIG_HOME']:
            if envvar in os.environ:
                del os.environ[envvar]
        reload(easybuild.tools.options)

        args = [
            '--unittest-file=%s' % self.logfile,
            '--show-default-configfiles',
        ]

        cfgtxt = '\n'.join([
            '[config]',
            'prefix = %s' % self.test_prefix,
        ])

        expected_tmpl = '\n'.join([
            "Default list of configuration files:",
            '',
            "[with $XDG_CONFIG_HOME: %s, $XDG_CONFIG_DIRS: %s]",
            '',
            "* user-level: ${XDG_CONFIG_HOME:-$HOME/.config}/easybuild/config.cfg",
            "  -> %s",
            "* system-level: ${XDG_CONFIG_DIRS:-/etc}/easybuild.d/*.cfg",
            "  -> %s/easybuild.d/*.cfg => ",
        ])

        write_file(self.logfile, '')
        self.eb_main(args, logfile=dummylogfn, verbose=True)
        logtxt = read_file(self.logfile)

        homecfgfile = os.path.join(os.environ['HOME'], '.config', 'easybuild', 'config.cfg')
        homecfgfile_str = homecfgfile
        if os.path.exists(homecfgfile):
            homecfgfile_str += " => found"
        else:
            homecfgfile_str += " => not found"
        expected = expected_tmpl % ('(not set)', '(not set)', homecfgfile_str, '{/etc}')
        self.assertTrue(expected in logtxt)

        # to predict the full output, we need to take control over $HOME and $XDG_CONFIG_DIRS
        os.environ['HOME'] = self.test_prefix
        xdg_config_dirs = os.path.join(self.test_prefix, 'etc')
        os.environ['XDG_CONFIG_DIRS'] = xdg_config_dirs

        expected_tmpl += '\n'.join([
            "%s",
            '',
            "Default list of existing configuration files (%d): %s",
        ])

        # put dummy cfgfile in place in $HOME (to predict last line of output which only lists *existing* files)
        mkdir(os.path.join(self.test_prefix, '.config', 'easybuild'), parents=True)
        homecfgfile = os.path.join(self.test_prefix, '.config', 'easybuild', 'config.cfg')
        write_file(homecfgfile, cfgtxt)

        reload(easybuild.tools.options)
        write_file(self.logfile, '')
        self.eb_main(args, logfile=dummylogfn, verbose=True)
        logtxt = read_file(self.logfile)
        expected = expected_tmpl % ('(not set)', xdg_config_dirs, "%s => found" % homecfgfile, '{%s}' % xdg_config_dirs,
                                    '(no matches)', 1, homecfgfile)
        self.assertTrue(expected in logtxt)

        xdg_config_home = os.path.join(self.test_prefix, 'home')
        os.environ['XDG_CONFIG_HOME'] = xdg_config_home
        xdg_config_dirs = [os.path.join(self.test_prefix, 'etc'), os.path.join(self.test_prefix, 'moaretc')]
        os.environ['XDG_CONFIG_DIRS'] = os.pathsep.join(xdg_config_dirs)

        # put various dummy cfgfiles in place
        cfgfiles = [
            os.path.join(self.test_prefix, 'etc', 'easybuild.d', 'config.cfg'),
            os.path.join(self.test_prefix, 'moaretc', 'easybuild.d', 'bar.cfg'),
            os.path.join(self.test_prefix, 'moaretc', 'easybuild.d', 'foo.cfg'),
            os.path.join(xdg_config_home, 'easybuild', 'config.cfg'),
        ]
        for cfgfile in cfgfiles:
            mkdir(os.path.dirname(cfgfile), parents=True)
            write_file(cfgfile, cfgtxt)
        reload(easybuild.tools.options)

        write_file(self.logfile, '')
        self.eb_main(args, logfile=dummylogfn, verbose=True)
        logtxt = read_file(self.logfile)
        expected = expected_tmpl % (xdg_config_home, os.pathsep.join(xdg_config_dirs),
                                    "%s => found" % os.path.join(xdg_config_home, 'easybuild', 'config.cfg'),
                                    '{' + ', '.join(xdg_config_dirs) + '}',
                                    ', '.join(cfgfiles[:-1]), 4, ', '.join(cfgfiles))
        self.assertTrue(expected in logtxt)

        del os.environ['XDG_CONFIG_DIRS']
        del os.environ['XDG_CONFIG_HOME']
        os.environ['HOME'] = home
        reload(easybuild.tools.options)

    def test_generate_cmd_line(self):
        """Test for generate_cmd_line."""
        self.purge_environment()

        def generate_cmd_line(ebopts):
            """Helper function to filter generated command line (to ignore $EASYBUILD_IGNORECONFIGFILES)."""
            return [x for x in ebopts.generate_cmd_line() if not x.startswith('--ignoreconfigfiles=')]

        ebopts = EasyBuildOptions(envvar_prefix='EASYBUILD')
        self.assertEqual(generate_cmd_line(ebopts), [])

        ebopts = EasyBuildOptions(go_args=['--force'], envvar_prefix='EASYBUILD')
        self.assertEqual(generate_cmd_line(ebopts), ['--force'])

        ebopts = EasyBuildOptions(go_args=['--search=bar', '--search', 'foobar'], envvar_prefix='EASYBUILD')
        self.assertEqual(generate_cmd_line(ebopts), ['--search=foobar'])

        os.environ['EASYBUILD_DEBUG'] = '1'
        ebopts = EasyBuildOptions(go_args=['--force'], envvar_prefix='EASYBUILD')
        self.assertEqual(generate_cmd_line(ebopts), ['--debug', '--force'])

    def test_include_easyblocks(self):
        """Test --include-easyblocks."""
        orig_local_sys_path = sys.path[:]

        fd, dummylogfn = tempfile.mkstemp(prefix='easybuild-dummy', suffix='.log')
        os.close(fd)

        # clear log
        write_file(self.logfile, '')

        # existing test EB_foo easyblock found without include a custom one
        args = [
            '--list-easyblocks=detailed',
            '--unittest-file=%s' % self.logfile,
        ]
        self.eb_main(args, logfile=dummylogfn, raise_error=True)
        logtxt = read_file(self.logfile)

        test_easyblocks = os.path.dirname(os.path.abspath(__file__))
        path_pattern = os.path.join(test_easyblocks, 'sandbox', 'easybuild', 'easyblocks', 'f', 'foo.py')
        foo_regex = re.compile(r"^\|-- EB_foo \(easybuild.easyblocks.foo @ %s\)"  % path_pattern, re.M)
        self.assertTrue(foo_regex.search(logtxt), "Pattern '%s' found in: %s" % (foo_regex.pattern, logtxt))

        # 'undo' import of foo easyblock
        del sys.modules['easybuild.easyblocks.foo']
        sys.path = orig_local_sys_path
        import easybuild.easyblocks
        reload(easybuild.easyblocks)
        import easybuild.easyblocks.generic
        reload(easybuild.easyblocks.generic)

        # include extra test easyblocks
        foo_txt = '\n'.join([
            'from easybuild.framework.easyblock import EasyBlock',
            'class EB_foo(EasyBlock):',
            '   pass',
            ''
        ])
        write_file(os.path.join(self.test_prefix, 'foo.py'), foo_txt)

        # clear log
        write_file(self.logfile, '')

        args = [
            '--include-easyblocks=%s/*.py' % self.test_prefix,
            '--list-easyblocks=detailed',
            '--unittest-file=%s' % self.logfile,
        ]
        self.eb_main(args, logfile=dummylogfn, raise_error=True)
        logtxt = read_file(self.logfile)

        path_pattern = os.path.join(self.test_prefix, '.*', 'included-easyblocks', 'easybuild', 'easyblocks', 'foo.py')
        foo_regex = re.compile(r"^\|-- EB_foo \(easybuild.easyblocks.foo @ %s\)"  % path_pattern, re.M)
        self.assertTrue(foo_regex.search(logtxt), "Pattern '%s' found in: %s" % (foo_regex.pattern, logtxt))

        # easyblock is found via get_easyblock_class
        klass = get_easyblock_class('EB_foo')
        self.assertTrue(issubclass(klass, EasyBlock), "%s is an EasyBlock derivative class" % klass)

        # 'undo' import of foo easyblock
        del sys.modules['easybuild.easyblocks.foo']

    def test_include_generic_easyblocks(self):
        """Test --include-easyblocks with a generic easyblock."""
        orig_local_sys_path = sys.path[:]
        fd, dummylogfn = tempfile.mkstemp(prefix='easybuild-dummy', suffix='.log')
        os.close(fd)

        # clear log
        write_file(self.logfile, '')

        # generic easyblock FooBar is not there initially
        error_msg = "Failed to obtain class for FooBar easyblock"
        self.assertErrorRegex(EasyBuildError, error_msg, get_easyblock_class, 'FooBar')

        # include extra test easyblocks
        txt = '\n'.join([
            'from easybuild.framework.easyblock import EasyBlock',
            'class FooBar(EasyBlock):',
            '   pass',
            ''
        ])
        write_file(os.path.join(self.test_prefix, 'generic', 'foobar.py'), txt)

        args = [
            '--include-easyblocks=%s/generic/*.py' % self.test_prefix,
            '--list-easyblocks=detailed',
            '--unittest-file=%s' % self.logfile,
        ]
        self.eb_main(args, logfile=dummylogfn, raise_error=True)
        logtxt = read_file(self.logfile)

        path_pattern = os.path.join(self.test_prefix, '.*', 'included-easyblocks', 'easybuild', 'easyblocks',
                                    'generic', 'foobar.py')
        foo_regex = re.compile(r"^\|-- FooBar \(easybuild.easyblocks.generic.foobar @ %s\)"  % path_pattern, re.M)
        self.assertTrue(foo_regex.search(logtxt), "Pattern '%s' found in: %s" % (foo_regex.pattern, logtxt))

        klass = get_easyblock_class('FooBar')
        self.assertTrue(issubclass(klass, EasyBlock), "%s is an EasyBlock derivative class" % klass)

        # 'undo' import of foobar easyblock
        del sys.modules['easybuild.easyblocks.generic.foobar']
        os.remove(os.path.join(self.test_prefix, 'generic', 'foobar.py'))
        sys.path = orig_local_sys_path
        import easybuild.easyblocks
        reload(easybuild.easyblocks)
        import easybuild.easyblocks.generic
        reload(easybuild.easyblocks.generic)

        error_msg = "Failed to obtain class for FooBar easyblock"
        self.assertErrorRegex(EasyBuildError, error_msg, get_easyblock_class, 'FooBar')

        # clear log
        write_file(self.logfile, '')

        # importing without specifying 'generic' also works, and generic easyblock can be imported as well
        # this works thanks to a fallback mechanism in get_easyblock_class
        txt = '\n'.join([
            'from easybuild.framework.easyblock import EasyBlock',
            'class GenericTest(EasyBlock):',
            '   pass',
            ''
        ])
        write_file(os.path.join(self.test_prefix, 'generictest.py'), txt)

        args[0] = '--include-easyblocks=%s/*.py' % self.test_prefix
        self.eb_main(args, logfile=dummylogfn, raise_error=True)
        logtxt = read_file(self.logfile)

        path_pattern = os.path.join(self.test_prefix, '.*', 'included-easyblocks', 'easybuild', 'easyblocks',
                                    'generictest.py')
        foo_regex = re.compile(r"^\|-- GenericTest \(easybuild.easyblocks.generictest @ %s\)"  % path_pattern, re.M)
        self.assertTrue(foo_regex.search(logtxt), "Pattern '%s' found in: %s" % (foo_regex.pattern, logtxt))

        klass = get_easyblock_class('GenericTest')
        self.assertTrue(issubclass(klass, EasyBlock), "%s is an EasyBlock derivative class" % klass)

        # 'undo' import of foo easyblock
        del sys.modules['easybuild.easyblocks.generictest']

    def test_include_module_naming_schemes(self):
        """Test --include-module-naming-schemes."""
        # make sure that calling out to 'eb' will work by restoring $PATH & $PYTHONPATH
        self.restore_env_path_pythonpath()

        fd, dummylogfn = tempfile.mkstemp(prefix='easybuild-dummy', suffix='.log')
        os.close(fd)

        # clear log
        write_file(self.logfile, '')

        mns_regex = re.compile(r'^\s*TestIncludedMNS', re.M)

        # TestIncludedMNS module naming scheme is not available by default
        args = [
            '--avail-module-naming-schemes',
        ]
        logtxt, _= run_cmd("cd %s; eb %s" % (self.test_prefix, ' '.join(args)), simple=False)
        self.assertFalse(mns_regex.search(logtxt), "Unexpected pattern '%s' found in: %s" % (mns_regex.pattern, logtxt))

        # include extra test MNS
        mns_txt = '\n'.join([
            'from easybuild.tools.module_naming_scheme import ModuleNamingScheme',
            'class TestIncludedMNS(ModuleNamingScheme):',
            '   pass',
        ])
        write_file(os.path.join(self.test_prefix, 'test_mns.py'), mns_txt)

        # clear log
        write_file(self.logfile, '')

        args = [
            '--avail-module-naming-schemes',
            '--include-module-naming-schemes=%s/*.py' % self.test_prefix,
        ]
        logtxt, _= run_cmd("cd %s; eb %s" % (self.test_prefix, ' '.join(args)), simple=False)
        self.assertTrue(mns_regex.search(logtxt), "Pattern '%s' *not* found in: %s" % (mns_regex.pattern, logtxt))

    def test_use_included_module_naming_scheme(self):
        """Test using an included module naming scheme."""
        # try selecting the added module naming scheme
        fd, dummylogfn = tempfile.mkstemp(prefix='easybuild-dummy', suffix='.log')
        os.close(fd)

        # include extra test MNS
        mns_txt = '\n'.join([
            'import os',
            'from easybuild.tools.module_naming_scheme import ModuleNamingScheme',
            'class AnotherTestIncludedMNS(ModuleNamingScheme):',
            '   def det_full_module_name(self, ec):',
            "       return os.path.join(ec['name'], ec['version'])",
        ])
        write_file(os.path.join(self.test_prefix, 'test_mns.py'), mns_txt)

        eb_file = os.path.join(os.path.abspath(os.path.dirname(__file__)), 'easyconfigs', 'toy-0.0.eb')
        args = [
            '--unittest-file=%s' % self.logfile,
            '--module-naming-scheme=AnotherTestIncludedMNS',
            '--force',
            eb_file,
        ]

        # selecting a module naming scheme that doesn't exist leads to 'invalid choice'
        error_regex = "Selected module naming scheme \'AnotherTestIncludedMNS\' is unknown"
        self.assertErrorRegex(EasyBuildError, error_regex, self.eb_main, args, logfile=dummylogfn,
                              raise_error=True, raise_systemexit=True)

        args.append('--include-module-naming-schemes=%s/*.py' % self.test_prefix)
        self.eb_main(args, logfile=dummylogfn, do_build=True, raise_error=True, raise_systemexit=True, verbose=True)
        toy_mod = os.path.join(self.test_installpath, 'modules', 'all', 'toy', '0.0')
        if get_module_syntax() == 'Lua':
            toy_mod += '.lua'
        self.assertTrue(os.path.exists(toy_mod), "Found %s" % toy_mod)

    def test_include_toolchains(self):
        """Test --include-toolchains."""
        # make sure that calling out to 'eb' will work by restoring $PATH & $PYTHONPATH
        self.restore_env_path_pythonpath()

        fd, dummylogfn = tempfile.mkstemp(prefix='easybuild-dummy', suffix='.log')
        os.close(fd)

        # clear log
        write_file(self.logfile, '')

        # set processed attribute to false, to trigger rescan in search_toolchain
        setattr(easybuild.tools.toolchain, '%s_PROCESSED' % TC_CONST_PREFIX, False)

        tc_regex = re.compile(r'^\s*test_included_toolchain: TestIncludedCompiler', re.M)

        # TestIncludedCompiler is not available by default
        args = [
            '--list-toolchains',
        ]
        logtxt, _= run_cmd("cd %s; eb %s" % (self.test_prefix, ' '.join(args)), simple=False)
        self.assertFalse(tc_regex.search(logtxt), "Pattern '%s' *not* found in: %s" % (tc_regex.pattern, logtxt))

        # include extra test toolchain
        comp_txt = '\n'.join([
            'from easybuild.tools.toolchain.compiler import Compiler',
            'class TestIncludedCompiler(Compiler):',
            "   COMPILER_MODULE_NAME = ['TestIncludedCompiler']",
        ])
        mkdir(os.path.join(self.test_prefix, 'compiler'))
        write_file(os.path.join(self.test_prefix, 'compiler', 'test_comp.py'), comp_txt)

        tc_txt = '\n'.join([
            'from easybuild.toolchains.compiler.test_comp import TestIncludedCompiler',
            'class TestIncludedToolchain(TestIncludedCompiler):',
            "   NAME = 'test_included_toolchain'",
        ])
        write_file(os.path.join(self.test_prefix, 'test_tc.py'), tc_txt)

        args = [
            '--include-toolchains=%s/*.py,%s/*/*.py' % (self.test_prefix, self.test_prefix),
            '--list-toolchains',
        ]
        logtxt, _= run_cmd("cd %s; eb %s" % (self.test_prefix, ' '.join(args)), simple=False)
        self.assertTrue(tc_regex.search(logtxt), "Pattern '%s' found in: %s" % (tc_regex.pattern, logtxt))

    def test_cleanup_tmpdir(self):
        """Test --cleanup-tmpdir."""
        args = [
            os.path.join(os.path.dirname(os.path.abspath(__file__)), 'easyconfigs', 'toy-0.0.eb'),
            '--dry-run',
            '--try-software-version=1.0',  # so we get a tweaked easyconfig
        ]

        tmpdir = tempfile.gettempdir()
        # just making sure this is empty before we get started
        self.assertEqual(os.listdir(tmpdir), [])

        # force silence (since we're not using testing mode)
        self.mock_stdout(True)

        # default: cleanup tmpdir & logfile
        self.eb_main(args, raise_error=True, testing=False)
        self.assertEqual(os.listdir(tmpdir), [])
        self.assertFalse(os.path.exists(self.logfile))

        # disable cleaning up tmpdir
        args.append('--disable-cleanup-tmpdir')
        self.eb_main(args, raise_error=True, testing=False)
        tmpdir_files = os.listdir(tmpdir)
        # tmpdir and logfile are still there \o/
        self.assertTrue(len(tmpdir_files) == 1)
        self.assertTrue(os.path.exists(self.logfile))
        # tweaked easyconfigs is still there \o/
        tweaked_dir = os.path.join(tmpdir, tmpdir_files[0], 'tweaked_easyconfigs')
        self.assertTrue(os.path.exists(os.path.join(tweaked_dir, 'toy-1.0.eb')))

    def test_review_pr(self):
        """Test --review-pr."""
        if self.github_token is None:
            print "Skipping test_review_pr, no GitHub token available?"
            return

        self.mock_stdout(True)
        # PR for zlib 1.2.8 easyconfig, see https://github.com/hpcugent/easybuild-easyconfigs/pull/1484
        self.eb_main(['--review-pr=1484', '--disable-color'], raise_error=True)
        txt = self.get_stdout()
        self.mock_stdout(False)
        self.assertTrue(re.search(r"^Comparing zlib-1.2.8\S* with zlib-1.2.8", txt))

    def test_set_tmpdir(self):
        """Test set_tmpdir config function."""
        self.purge_environment()

        def check_tmpdir(tmpdir):
            """Test use of specified path for temporary directory"""
            parent = tmpdir
            if parent is None:
                parent = tempfile.gettempdir()

            mytmpdir = set_tmpdir(tmpdir=tmpdir)

            parent = re.sub('[^\w/.-]', 'X', parent)

            for var in ['TMPDIR', 'TEMP', 'TMP']:
                self.assertTrue(os.environ[var].startswith(os.path.join(parent, 'eb-')))
                self.assertEqual(os.environ[var], mytmpdir)
            self.assertTrue(tempfile.gettempdir().startswith(os.path.join(parent, 'eb-')))
            tempfile_tmpdir = tempfile.mkdtemp()
            self.assertTrue(tempfile_tmpdir.startswith(os.path.join(parent, 'eb-')))
            fd, tempfile_tmpfile = tempfile.mkstemp()
            self.assertTrue(tempfile_tmpfile.startswith(os.path.join(parent, 'eb-')))

            # tmp_logdir follows tmpdir
            self.assertEqual(get_build_log_path(), mytmpdir)

            # cleanup
            os.close(fd)
            shutil.rmtree(mytmpdir)
            modify_env(os.environ, self.orig_environ)
            tempfile.tempdir = None


        orig_tmpdir = tempfile.gettempdir()
        cand_tmpdirs = [
            None,
            os.path.join(orig_tmpdir, 'foo'),
            os.path.join(orig_tmpdir, '[1234]. bleh'),
            os.path.join(orig_tmpdir, '[ab @cd]%/#*'),
        ]
        for tmpdir in cand_tmpdirs:
            check_tmpdir(tmpdir)

    def test_minimal_toolchains(self):
        """End-to-end test for --minimal-toolchains."""
        # create test easyconfig specifically tailored for this test
        # include a dependency for which no easyconfig is available with parent toolchains, only with subtoolchain
        ec_file = os.path.join(self.test_prefix, 'test_minimal_toolchains.eb')
        ectxt = '\n'.join([
            "easyblock = 'ConfigureMake'",
            "name = 'test'",
            "version = '1.2.3'",
            "homepage = 'http://example.com'",
            "description = 'this is just a test'",
            "toolchain = {'name': 'gompi', 'version': '1.4.10'}",
            # hwloc-1.6.2-gompi-1.4.10.eb is *not* available, but hwloc-1.6.2-GCC-4.7.2.eb is,
            # and GCC/4.7.2 is a subtoolchain of gompi/1.4.10
            "dependencies = [('hwloc', '1.6.2'), ('SQLite', '3.8.10.2')]",
        ])
        write_file(ec_file, ectxt)

        # check requirements for test
        init_config([], build_options={'robot_path': os.environ['EASYBUILD_ROBOT_PATHS']})
        self.assertFalse(os.path.exists(robot_find_easyconfig('hwloc', '1.6.2-gompi-1.4.10') or 'nosuchfile'))
        self.assertTrue(os.path.exists(robot_find_easyconfig('hwloc', '1.6.2-GCC-4.7.2')))
        self.assertTrue(os.path.exists(robot_find_easyconfig('SQLite', '3.8.10.2-gompi-1.4.10')))
        self.assertTrue(os.path.exists(robot_find_easyconfig('SQLite', '3.8.10.2-GCC-4.7.2')))

        args = [
            ec_file,
            '--minimal-toolchains',
            '--experimental',
            '--module-naming-scheme=HierarchicalMNS',
            '--dry-run',
        ]
        self.mock_stdout(True)
        self.eb_main(args, do_build=True, raise_error=True, testing=False)
        txt = self.get_stdout()
        self.mock_stdout(False)
        sqlite_regex = re.compile("hwloc-1.6.2-GCC-4.7.2.eb \(module: Compiler/GCC/4.7.2 \| hwloc/", re.M)
        sqlite_regex = re.compile("SQLite-3.8.10.2-GCC-4.7.2.eb \(module: Compiler/GCC/4.7.2 \| SQLite/", re.M)
        self.assertTrue(sqlite_regex.search(txt), "Pattern '%s' found in: %s" % (sqlite_regex.pattern, txt))

    def test_extended_dry_run(self):
        """Test use of --extended-dry-run/-x."""
        ec_file = os.path.join(os.path.dirname(__file__), 'easyconfigs', 'toy-0.0.eb')
        args = [
            ec_file,
            '--sourcepath=%s' % self.test_sourcepath,
            '--buildpath=%s' % self.test_buildpath,
            '--installpath=%s' % self.test_installpath,
            '--debug',
        ]
        # *no* output in testing mode (honor 'silent')
        self.mock_stdout(True)
        self.eb_main(args + ['--extended-dry-run'], do_build=True, raise_error=True, testing=True)
        stdout = self.get_stdout()
        self.mock_stdout(False)
        self.assertEqual(len(stdout), 0)

        msg_regexs = [
            re.compile(r"the actual build \& install procedure that will be performed may diverge", re.M),
            re.compile(r"^\*\*\* DRY RUN using 'EB_toy' easyblock", re.M),
            re.compile(r"^== COMPLETED: Installation ended successfully", re.M),
            re.compile(r"^\(no ignored errors during dry run\)", re.M),
        ]
        ignoring_error_regex = re.compile(r"WARNING: ignoring error", re.M)
        ignored_error_regex = re.compile(r"WARNING: One or more errors were ignored, see warnings above", re.M)

        for opt in ['--extended-dry-run', '-x']:
            # check for expected patterns in output of --extended-dry-run/-x
            self.mock_stdout(True)
            self.eb_main(args + [opt], do_build=True, raise_error=True, testing=False)
            stdout = self.get_stdout()
            self.mock_stdout(False)

            for msg_regex in msg_regexs:
                self.assertTrue(msg_regex.search(stdout), "Pattern '%s' found in: %s" % (msg_regex.pattern, stdout))

            # no ignored errors should occur
            for notthere_regex in [ignoring_error_regex, ignored_error_regex]:
                msg = "Pattern '%s' NOT found in: %s" % (notthere_regex.pattern, stdout)
                self.assertFalse(notthere_regex.search(stdout), msg)

    def test_last_log(self):
        """Test --last-log."""
        orig_tmpdir = os.environ['TMPDIR']
        tmpdir = os.path.join(tempfile.gettempdir(), 'eb-tmpdir1')
        current_log_path = os.path.join(tmpdir, 'easybuild-current.log')

        # $TMPDIR determines path to build log, we need to get it right to make the test check what we want it to
        os.environ['TMPDIR'] = tmpdir
        write_file(current_log_path, "this is a log message")
        self.assertEqual(find_last_log(current_log_path), None)
        os.environ['TMPDIR'] = orig_tmpdir

        self.mock_stdout(True)
        mkdir(os.path.dirname(current_log_path))
        self.eb_main(['--last-log'], logfile=current_log_path, raise_error=True)
        txt = self.get_stdout().strip()
        self.mock_stdout(False)

        self.assertEqual(txt, '(none)')

        # run something that fails first, we need a log file to find
        last_log_path = os.path.join(tempfile.gettempdir(), 'eb-tmpdir0', 'easybuild-last.log')
        mkdir(os.path.dirname(last_log_path))
        self.eb_main(['thisisaneasyconfigthatdoesnotexist.eb'], logfile=last_log_path, raise_error=False)

        # $TMPDIR determines path to build log, we need to get it right to make the test check what we want it to
        os.environ['TMPDIR'] = tmpdir
        write_file(current_log_path, "this is a log message")
        last_log = find_last_log(current_log_path)
        self.assertTrue(os.path.samefile(last_log, last_log_path), "%s != %s" % (last_log, last_log_path))
        os.environ['TMPDIR'] = orig_tmpdir

        self.mock_stdout(True)
        mkdir(os.path.dirname(current_log_path))
        self.eb_main(['--last-log'], logfile=current_log_path, raise_error=True)
        txt = self.get_stdout().strip()
        self.mock_stdout(False)

        self.assertTrue(os.path.samefile(txt, last_log_path), "%s != %s" % (txt, last_log_path))

    def test_fixed_installdir_naming_scheme(self):
        """Test use of --fixed-installdir-naming-scheme."""
        # by default, name of install dir match module naming scheme used
        eb_file = os.path.join(os.path.abspath(os.path.dirname(__file__)), 'easyconfigs', 'toy-0.0.eb')
        app = EasyBlock(EasyConfig(eb_file))
        app.gen_installdir()
        self.assertTrue(app.installdir.endswith('software/toy/0.0'))

        init_config(args=['--module-naming-scheme=HierarchicalMNS'])
        app = EasyBlock(EasyConfig(eb_file))
        app.gen_installdir()
        self.assertTrue(app.installdir.endswith('software/Core/toy/0.0'))

        # with --fixed-installdir-naming-scheme, the EasyBuild naming scheme is used
        build_options = {
            'fixed_installdir_naming_scheme': True,
            'valid_module_classes': module_classes(),
        }
        init_config(args=['--module-naming-scheme=HierarchicalMNS'], build_options=build_options)
        app = EasyBlock(EasyConfig(eb_file))
        app.gen_installdir()
        self.assertTrue(app.installdir.endswith('software/toy/0.0'))

    def test_new_update_pr(self):
        """Test use of --new-pr (dry run only)."""
        if self.github_token is None:
            print "Skipping test_new_pr, no GitHub token available?"
            return

        # copy toy test easyconfig
        test_ecs_dir = os.path.join(os.path.dirname(os.path.abspath(__file__)), 'easyconfigs')
        toy_ec = os.path.join(self.test_prefix, 'toy.eb')
        # purposely picked one with non-default toolchain/versionsuffix
        shutil.copy2(os.path.join(test_ecs_dir, 'toy-0.0-gompi-1.3.12-test.eb'), toy_ec)

        args = [
            '--new-pr',
            '--experimental',
            '--github-user=%s' % GITHUB_TEST_ACCOUNT,
            toy_ec,
            '-D',
            '--disable-cleanup-tmpdir',
        ]
        self.mock_stdout(True)
        self.eb_main(args, do_build=True, raise_error=True, testing=False)
        txt = self.get_stdout()
        self.mock_stdout(False)

        regexs = [
            r"^== fetching branch 'develop' from https://github.com/hpcugent/easybuild-easyconfigs.git...",
            r"^Opening pull request \[DRY RUN\]",
            r"^\* target: hpcugent/easybuild-easyconfigs:develop",
            r"^\* from: %s/easybuild-easyconfigs:.*_new_pr_toy00" % GITHUB_TEST_ACCOUNT,
            r"^\* title: \"\{tools\}\[gompi/1.3.12\] toy v0.0\"",
            r"\(created using `eb --new-pr`\)",  # description
            r"^\* overview of changes:",
            r".*/toy-0.0-gompi-1.3.12-test.eb\s+\|\s+[0-9]+\s+\++",
            r"^\s*1 file changed",
        ]
        for regex in regexs:
            regex = re.compile(regex, re.M)
            self.assertTrue(regex.search(txt), "Pattern '%s' found in: %s" % (regex.pattern, txt))

        # determine location of repo clone, can be used to test --git-working-dirs-path (and save time)
        dirs = glob.glob(os.path.join(self.test_prefix, 'eb-*', '*', 'git-working-dir*'))
        if len(dirs) == 1:
            git_working_dir = dirs[0]
        else:
            self.assertTrue(False, "Failed to find temporary git working dir: %s" % dirs)

        args.extend([
            '--git-working-dirs-path=%s' % git_working_dir,
            '--pr-branch-name=branch_name_for_new_pr_test',
            '--pr-commit-msg="this is a commit message. really!"',
            '--pr-descr="moar letters foar teh lettre box"',
            '--pr-target-branch=master',
            '--pr-target-account=boegel',  # we need to be able to 'clone' from here (via https)
            '--pr-title=test-1-2-3',
        ])
        self.mock_stdout(True)
        self.eb_main(args, do_build=True, raise_error=True, testing=False)
        txt = self.get_stdout()
        self.mock_stdout(False)

        regexs = [
            r"^== fetching branch 'master' from https://github.com/boegel/easybuild-easyconfigs.git...",
            r"^Opening pull request \[DRY RUN\]",
            r"^\* target: boegel/easybuild-easyconfigs:master",
            r"^\* from: %s/easybuild-easyconfigs:branch_name_for_new_pr_test" % GITHUB_TEST_ACCOUNT,
            r"\(created using `eb --new-pr`\)",  # description
            r"moar letters foar teh lettre box",  # also description (see --pr-descr)
            r"^\* title: \"test-1-2-3\"",
            r"^\* overview of changes:",
            r".*/toy-0.0-gompi-1.3.12-test.eb\s+\|\s+[0-9]+\s+\++",
            r"^\s*1 file changed",
        ]
        for regex in regexs:
            regex = re.compile(regex, re.M)
            self.assertTrue(regex.search(txt), "Pattern '%s' found in: %s" % (regex.pattern, txt))

        args = [
            # PR for EasyBuild v2.5.0 release
            # we need a PR where the base branch is still available ('develop', in this case)
            '--update-pr=2237',
            '--experimental',
            '--github-user=%s' % GITHUB_TEST_ACCOUNT,
            toy_ec,
            '-D',
            # only to speed things up
            '--git-working-dirs-path=%s' % git_working_dir,
        ]
        self.mock_stdout(True)
        self.eb_main(args, do_build=True, raise_error=True, testing=False)
        txt = self.get_stdout()
        self.mock_stdout(False)

        regexs = [
            r"^== Determined branch name corresponding to hpcugent/easybuild-easyconfigs PR #2237: develop",
            r"^== fetching branch 'develop' from https://github.com/hpcugent/easybuild-easyconfigs.git...",
            r".*/toy-0.0-gompi-1.3.12-test.eb\s+\|\s+[0-9]+\s+\++",
            r"^\s*1 file changed",
            r"^Updated hpcugent/easybuild-easyconfigs PR #2237 by pushing to branch hpcugent/develop \[DRY RUN\]",
        ]
        for regex in regexs:
            regex = re.compile(regex, re.M)
            self.assertTrue(regex.search(txt), "Pattern '%s' found in: %s" % (regex.pattern, txt))

<<<<<<< HEAD
    def test_new_pr_delete(self):
        """Test use of --new-pr to delete easyconfigs."""

        if self.github_token is None:
            print "Skipping test_new_pr_delete, no GitHub token available?"
            return

        args = [
            '--new-pr',
            '--experimental',
            '--github-user=%s' % GITHUB_TEST_ACCOUNT,
            ':bzip2-1.0.6.eb',
            '-D',
            '--disable-cleanup-tmpdir',
            '--pr-title=delete bzip2-1.6.0',
        ]
        self.mock_stdout(True)
        self.eb_main(args, do_build=True, raise_error=True, testing=False)
        txt = self.get_stdout()
        self.mock_stdout(False)

        regexs = [
            r"^== fetching branch 'develop' from https://github.com/hpcugent/easybuild-easyconfigs.git...",
            r'title: "delete bzip2-1.6.0"',
            r"1 file changed, [0-9]+ deletions\(-\)",
        ]
        for regex in regexs:
            regex = re.compile(regex, re.M)
            self.assertTrue(regex.search(txt), "Pattern '%s' found in: %s" % (regex.pattern, txt))

=======
    def test_empty_pr(self):
        """Test use of --new-pr (dry run only) with no changes"""
        if self.github_token is None:
            print "Skipping test_empty_pr, no GitHub token available?"
            return

        # get file from develop branch
        full_url = URL_SEPARATOR.join([GITHUB_RAW, GITHUB_EB_MAIN, GITHUB_EASYCONFIGS_REPO,
                                       'develop/easybuild/easyconfigs/z/zlib/zlib-1.2.8.eb'])
        ec_fn = os.path.basename(full_url)
        ec = download_file(ec_fn, full_url, path=os.path.join(self.test_prefix, ec_fn))

        # try to open new pr with unchanged file
        args = [
            '--new-pr',
            '--experimental',
            ec,
            '-D',
            '--github-user=%s' % GITHUB_TEST_ACCOUNT,
        ]

        self.mock_stdout(True)
        error_msg = "No changed files found when comparing to current develop branch."
        self.assertErrorRegex(EasyBuildError, error_msg, self.eb_main, args, do_build=True, raise_error=True)
        self.mock_stdout(False)

>>>>>>> e361e7a1

    def test_show_config(self):
        """"Test --show-config and --show-full-config."""

        # only retain $EASYBUILD_* environment variables we expect for this test
        retained_eb_env_vars = [
            'EASYBUILD_DEPRECATED',
            'EASYBUILD_IGNORECONFIGFILES',
            'EASYBUILD_INSTALLPATH',
            'EASYBUILD_ROBOT_PATHS',
            'EASYBUILD_SOURCEPATH',
        ]
        for key in os.environ.keys():
            if key.startswith('EASYBUILD_') and key not in retained_eb_env_vars:
                del os.environ[key]

        cfgfile = os.path.join(self.test_prefix, 'test.cfg')
        cfgtxt = '\n'.join([
            "[config]",
            "subdir-modules = mods",
        ])
        write_file(cfgfile, cfgtxt)

        args = ['--configfiles=%s' % cfgfile, '--show-config', '--buildpath=/weird/build/dir']
        self.mock_stdout(True)
        self.eb_main(args, do_build=True, raise_error=True, testing=False)
        txt = self.get_stdout().strip()
        self.mock_stdout(False)

        default_prefix = os.path.join(os.environ['HOME'], '.local', 'easybuild')

        test_dir = os.path.dirname(os.path.abspath(__file__))
        expected_lines = [
            r"#",
            r"# Current EasyBuild configuration",
            r"# \(C: command line argument, D: default value, E: environment variable, F: configuration file\)",
            r"#",
            r"buildpath\s* \(C\) = /weird/build/dir",
            r"configfiles\s* \(C\) = .*" + cfgfile,
            r"deprecated\s* \(E\) = 10000000",
            r"ignoreconfigfiles\s* \(E\) = %s" % ', '.join(os.environ['EASYBUILD_IGNORECONFIGFILES'].split(',')),
            r"installpath\s* \(E\) = " + os.path.join(self.test_prefix, 'tmp.*'),
            r"repositorypath\s* \(D\) = " + os.path.join(default_prefix, 'ebfiles_repo'),
            r"robot-paths\s* \(E\) = " + os.path.join(test_dir, 'easyconfigs'),
            r"sourcepath\s* \(E\) = " + os.path.join(test_dir, 'sandbox', 'sources'),
            r"subdir-modules\s* \(F\) = mods",
        ]

        regex = re.compile('\n'.join(expected_lines))
        self.assertTrue(regex.match(txt), "Pattern '%s' found in: %s" % (regex.pattern, txt))

        args = ['--configfiles=%s' % cfgfile, '--show-full-config', '--buildpath=/weird/build/dir']
        self.mock_stdout(True)
        self.eb_main(args, do_build=True, raise_error=True, testing=False)
        txt = self.get_stdout()
        self.mock_stdout(False)

        # output of --show-full-config includes additional lines for options with default values
        expected_lines.extend([
            r"force\s* \(D\) = False",
            r"module-syntax\s* \(D\) = Tcl",
            r"umask\s* \(D\) = None",
        ])

        for expected_line in expected_lines:
            self.assertTrue(re.search(expected_line, txt, re.M), "Found '%s' in: %s" % (expected_line, txt))

        # --show-config should also work if no configuration files are available
        # (existing config files are ignored via $EASYBUILD_IGNORECONFIGFILES)
        self.assertFalse(os.environ.get('EASYBUILD_CONFIGFILES', False))
        args = ['--show-config', '--buildpath=/weird/build/dir']
        self.mock_stdout(True)
        self.eb_main(args, do_build=True, raise_error=True, testing=False)
        txt = self.get_stdout().strip()
        self.mock_stdout(False)
        self.assertTrue(re.search(r"buildpath\s* \(C\) = /weird/build/dir", txt))

        # --show-config should not break including of easyblocks via $EASYBUILD_INCLUDE_EASYBLOCKS (see bug #1696)
        txt = '\n'.join([
            'from easybuild.framework.easyblock import EasyBlock',
            'class EB_testeasyblocktoinclude(EasyBlock):',
            '   pass',
            ''
        ])
        testeasyblocktoinclude = os.path.join(self.test_prefix, 'testeasyblocktoinclude.py')
        write_file(testeasyblocktoinclude, txt)

        os.environ['EASYBUILD_INCLUDE_EASYBLOCKS'] = testeasyblocktoinclude
        args = ['--show-config']
        self.mock_stdout(True)
        self.eb_main(args, do_build=True, raise_error=True, testing=False)
        txt = self.get_stdout().strip()
        self.mock_stdout(False)
        regex = re.compile(r'^include-easyblocks \(E\) = .*/testeasyblocktoinclude.py$', re.M)
        self.assertTrue(regex.search(txt), "Pattern '%s' found in: %s" % (regex.pattern, txt))

    def test_dump_env_config(self):
        """Test for --dump-env-config."""

        fftw = 'FFTW-3.3.3-gompi-1.4.10'
        gcc = 'GCC-4.9.2'
        openmpi = 'OpenMPI-1.6.4-GCC-4.7.2'
        args = ['%s.eb' % ec for ec in [fftw, gcc, openmpi]] + ['--dump-env-script']

        os.chdir(self.test_prefix)
        self.mock_stdout(True)
        self.eb_main(args, do_build=True, raise_error=True, testing=False)
        txt = self.get_stdout().strip()
        self.mock_stdout(False)

        for name in [fftw, gcc, openmpi]:
            # check stdout
            regex = re.compile("^Script to set up build environment for %s.eb dumped to %s.env" % (name, name), re.M)
            self.assertTrue(regex.search(txt), "Pattern '%s' found in: %s" % (regex.pattern, txt))

            # check whether scripts were dumped
            env_script = os.path.join(self.test_prefix, '%s.env' % name)
            self.assertTrue(os.path.exists(env_script))

        # existing .env files are not overwritten, unless forced
        os.chdir(self.test_prefix)
        args = ['%s.eb' % openmpi, '--dump-env-script']
        error_msg = r"Script\(s\) already exists, not overwriting them \(unless --force is used\): %s.env" % openmpi
        self.assertErrorRegex(EasyBuildError, error_msg, self.eb_main, args, do_build=True, raise_error=True)

        os.chdir(self.test_prefix)
        args.append('--force')
        self.mock_stdout(True)
        self.eb_main(args, do_build=True, raise_error=True)
        self.mock_stdout(False)

        # check contents of script
        env_script = os.path.join(self.test_prefix, '%s.env' % openmpi)
        txt = read_file(env_script)
        patterns = [
            "module load GCC/4.7.2",  # loading of toolchain module
            "module load hwloc/1.6.2-GCC-4.7.2",  # loading of dependency module
            # defining build env
            "export FC='gfortran'",
            "export CFLAGS='-O2 -march=native'",
        ]
        for pattern in patterns:
            regex = re.compile("^%s$" % pattern, re.M)
            self.assertTrue(regex.search(txt), "Pattern '%s' found in: %s" % (regex.pattern, txt))

        out, ec = run_cmd("function module { echo $@; } && source %s && echo FC: $FC" % env_script, simple=False)
        expected_out = '\n'.join([
            "load GCC/4.7.2",
            "load hwloc/1.6.2-GCC-4.7.2",
            "FC: gfortran",
        ])
        self.assertEqual(out.strip(), expected_out)

    def test_stop(self):
        """Test use of --stop."""
        args = ['toy-0.0.eb', '--force', '--stop=configure']
        self.mock_stdout(True)
        self.eb_main(args, do_build=True, raise_error=True, testing=False)
        txt = self.get_stdout().strip()
        self.mock_stdout(False)

        regex = re.compile("COMPLETED: Installation STOPPED successfully", re.M)
        self.assertTrue(regex.search(txt), "Pattern '%s' found in: %s" % (regex.pattern, txt))

    def test_parse_external_modules_metadata(self):
        """Test parse_external_modules_metadata function."""
        # by default, provided external module metadata cfg files are picked up
        metadata = parse_external_modules_metadata(None)

        # just a selection
        for mod in ['cray-libsci/13.2.0', 'cray-netcdf/4.3.2', 'fftw/3.3.4.3']:
            self.assertTrue(mod in metadata)

        netcdf = {
            'name': ['netCDF', 'netCDF-Fortran'],
            'version': ['4.3.2', '4.3.2'],
            'prefix': 'NETCDF_DIR',
        }
        self.assertEqual(metadata['cray-netcdf/4.3.2'], netcdf)

        libsci = {
            'name': ['LibSci'],
            'version': ['13.2.0'],
            'prefix': 'CRAY_LIBSCI_PREFIX_DIR',
        }
        self.assertEqual(metadata['cray-libsci/13.2.0'], libsci)

        testcfgtxt = EXTERNAL_MODULES_METADATA
        testcfg = os.path.join(self.test_prefix, 'test_external_modules_metadata.cfg')
        write_file(testcfg, testcfgtxt)

        metadata = parse_external_modules_metadata([testcfg])

        # default metadata is overruled, and not available anymore
        for mod in ['cray-libsci/13.2.0', 'cray-netcdf/4.3.2', 'fftw/3.3.4.3']:
            self.assertFalse(mod in metadata)

        foobar1 = {
            'name': ['foo', 'bar'],
            'version': ['1.2.3', '3.2.1'],
            'prefix': 'FOOBAR_DIR',
        }
        self.assertEqual(metadata['foobar/1.2.3'], foobar1)

        foobar2 = {
            'name': ['foobar'],
            'version': ['2.0'],
            'prefix': 'FOOBAR_PREFIX',
        }
        self.assertEqual(metadata['foobar/2.0'], foobar2)

        # impartial metadata is fine
        self.assertEqual(metadata['foo'], {'name': ['Foo'], 'prefix': '/foo'})
        self.assertEqual(metadata['bar/1.2.3'], {'name': ['bar'], 'version': ['1.2.3']})

        # if both names and versions are specified, lists must have same lengths
        write_file(testcfg, '\n'.join(['[foo/1.2.3]', 'name = foo,bar', 'version = 1.2.3']))
        err_msg = "Different length for lists of names/versions in metadata for external module"
        self.assertErrorRegex(EasyBuildError, err_msg, parse_external_modules_metadata, [testcfg])

    def test_zip_logs(self):
        """Test use of --zip-logs"""

        toy_eb_install_dir = os.path.join(self.test_installpath, 'software', 'toy', '0.0', 'easybuild')
        for zip_logs in ['', '--zip-logs', '--zip-logs=gzip', '--zip-logs=bzip2']:

            shutil.rmtree(self.test_installpath)

            args = ['toy-0.0.eb', '--force', '--debug']
            if zip_logs:
                args.append(zip_logs)
            out = self.eb_main(args, do_build=True)

            logs = glob.glob(os.path.join(toy_eb_install_dir, 'easybuild-toy-0.0*log*'))
            self.assertEqual(len(logs), 1, "Found exactly 1 log file in %s: %s" % (toy_eb_install_dir, logs))

            zip_logs_arg = zip_logs.split('=')[-1]
            if zip_logs == '--zip-logs' or zip_logs_arg == 'gzip':
                ext = 'log.gz'
            elif zip_logs_arg == 'bzip2':
                ext = 'log.bz2'
            else:
                ext = 'log'

            self.assertTrue(logs[0].endswith(ext), "%s has correct '%s' extension for %s" % (logs[0], ext, zip_logs))


def suite():
    """ returns all the testcases in this module """
    return TestLoaderFiltered().loadTestsFromTestCase(CommandLineOptionsTest, sys.argv[1:])

if __name__ == '__main__':
    TextTestRunner(verbosity=1).run(suite())<|MERGE_RESOLUTION|>--- conflicted
+++ resolved
@@ -2352,7 +2352,6 @@
             regex = re.compile(regex, re.M)
             self.assertTrue(regex.search(txt), "Pattern '%s' found in: %s" % (regex.pattern, txt))
 
-<<<<<<< HEAD
     def test_new_pr_delete(self):
         """Test use of --new-pr to delete easyconfigs."""
 
@@ -2383,7 +2382,6 @@
             regex = re.compile(regex, re.M)
             self.assertTrue(regex.search(txt), "Pattern '%s' found in: %s" % (regex.pattern, txt))
 
-=======
     def test_empty_pr(self):
         """Test use of --new-pr (dry run only) with no changes"""
         if self.github_token is None:
@@ -2409,8 +2407,6 @@
         error_msg = "No changed files found when comparing to current develop branch."
         self.assertErrorRegex(EasyBuildError, error_msg, self.eb_main, args, do_build=True, raise_error=True)
         self.mock_stdout(False)
-
->>>>>>> e361e7a1
 
     def test_show_config(self):
         """"Test --show-config and --show-full-config."""
