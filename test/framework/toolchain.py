##
# Copyright 2012-2016 Ghent University
#
# This file is part of EasyBuild,
# originally created by the HPC team of Ghent University (http://ugent.be/hpc/en),
# with support of Ghent University (http://ugent.be/hpc),
# the Flemish Supercomputer Centre (VSC) (https://www.vscentrum.be),
# Flemish Research Foundation (FWO) (http://www.fwo.be/en)
# and the Department of Economy, Science and Innovation (EWI) (http://www.ewi-vlaanderen.be/en).
#
# http://github.com/hpcugent/easybuild
#
# EasyBuild is free software: you can redistribute it and/or modify
# it under the terms of the GNU General Public License as published by
# the Free Software Foundation v2.
#
# EasyBuild is distributed in the hope that it will be useful,
# but WITHOUT ANY WARRANTY; without even the implied warranty of
# MERCHANTABILITY or FITNESS FOR A PARTICULAR PURPOSE.  See the
# GNU General Public License for more details.
#
# You should have received a copy of the GNU General Public License
# along with EasyBuild.  If not, see <http://www.gnu.org/licenses/>.
##
"""
Unit tests for toolchain support.

@author: Kenneth Hoste (Ghent University)
"""

import os
import re
import shutil
import stat
import subprocess
import sys
import tempfile
from distutils.version import LooseVersion
from unittest import TextTestRunner
from test.framework.utilities import EnhancedTestCase, TestLoaderFiltered, find_full_path, init_config

import easybuild.tools.build_log
import easybuild.tools.modules as modules
import easybuild.tools.toolchain.compiler
from easybuild.framework.easyconfig.easyconfig import EasyConfig, ActiveMNS
from easybuild.tools import systemtools as st
from easybuild.tools.build_log import EasyBuildError
from easybuild.tools.environment import setvar
from easybuild.tools.filetools import adjust_permissions, mkdir, read_file, write_file, which
from easybuild.tools.run import run_cmd
from easybuild.tools.toolchain.utilities import get_toolchain, search_toolchain

easybuild.tools.toolchain.compiler.systemtools.get_compiler_family = lambda: st.POWER


class ToolchainTest(EnhancedTestCase):
    """ Baseclass for toolchain testcases """

    def get_toolchain(self, name, version=None):
        """Get a toolchain object instance to test with."""
        tc_class, _ = search_toolchain(name)
        self.assertEqual(tc_class.NAME, name)
        tc = tc_class(version=version, mns=ActiveMNS(), modtool=self.modtool)
        return tc

    def test_toolchain(self):
        """Test whether toolchain is initialized correctly."""
        test_ecs = os.path.join('test', 'framework', 'easyconfigs', 'test_ecs')
        ec_file = find_full_path(os.path.join(test_ecs, 'g', 'gzip', 'gzip-1.4.eb'))
        ec = EasyConfig(ec_file, validate=False)
        tc = ec.toolchain
        self.assertTrue('debug' in tc.options)

    def test_unknown_toolchain(self):
        """Test search_toolchain function for not available toolchains."""
        tc, all_tcs = search_toolchain("NOSUCHTOOLKIT")
        self.assertEqual(tc, None)
        self.assertTrue(len(all_tcs) > 0)  # list of available toolchains

    def test_goalf_toolchain(self):
        """Test for goalf toolchain."""
        self.get_toolchain("goalf", version="1.1.0-no-OFED")

    def test_get_variable_dummy_toolchain(self):
        """Test get_variable on dummy toolchain"""
        tc = self.get_toolchain('dummy', version='dummy')
        tc.prepare()
        self.assertEqual(tc.get_variable('CC'), '')
        self.assertEqual(tc.get_variable('CXX', typ=str), '')
        self.assertEqual(tc.get_variable('CFLAGS', typ=list), [])

        tc = self.get_toolchain('dummy', version='')
        tc.prepare()
        self.assertEqual(tc.get_variable('CC'), '')
        self.assertEqual(tc.get_variable('CXX', typ=str), '')
        self.assertEqual(tc.get_variable('CFLAGS', typ=list), [])

    def test_get_variable_compilers(self):
        """Test get_variable function to obtain compiler variables."""
        tc = self.get_toolchain("goalf", version="1.1.0-no-OFED")
        tc.prepare()

        self.assertEqual(tc.get_variable('CC'), 'gcc')
        self.assertEqual(tc.get_variable('CXX'), 'g++')
        self.assertEqual(tc.get_variable('F77'), 'gfortran')
        self.assertEqual(tc.get_variable('F90'), 'gfortran')
        self.assertEqual(tc.get_variable('FC'), 'gfortran')

        self.assertEqual(tc.get_variable('MPICC'), 'mpicc')
        self.assertEqual(tc.get_variable('MPICXX'), 'mpicxx')
        # OpenMPI 1.4.5, so old MPI compiler wrappers for Fortran
        self.assertEqual(tc.get_variable('MPIF77'), 'mpif77')
        self.assertEqual(tc.get_variable('MPIF90'), 'mpif90')
        self.assertEqual(tc.get_variable('MPIFC'), 'mpif90')

        self.assertEqual(tc.get_variable('OMPI_CC'), 'gcc')
        self.assertEqual(tc.get_variable('OMPI_CXX'), 'g++')
        self.assertEqual(tc.get_variable('OMPI_F77'), 'gfortran')
        self.assertEqual(tc.get_variable('OMPI_FC'), 'gfortran')

    def test_get_variable_mpi_compilers(self):
        """Test get_variable function to obtain compiler variables."""
        tc = self.get_toolchain("goalf", version="1.1.0-no-OFED")
        tc.set_options({'usempi': True})
        tc.prepare()

        self.assertEqual(tc.get_variable('CC'), 'mpicc')
        self.assertEqual(tc.get_variable('CXX'), 'mpicxx')
        # OpenMPI 1.4.5, so old MPI compiler wrappers for Fortran
        self.assertEqual(tc.get_variable('F77'), 'mpif77')
        self.assertEqual(tc.get_variable('F90'), 'mpif90')
        self.assertEqual(tc.get_variable('FC'), 'mpif90')

        self.assertEqual(tc.get_variable('MPICC'), 'mpicc')
        self.assertEqual(tc.get_variable('MPICXX'), 'mpicxx')
        self.assertEqual(tc.get_variable('MPIF77'), 'mpif77')
        self.assertEqual(tc.get_variable('MPIF90'), 'mpif90')
        self.assertEqual(tc.get_variable('MPIFC'), 'mpif90')

        self.assertEqual(tc.get_variable('OMPI_CC'), 'gcc')
        self.assertEqual(tc.get_variable('OMPI_CXX'), 'g++')
        self.assertEqual(tc.get_variable('OMPI_F77'), 'gfortran')
        self.assertEqual(tc.get_variable('OMPI_FC'), 'gfortran')

    def test_get_variable_seq_compilers(self):
        """Test get_variable function to obtain compiler variables."""
        tc = self.get_toolchain("goalf", version="1.1.0-no-OFED")
        tc.set_options({'usempi': True})
        tc.prepare()

        self.assertEqual(tc.get_variable('CC_SEQ'), 'gcc')
        self.assertEqual(tc.get_variable('CXX_SEQ'), 'g++')
        self.assertEqual(tc.get_variable('F77_SEQ'), 'gfortran')
        self.assertEqual(tc.get_variable('F90_SEQ'), 'gfortran')
        self.assertEqual(tc.get_variable('FC_SEQ'), 'gfortran')

    def test_get_variable_libs_list(self):
        """Test get_variable function to obtain list of libraries."""
        tc = self.get_toolchain("goalf", version="1.1.0-no-OFED")
        tc.prepare()

        ldflags = tc.get_variable('LDFLAGS', typ=list)
        self.assertTrue(isinstance(ldflags, list))
        if len(ldflags) > 0:
            self.assertTrue(isinstance(ldflags[0], basestring))

    def test_validate_pass_by_value(self):
        """
        Check that elements of variables are passed by value, not by reference,
        which is required to ensure correctness.
        """
        tc = self.get_toolchain("goalf", version="1.1.0-no-OFED")
        tc.prepare()

        pass_by_value = True
        ids = []
        for k, v in tc.variables.items():
            for x in v:
                idx = id(x)
                if not idx in ids:
                    ids.append(idx)
                else:
                    pass_by_value = False
                    break
            if not pass_by_value:
                break

        self.assertTrue(pass_by_value)

    def test_optimization_flags(self):
        """Test whether optimization flags are being set correctly."""

        flag_vars = ['CFLAGS', 'CXXFLAGS', 'FCFLAGS', 'FFLAGS', 'F90FLAGS']

        # check default optimization flag (e.g. -O2)
        tc = self.get_toolchain("goalf", version="1.1.0-no-OFED")
        tc.set_options({})
        tc.prepare()
        for var in flag_vars:
            flags = tc.get_variable(var)
            self.assertTrue(tc.COMPILER_SHARED_OPTION_MAP['defaultopt'] in flags)

        # check other optimization flags
        for opt in ['noopt', 'lowopt', 'opt']:
            tc = self.get_toolchain("goalf", version="1.1.0-no-OFED")
            for enable in [True, False]:
                tc.set_options({opt: enable})
                tc.prepare()
                for var in flag_vars:
                    flags = tc.get_variable(var)
                    if enable:
                        self.assertTrue(tc.COMPILER_SHARED_OPTION_MAP[opt] in flags)
                    else:
                        self.assertTrue(tc.COMPILER_SHARED_OPTION_MAP[opt] in flags)
                self.modtool.purge()

    def test_optimization_flags_combos(self):
        """Test whether combining optimization levels works as expected."""

        flag_vars = ['CFLAGS', 'CXXFLAGS', 'FCFLAGS', 'FFLAGS', 'F90FLAGS']

        # check combining of optimization flags (doesn't make much sense)
        # lowest optimization should always be picked
        tc = self.get_toolchain("goalf", version="1.1.0-no-OFED")
        tc.set_options({'lowopt': True, 'opt':True})
        tc.prepare()
        for var in flag_vars:
            flags = tc.get_variable(var)
            flag = '-%s' % tc.COMPILER_SHARED_OPTION_MAP['lowopt']
            self.assertTrue(flag in flags)
        self.modtool.purge()

        tc = self.get_toolchain("goalf", version="1.1.0-no-OFED")
        tc.set_options({'noopt': True, 'lowopt':True})
        tc.prepare()
        for var in flag_vars:
            flags = tc.get_variable(var)
            flag = '-%s' % tc.COMPILER_SHARED_OPTION_MAP['noopt']
            self.assertTrue(flag in flags)
        self.modtool.purge()

        tc = self.get_toolchain("goalf", version="1.1.0-no-OFED")
        tc.set_options({'noopt':True, 'lowopt': True, 'opt':True})
        tc.prepare()
        for var in flag_vars:
            flags = tc.get_variable(var)
            flag = '-%s' % tc.COMPILER_SHARED_OPTION_MAP['noopt']
            self.assertTrue(flag in flags)

    def test_misc_flags_shared(self):
        """Test whether shared compiler flags are set correctly."""

        flag_vars = ['CFLAGS', 'CXXFLAGS', 'FCFLAGS', 'FFLAGS', 'F90FLAGS']

        # setting option should result in corresponding flag to be set (shared options)
        for opt in ['pic', 'verbose', 'debug', 'static', 'shared']:
            for enable in [True, False]:
                tc = self.get_toolchain("goalf", version="1.1.0-no-OFED")
                tc.set_options({opt: enable})
                tc.prepare()
                # we need to make sure we check for flags, not letter (e.g. 'v' vs '-v')
                flag = '-%s' % tc.COMPILER_SHARED_OPTION_MAP[opt]
                for var in flag_vars:
                    flags = tc.get_variable(var)
                    if enable:
                        self.assertTrue(flag in flags, "%s: True means %s in %s" % (opt, flag, flags))
                    else:
                        self.assertTrue(flag not in flags, "%s: False means no %s in %s" % (opt, flag, flags))
                self.modtool.purge()

    def test_misc_flags_unique(self):
        """Test whether unique compiler flags are set correctly."""

        flag_vars = ['CFLAGS', 'CXXFLAGS', 'FCFLAGS', 'FFLAGS', 'F90FLAGS']

        # setting option should result in corresponding flag to be set (unique options)
        for opt in ['unroll', 'optarch', 'openmp']:
            for enable in [True, False]:
                tc = self.get_toolchain("goalf", version="1.1.0-no-OFED")
                tc.set_options({opt: enable})
                tc.prepare()
                if opt == 'optarch':
                    flag = '-%s' % tc.COMPILER_OPTIMAL_ARCHITECTURE_OPTION[tc.arch]
                else:
                    flag = '-%s' % tc.options.options_map[opt]
                for var in flag_vars:
                    flags = tc.get_variable(var)
                    if enable:
                        self.assertTrue(flag in flags, "%s: True means %s in %s" % (opt, flag, flags))
                    else:
                        self.assertTrue(flag not in flags, "%s: False means no %s in %s" % (opt, flag, flags))
                self.modtool.purge()

    def test_override_optarch(self):
        """Test whether overriding the optarch flag works."""
        flag_vars = ['CFLAGS', 'CXXFLAGS', 'FCFLAGS', 'FFLAGS', 'F90FLAGS']
        for optarch_var in ['march=lovelylovelysandybridge', None]:
            build_options = {'optarch': optarch_var}
            init_config(build_options=build_options)
            for enable in [True, False]:
                tc = self.get_toolchain("goalf", version="1.1.0-no-OFED")
                tc.set_options({'optarch': enable})
                tc.prepare()
                flag = None
                if optarch_var is not None:
                    flag = '-%s' % optarch_var
                else:
                    # default optarch flag
                    flag = tc.COMPILER_OPTIMAL_ARCHITECTURE_OPTION[tc.arch]

                for var in flag_vars:
                    flags = tc.get_variable(var)
                    if enable:
                        self.assertTrue(flag in flags, "optarch: True means %s in %s" % (flag, flags))
                    else:
                        self.assertFalse(flag in flags, "optarch: False means no %s in %s" % (flag, flags))
                self.modtool.purge()

    def test_optarch_generic(self):
        """Test whether --optarch=GENERIC works as intended."""
        for generic in [False, True]:
            if generic:
                build_options = {'optarch': 'GENERIC'}
                init_config(build_options=build_options)
            flag_vars = ['CFLAGS', 'CXXFLAGS', 'FCFLAGS', 'FFLAGS', 'F90FLAGS']
            tcs = {
                'gompi': ('1.3.12', "-march=x86-64 -mtune=generic"),
                'iccifort': ('2011.13.367', "-xSSE2 -ftz -fp-speculation=safe -fp-model source"),
            }
            for tcopt_optarch in [False, True]:
                for tcname in tcs:
                    tcversion, generic_flags = tcs[tcname]
                    tc = self.get_toolchain(tcname, version=tcversion)
                    tc.set_options({'optarch': tcopt_optarch})
                    tc.prepare()
                    for var in flag_vars:
                        if generic:
                            self.assertTrue(generic_flags in tc.get_variable(var))
                        else:
                            self.assertFalse(generic_flags in tc.get_variable(var))

    def test_misc_flags_unique_fortran(self):
        """Test whether unique Fortran compiler flags are set correctly."""

        flag_vars = ['FCFLAGS', 'FFLAGS', 'F90FLAGS']

        # setting option should result in corresponding flag to be set (Fortran unique options)
        for opt in ['i8', 'r8']:
            for enable in [True, False]:
                tc = self.get_toolchain("goalf", version="1.1.0-no-OFED")
                tc.set_options({opt: enable})
                tc.prepare()
                flag = '-%s' % tc.COMPILER_UNIQUE_OPTION_MAP[opt]
                for var in flag_vars:
                    flags = tc.get_variable(var)
                    if enable:
                        self.assertTrue(flag in flags, "%s: True means %s in %s" % (opt, flag, flags))
                    else:
                        self.assertTrue(flag not in flags, "%s: False means no %s in %s" % (opt, flag, flags))
                self.modtool.purge()

    def test_precision_flags(self):
        """Test whether precision flags are being set correctly."""

        flag_vars = ['CFLAGS', 'CXXFLAGS', 'FCFLAGS', 'FFLAGS', 'F90FLAGS']

        # check default precision flag
        tc = self.get_toolchain("goalf", version="1.1.0-no-OFED")
        tc.prepare()
        for var in flag_vars:
            flags = tc.get_variable(var)
            val = ' '.join(['-%s' % f for f in tc.COMPILER_UNIQUE_OPTION_MAP['defaultprec']])
            self.assertTrue(val in flags)

        # check other precision flags
        for opt in ['strict', 'precise', 'loose', 'veryloose']:
            for enable in [True, False]:
                tc = self.get_toolchain("goalf", version="1.1.0-no-OFED")
                tc.set_options({opt: enable})
                tc.prepare()
                val = ' '.join(['-%s' % f for f in tc.COMPILER_UNIQUE_OPTION_MAP[opt]])
                for var in flag_vars:
                    flags = tc.get_variable(var)
                    if enable:
                        self.assertTrue(val in flags)
                    else:
                        self.assertTrue(val not in flags)
                self.modtool.purge()

    def test_cgoolf_toolchain(self):
        """Test for cgoolf toolchain."""
        tc = self.get_toolchain("cgoolf", version="1.1.6")
        tc.prepare()

        self.assertEqual(tc.get_variable('CC'), 'clang')
        self.assertEqual(tc.get_variable('CXX'), 'clang++')
        self.assertEqual(tc.get_variable('F77'), 'gfortran')
        self.assertEqual(tc.get_variable('F90'), 'gfortran')
        self.assertEqual(tc.get_variable('FC'), 'gfortran')

    def test_comp_family(self):
        """Test determining compiler family."""
        tc = self.get_toolchain("goalf", version="1.1.0-no-OFED")
        tc.prepare()
        self.assertEqual(tc.comp_family(), "GCC")

    def test_mpi_family(self):
        """Test determining MPI family."""
        # check subtoolchain w/o MPI
        tc = self.get_toolchain("GCC", version="4.7.2")
        tc.prepare()
        self.assertEqual(tc.mpi_family(), None)
        self.modtool.purge()

        # check full toolchain including MPI
        tc = self.get_toolchain("goalf", version="1.1.0-no-OFED")
        tc.prepare()
        self.assertEqual(tc.mpi_family(), "OpenMPI")
        self.modtool.purge()

        # check another one
        self.setup_sandbox_for_intel_fftw(self.test_prefix)
        self.modtool.prepend_module_path(self.test_prefix)
        tc = self.get_toolchain("ictce", version="4.1.13")
        tc.prepare()
        self.assertEqual(tc.mpi_family(), "IntelMPI")

    def test_blas_lapack_family(self):
        """Test determining BLAS/LAPACK family."""
        # check compiler-only (sub)toolchain
        tc = self.get_toolchain("GCC", version="4.7.2")
        tc.prepare()
        self.assertEqual(tc.blas_family(), None)
        self.assertEqual(tc.lapack_family(), None)
        self.modtool.purge()

        # check compiler/MPI-only (sub)toolchain
        tc = self.get_toolchain('gompi', version='1.3.12')
        tc.prepare()
        self.assertEqual(tc.blas_family(), None)
        self.assertEqual(tc.lapack_family(), None)
        self.modtool.purge()

        # check full toolchain including BLAS/LAPACK
        tc = self.get_toolchain('goolfc', version='1.3.12')
        tc.prepare()
        self.assertEqual(tc.blas_family(), 'OpenBLAS')
        self.assertEqual(tc.lapack_family(), 'OpenBLAS')
        self.modtool.purge()

        # check another one
        self.setup_sandbox_for_intel_fftw(self.test_prefix)
        self.modtool.prepend_module_path(self.test_prefix)
        tc = self.get_toolchain('ictce', version='4.1.13')
        tc.prepare()
        self.assertEqual(tc.blas_family(), 'IntelMKL')
        self.assertEqual(tc.lapack_family(), 'IntelMKL')

    def test_goolfc(self):
        """Test whether goolfc is handled properly."""
        tc = self.get_toolchain("goolfc", version="1.3.12")
        opts = {'cuda_gencode': ['arch=compute_35,code=sm_35', 'arch=compute_10,code=compute_10'], 'openmp': True}
        tc.set_options(opts)
        tc.prepare()

        nvcc_flags = r' '.join([
            r'-Xcompiler="-fopenmp -O2 -%s"' % tc.COMPILER_OPTIMAL_ARCHITECTURE_OPTION[tc.arch],
            # the use of -lcudart in -Xlinker is a bit silly but hard to avoid
            r'-Xlinker=".* -lm -lrt -lcudart -lpthread"',
            r' '.join(["-gencode %s" % x for x in opts['cuda_gencode']]),
        ])

        self.assertEqual(tc.get_variable('CUDA_CC'), 'nvcc -ccbin="g++"')
        self.assertEqual(tc.get_variable('CUDA_CXX'), 'nvcc -ccbin="g++"')
        # -L/path flags will not be there if the software installations are not available
        val = tc.get_variable('CUDA_CFLAGS')
        self.assertTrue(re.compile(nvcc_flags).match(val), "'%s' matches '%s'" % (val, nvcc_flags))
        val = tc.get_variable('CUDA_CXXFLAGS')
        self.assertTrue(re.compile(nvcc_flags).match(val), "'%s' matches '%s'" % (val, nvcc_flags))

        # check compiler prefixes
        self.assertEqual(tc.comp_family(prefix='CUDA'), "CUDA")

        # check CUDA runtime lib
        self.assertTrue("-lrt -lcudart" in tc.get_variable('LIBS'))

    def setup_sandbox_for_intel_fftw(self, moddir, imklver='10.3.12.361'):
        """Set up sandbox for Intel FFTW"""
        # hack to make Intel FFTW lib check pass
        # create dummy imkl module and put required lib*.a files in place

        imkl_module_path = os.path.join(moddir, 'imkl', imklver)
        imkl_dir = os.path.join(self.test_prefix, 'software', 'imkl', imklver)

        imkl_mod_txt = '\n'.join([
            "#%Module",
            "setenv EBROOTIMKL %s" % imkl_dir,
            "setenv EBVERSIONIMKL %s" % imklver,
        ])
        write_file(imkl_module_path, imkl_mod_txt)

        fftw_libs = ['fftw3xc_intel', 'fftw3xc_pgi', 'mkl_cdft_core', 'mkl_blacs_intelmpi_lp64']
        fftw_libs += ['mkl_intel_lp64', 'mkl_sequential', 'mkl_core', 'mkl_intel_ilp64']
        if LooseVersion(imklver) >= LooseVersion('11'):
            fftw_libs.extend(['fftw3x_cdft_ilp64', 'fftw3x_cdft_lp64'])
        else:
            fftw_libs.append('fftw3x_cdft')

        for subdir in ['mkl/lib/intel64', 'compiler/lib/intel64', 'lib/em64t']:
            os.makedirs(os.path.join(imkl_dir, subdir))
            for fftlib in fftw_libs:
                write_file(os.path.join(imkl_dir, subdir, 'lib%s.a' % fftlib), 'foo')

    def test_ictce_toolchain(self):
        """Test for ictce toolchain."""
        self.setup_sandbox_for_intel_fftw(self.test_prefix)
        self.modtool.prepend_module_path(self.test_prefix)

        tc = self.get_toolchain("ictce", version="4.1.13")
        tc.prepare()

        self.assertEqual(tc.get_variable('CC'), 'icc')
        self.assertEqual(tc.get_variable('CXX'), 'icpc')
        self.assertEqual(tc.get_variable('F77'), 'ifort')
        self.assertEqual(tc.get_variable('F90'), 'ifort')
        self.assertEqual(tc.get_variable('FC'), 'ifort')
        self.modtool.purge()

        tc = self.get_toolchain("ictce", version="4.1.13")
        opts = {'usempi': True}
        tc.set_options(opts)
        tc.prepare()

        self.assertEqual(tc.get_variable('CC'), 'mpicc')
        self.assertEqual(tc.get_variable('CXX'), 'mpicxx')
        self.assertEqual(tc.get_variable('F77'), 'mpif77')
        self.assertEqual(tc.get_variable('F90'), 'mpif90')
        self.assertEqual(tc.get_variable('FC'), 'mpif90')
        self.assertEqual(tc.get_variable('MPICC'), 'mpicc')
        self.assertEqual(tc.get_variable('MPICXX'), 'mpicxx')
        self.assertEqual(tc.get_variable('MPIF77'), 'mpif77')
        self.assertEqual(tc.get_variable('MPIF90'), 'mpif90')
        self.assertEqual(tc.get_variable('MPIFC'), 'mpif90')
        self.modtool.purge()

        tc = self.get_toolchain("ictce", version="4.1.13")
        opts = {'usempi': True, 'openmp': True}
        tc.set_options(opts)
        tc.prepare()

        for flag in ['-mt_mpi', '-fopenmp']:
            for var in ['CFLAGS', 'CXXFLAGS', 'FCFLAGS', 'FFLAGS', 'F90FLAGS']:
                self.assertTrue(flag in tc.get_variable(var))

        # -openmp is deprecated for new Intel compiler versions
        self.assertFalse('-openmp' in tc.get_variable('CFLAGS'))
        self.assertFalse('-openmp' in tc.get_variable('CXXFLAGS'))
        self.assertFalse('-openmp' in tc.get_variable('FFLAGS'))

        self.assertEqual(tc.get_variable('CC'), 'mpicc')
        self.assertEqual(tc.get_variable('CXX'), 'mpicxx')
        self.assertEqual(tc.get_variable('F77'), 'mpif77')
        self.assertEqual(tc.get_variable('F90'), 'mpif90')
        self.assertEqual(tc.get_variable('FC'), 'mpif90')
        self.assertEqual(tc.get_variable('MPICC'), 'mpicc')
        self.assertEqual(tc.get_variable('MPICXX'), 'mpicxx')
        self.assertEqual(tc.get_variable('MPIF77'), 'mpif77')
        self.assertEqual(tc.get_variable('MPIF90'), 'mpif90')

        # different flag for OpenMP with old Intel compilers (11.x)
        modules.modules_tool().purge()
        self.setup_sandbox_for_intel_fftw(self.test_prefix, imklver='10.2.6.038')
        self.modtool.prepend_module_path(self.test_prefix)
        tc = self.get_toolchain('ictce', version='3.2.2.u3')
        opts = {'openmp': True}
        tc.set_options(opts)
        tc.prepare()
        self.assertEqual(tc.get_variable('MPIFC'), 'mpif90')
        for var in ['CFLAGS', 'CXXFLAGS', 'FCFLAGS', 'FFLAGS', 'F90FLAGS']:
            self.assertTrue('-openmp' in tc.get_variable(var))

    def test_toolchain_verification(self):
        """Test verification of toolchain definition."""
        tc = self.get_toolchain("goalf", version="1.1.0-no-OFED")
        tc.prepare()
        self.modtool.purge()

        # toolchain modules missing a toolchain element should fail verification
        error_msg = "List of toolchain dependency modules and toolchain definition do not match"
        tc = self.get_toolchain("goalf", version="1.1.0-no-OFED-brokenFFTW")
        self.assertErrorRegex(EasyBuildError, error_msg, tc.prepare)
        self.modtool.purge()

        tc = self.get_toolchain("goalf", version="1.1.0-no-OFED-brokenBLACS")
        self.assertErrorRegex(EasyBuildError, error_msg, tc.prepare)
        self.modtool.purge()

        # missing optional toolchain elements are fine
        tc = self.get_toolchain('goolfc', version='1.3.12')
        opts = {'cuda_gencode': ['arch=compute_35,code=sm_35', 'arch=compute_10,code=compute_10']}
        tc.set_options(opts)
        tc.prepare()

    def test_nosuchtoolchain(self):
        """Test preparing for a toolchain for which no module is available."""
        tc = self.get_toolchain('intel', version='1970.01')
        self.assertErrorRegex(EasyBuildError, "No module found for toolchain", tc.prepare)

    def test_mpi_cmd_for(self):
        """Test mpi_cmd_for function."""
        self.setup_sandbox_for_intel_fftw(self.test_prefix)
        self.modtool.prepend_module_path(self.test_prefix)

        tc = self.get_toolchain('ictce', version='4.1.13')
        tc.prepare()

        mpi_cmd_for_re = re.compile("^mpirun --file=.*/mpdboot -machinefile .*/nodes -np 4 test$")
        self.assertTrue(mpi_cmd_for_re.match(tc.mpi_cmd_for('test', 4)))

        init_config(build_options={'mpi_cmd_template': "mpiexec -np %(nr_ranks)s -- %(cmd)s"})
        self.assertEqual(tc.mpi_cmd_for('test123', '7'), "mpiexec -np 7 -- test123")

    def test_prepare_deps(self):
        """Test preparing for a toolchain when dependencies are involved."""
        tc = self.get_toolchain('GCC', version='4.6.4')
        deps = [
            {
                'name': 'OpenMPI',
                'version': '1.6.4',
                'full_mod_name': 'OpenMPI/1.6.4-GCC-4.6.4',
                'short_mod_name': 'OpenMPI/1.6.4-GCC-4.6.4',
                'external_module': False,
            },
        ]
        tc.add_dependencies(deps)
        tc.prepare()
        mods = ['GCC/4.6.4', 'hwloc/1.6.2-GCC-4.6.4', 'OpenMPI/1.6.4-GCC-4.6.4']
        self.assertTrue([m['mod_name'] for m in self.modtool.list()], mods)

    def test_prepare_deps_external(self):
        """Test preparing for a toolchain when dependencies and external modules are involved."""
        deps = [
            {
                'name': 'OpenMPI',
                'version': '1.6.4',
                'full_mod_name': 'OpenMPI/1.6.4-GCC-4.6.4',
                'short_mod_name': 'OpenMPI/1.6.4-GCC-4.6.4',
                'external_module': False,
                'external_module_metadata': {},
            },
            # no metadata available
            {
                'name': None,
                'version': None,
                'full_mod_name': 'toy/0.0',
                'short_mod_name': 'toy/0.0',
                'external_module': True,
                'external_module_metadata': {},
            }
        ]
        tc = self.get_toolchain('GCC', version='4.6.4')
        tc.add_dependencies(deps)
        tc.prepare()
        mods = ['GCC/4.6.4', 'hwloc/1.6.2-GCC-4.6.4', 'OpenMPI/1.6.4-GCC-4.6.4', 'toy/0.0']
        self.assertTrue([m['mod_name'] for m in self.modtool.list()], mods)
        self.assertTrue(os.environ['EBROOTTOY'].endswith('software/toy/0.0'))
        self.assertEqual(os.environ['EBVERSIONTOY'], '0.0')
        self.assertFalse('EBROOTFOOBAR' in os.environ)

        # with metadata
        deps[1] = {
            'full_mod_name': 'toy/0.0',
            'short_mod_name': 'toy/0.0',
            'external_module': True,
            'external_module_metadata': {
                'name': ['toy', 'foobar'],
                'version': ['1.2.3', '4.5'],
                'prefix': 'FOOBAR_PREFIX',
            }
        }
        tc = self.get_toolchain('GCC', version='4.6.4')
        tc.add_dependencies(deps)
        os.environ['FOOBAR_PREFIX'] = '/foo/bar'
        tc.prepare()
        mods = ['GCC/4.6.4', 'hwloc/1.6.2-GCC-4.6.4', 'OpenMPI/1.6.4-GCC-4.6.4', 'toy/0.0']
        self.assertTrue([m['mod_name'] for m in self.modtool.list()], mods)
        self.assertEqual(os.environ['EBROOTTOY'], '/foo/bar')
        self.assertEqual(os.environ['EBVERSIONTOY'], '1.2.3')
        self.assertEqual(os.environ['EBROOTFOOBAR'], '/foo/bar')
        self.assertEqual(os.environ['EBVERSIONFOOBAR'], '4.5')

        self.assertEqual(modules.get_software_root('foobar'), '/foo/bar')
        self.assertEqual(modules.get_software_version('toy'), '1.2.3')

    def test_old_new_iccifort(self):
        """Test whether preparing for old/new Intel compilers works correctly."""
        self.setup_sandbox_for_intel_fftw(self.test_prefix, imklver='10.3.12.361')
        self.setup_sandbox_for_intel_fftw(self.test_prefix, imklver='10.2.6.038')
        self.modtool.prepend_module_path(self.test_prefix)

        # incl. -lguide
        libblas_mt_ictce3 = "-Wl,-Bstatic -Wl,--start-group -lmkl_intel_lp64 -lmkl_intel_thread -lmkl_core"
        libblas_mt_ictce3 += " -Wl,--end-group -Wl,-Bdynamic -liomp5 -lguide -lpthread"

        # no -lguide
        libblas_mt_ictce4 = "-Wl,-Bstatic -Wl,--start-group -lmkl_intel_lp64 -lmkl_intel_thread -lmkl_core"
        libblas_mt_ictce4 += " -Wl,--end-group -Wl,-Bdynamic -liomp5 -lpthread"

        # incl. -lmkl_solver*
        libscalack_ictce3 = "-lmkl_scalapack_lp64 -lmkl_solver_lp64_sequential -lmkl_blacs_intelmpi_lp64"
        libscalack_ictce3 += " -lmkl_intel_lp64 -lmkl_sequential -lmkl_core"

        # no -lmkl_solver*
        libscalack_ictce4 = "-lmkl_scalapack_lp64 -lmkl_blacs_intelmpi_lp64 -lmkl_intel_lp64 -lmkl_sequential -lmkl_core"

        libblas_mt_goolfc = "-lopenblas -lgfortran"
        libscalack_goolfc = "-lscalapack -lopenblas -lgfortran"
        libfft_mt_goolfc = "-lfftw3_omp -lfftw3 -lpthread"

        tc = self.get_toolchain('goolfc', version='1.3.12')
        tc.prepare()
        self.assertEqual(os.environ['LIBBLAS_MT'], libblas_mt_goolfc)
        self.assertEqual(os.environ['LIBSCALAPACK'], libscalack_goolfc)
        self.modtool.purge()

        tc = self.get_toolchain('ictce', version='4.1.13')
        tc.prepare()
        self.assertEqual(os.environ.get('LIBBLAS_MT', "(not set)"), libblas_mt_ictce4)
        self.assertTrue(libscalack_ictce4 in os.environ['LIBSCALAPACK'])
        self.modtool.purge()

        tc = self.get_toolchain('ictce', version='3.2.2.u3')
        tc.prepare()
        self.assertEqual(os.environ.get('LIBBLAS_MT', "(not set)"), libblas_mt_ictce3)
        self.assertTrue(libscalack_ictce3 in os.environ['LIBSCALAPACK'])
        self.modtool.purge()

        tc = self.get_toolchain('ictce', version='4.1.13')
        tc.prepare()
        self.assertEqual(os.environ.get('LIBBLAS_MT', "(not set)"), libblas_mt_ictce4)
        self.assertTrue(libscalack_ictce4 in os.environ['LIBSCALAPACK'])
        self.modtool.purge()

        tc = self.get_toolchain('ictce', version='3.2.2.u3')
        tc.prepare()
        self.assertEqual(os.environ.get('LIBBLAS_MT', "(not set)"), libblas_mt_ictce3)
        self.assertTrue(libscalack_ictce3 in os.environ['LIBSCALAPACK'])
        self.modtool.purge()

        libscalack_ictce4 = libscalack_ictce4.replace('_lp64', '_ilp64')
        tc = self.get_toolchain('ictce', version='4.1.13')
        opts = {'i8': True}
        tc.set_options(opts)
        tc.prepare()
        self.assertTrue(libscalack_ictce4 in os.environ['LIBSCALAPACK'])
        self.modtool.purge()

        tc = self.get_toolchain('goolfc', version='1.3.12')
        tc.set_options({'openmp': True})
        tc.prepare()
        self.assertEqual(os.environ['LIBBLAS_MT'], libblas_mt_goolfc)
        self.assertEqual(os.environ['LIBFFT_MT'], libfft_mt_goolfc)
        self.assertEqual(os.environ['LIBSCALAPACK'], libscalack_goolfc)

    def test_independence(self):
        """Test independency of toolchain instances."""

        # tweaking --optarch is required for Cray toolchains (craypre-<optarch> module must be available)
        init_config(build_options={'optarch': 'test'})

        tc_cflags = {
            'CrayCCE': "-craype-verbose -homp -O2",
            'CrayGNU': "-craype-verbose -fopenmp -O2",
            'CrayIntel': "-craype-verbose -fopenmp -O2 -ftz -fp-speculation=safe -fp-model source",
            'GCC': "-fopenmp -O2 -test",
            'iccifort': "-fopenmp -O2 -test -ftz -fp-speculation=safe -fp-model source",
        }

        toolchains = [
            ('CrayCCE', '2015.06-XC'),
            ('CrayGNU', '2015.06-XC'),
            ('CrayIntel', '2015.06-XC'),
            ('GCC', '4.7.2'),
            ('iccifort', '2011.13.367'),
        ]

        # purposely obtain toolchains several times in a row, value for $CFLAGS should not change
        for _ in range(3):
            for tcname, tcversion in toolchains:
                tc = get_toolchain({'name': tcname, 'version': tcversion}, {},
                                   mns=ActiveMNS(), modtool=self.modtool)
                # also check whether correct compiler flag for OpenMP is used while we're at it
                tc.set_options({'openmp': True})
                tc.prepare()
                expected_cflags = tc_cflags[tcname]
                msg = "Expected $CFLAGS found for toolchain %s: %s" % (tcname, expected_cflags)
                self.assertEqual(str(tc.variables['CFLAGS']), expected_cflags, msg)
                self.assertEqual(os.environ['CFLAGS'], expected_cflags, msg)

    def test_pgi_toolchain(self):
        """Tests for PGI toolchain."""
        # add dummy PGI modules to play with
        write_file(os.path.join(self.test_prefix, 'PGI', '14.9'), '#%Module\nsetenv EBVERSIONPGI 14.9')
        write_file(os.path.join(self.test_prefix, 'PGI', '14.10'), '#%Module\nsetenv EBVERSIONPGI 14.10')
        write_file(os.path.join(self.test_prefix, 'PGI', '16.3'), '#%Module\nsetenv EBVERSIONPGI 16.3')
        self.modtool.prepend_module_path(self.test_prefix)

        tc = self.get_toolchain('PGI', version='14.9')
        tc.prepare()

        self.assertEqual(tc.get_variable('CC'), 'pgcc')
        self.assertEqual(tc.get_variable('CXX'), 'pgCC')
        self.assertEqual(tc.get_variable('F77'), 'pgf77')
        self.assertEqual(tc.get_variable('F90'), 'pgfortran')
        self.assertEqual(tc.get_variable('FC'), 'pgfortran')
        self.modtool.purge()

        for pgi_ver in ['14.10', '16.3']:
            tc = self.get_toolchain('PGI', version=pgi_ver)
            tc.prepare()

            self.assertEqual(tc.get_variable('CC'), 'pgcc')
            self.assertEqual(tc.get_variable('CXX'), 'pgc++')
            self.assertEqual(tc.get_variable('F77'), 'pgf77')
            self.assertEqual(tc.get_variable('F90'), 'pgfortran')
            self.assertEqual(tc.get_variable('FC'), 'pgfortran')

    def test_pgi_imkl(self):
        """Test setup of build environment for toolchain with PGI and Intel MKL."""
        pomkl_mod_txt = '\n'.join([
            '#%Module',
            "module load PGI/16.3",
            "module load OpenMPI/1.10.2-PGI-16.3",
            "module load imkl/11.3.2.181",
        ])
        write_file(os.path.join(self.test_prefix, 'pomkl', '2016.03'), pomkl_mod_txt)
        pgi_mod_txt = '\n'.join([
            '#%Module',
            "setenv EBROOTPGI %s" % self.test_prefix,
            "setenv EBVERSIONPGI 16.3",
        ])
        write_file(os.path.join(self.test_prefix, 'PGI', '16.3'), pgi_mod_txt)
        ompi_mod_txt = '\n'.join([
            '#%Module',
            "setenv EBROOTOPENMPI %s" % self.test_prefix,
            "setenv EBVERSIONOPENMPI 1.10.2",
        ])
        write_file(os.path.join(self.test_prefix, 'OpenMPI', '1.10.2-PGI-16.3'), ompi_mod_txt)
        self.setup_sandbox_for_intel_fftw(self.test_prefix, imklver='11.3.2.181')
        self.modtool.prepend_module_path(self.test_prefix)

        tc = self.get_toolchain('pomkl', version='2016.03')
        tc.prepare()

        liblapack = "-Wl,-Bstatic -Wl,--start-group -lmkl_intel_lp64 -lmkl_sequential -lmkl_core "
        liblapack += "-Wl,--end-group -Wl,-Bdynamic -ldl"
        self.assertEqual(os.environ.get('LIBLAPACK', '(not set)'), liblapack)

    def test_compiler_cache(self):
        """Test ccache"""
        # generate shell script to mock ccache/f90cache
        for cache_tool in ['ccache', 'f90cache']:
            path = os.path.join(self.test_prefix, 'scripts')

            txt = [
                "#!/bin/bash",
                "echo 'This is a %s wrapper'" % cache_tool,
                "NAME=${0##*/}",
                "comm=$(which -a $NAME | sed 1d)",
                "$comm $@",
                "exit 0"
            ]
            script = '\n'.join(txt)
            fn = os.path.join(path, cache_tool)
            write_file(fn, script)

            # make script executable
            st = os.stat(fn)
            os.chmod(fn, st.st_mode | stat.S_IEXEC)
            setvar('PATH', '%s:%s' % (path, os.getenv('PATH')))

        prepped_path_envvar = os.environ['PATH']

        topdir = os.path.dirname(os.path.abspath(__file__))
        eb_file = os.path.join(topdir, 'easyconfigs', 'test_ecs', 't', 'toy', 'toy-0.0.eb')

        ccache_dir = os.path.join(self.test_prefix, 'ccache')
        mkdir(ccache_dir, parents=True)

        args = [
            eb_file,
            "--use-ccache=%s" % os.path.join(self.test_prefix, 'ccache'),
            "--force",
            "--debug",
            "--disable-cleanup-tmpdir",
        ]

        out = self.eb_main(args, raise_error=True, do_build=True, reset_env=False)

        patterns = [
            "This is a ccache wrapper",
            "Command ccache found at .*%s" % os.path.dirname(path),
        ]
        for pattern in patterns:
            regex = re.compile(pattern)
            self.assertTrue(regex.search(out), "Pattern '%s' found in: %s" % (regex.pattern, out))

        self.assertTrue(os.path.samefile(os.environ['CCACHE_DIR'], ccache_dir))
        for comp in ['gcc', 'g++', 'gfortran']:
            self.assertTrue(os.path.samefile(which(comp), os.path.join(self.test_prefix, 'scripts', 'ccache')))

        # reset environment to get rid of ccache symlinks, but with ccache/f90cache mock scripts still in place
        os.environ['PATH'] = prepped_path_envvar

        # if both ccache and f90cache are used, Fortran compiler is symlinked to f90cache
        f90cache_dir = os.path.join(self.test_prefix, 'f90cache')
        mkdir(f90cache_dir, parents=True)
        args.append("--use-f90cache=%s" % f90cache_dir)

        out = self.eb_main(args, raise_error=True, do_build=True, reset_env=False)
        for pattern in patterns:
            regex = re.compile(pattern)
            self.assertTrue(regex.search(out), "Pattern '%s' found in: %s" % (regex.pattern, out))

        self.assertTrue(os.path.samefile(os.environ['CCACHE_DIR'], ccache_dir))
        self.assertTrue(os.path.samefile(os.environ['F90CACHE_DIR'], f90cache_dir))
        self.assertTrue(os.path.samefile(which('gcc'), os.path.join(self.test_prefix, 'scripts', 'ccache')))
        self.assertTrue(os.path.samefile(which('g++'), os.path.join(self.test_prefix, 'scripts', 'ccache')))
        self.assertTrue(os.path.samefile(which('gfortran'), os.path.join(self.test_prefix, 'scripts', 'f90cache')))

<<<<<<< HEAD
    def test_rpath_args_script(self):
        """Test rpath_args.py script"""
        topdir = os.path.dirname(os.path.dirname(os.path.dirname(os.path.abspath(__file__))))
        script = os.path.join(topdir, 'easybuild', 'scripts', 'rpath_args.py')

        # simplest possible compiler command
        out, ec = run_cmd("%s gcc -c foo.c" % script, simple=False)
        self.assertEqual(ec, 0)
        expected = '\n'.join([
            "export RPATH='-Wl,-rpath=''\\$ORIGIN/../lib'':''\\$ORIGIN/../lib64'''",
            "export CMD_ARGS='-c foo.c'",
            ''
        ])
        self.assertEqual(out, expected)

        # linker command, --enable-new-dtags should be filtered out
        out, ec = run_cmd("%s ld --enable-new-dtags foo.o" % script, simple=False)
        self.assertEqual(ec, 0)
        expected = '\n'.join([
            "export RPATH='-rpath=''\\$ORIGIN/../lib'':''\\$ORIGIN/../lib64'''",
            "export CMD_ARGS='foo.o'",
            ''
        ])
        self.assertEqual(out, expected)

        # test passing no arguments
        out, ec = run_cmd("%s gcc" % script, simple=False)
        self.assertEqual(ec, 0)
        expected = '\n'.join([
            "export RPATH='-Wl,-rpath=''\\$ORIGIN/../lib'':''\\$ORIGIN/../lib64'''",
            "export CMD_ARGS=''",
            ''
        ])
        self.assertEqual(out, expected)

        # test passing a single empty argument
        out, ec = run_cmd("%s ld.gold ''" % script, simple=False)
        self.assertEqual(ec, 0)
        expected = '\n'.join([
            "export RPATH='-rpath=''\\$ORIGIN/../lib'':''\\$ORIGIN/../lib64'''",
            "export CMD_ARGS=''''''",
            ''
        ])
        self.assertEqual(out, expected)

        # single -L argument
        out, ec = run_cmd("%s gcc foo.c -L/lib64 -lfoo" % script, simple=False)
        self.assertEqual(ec, 0)
        expected = '\n'.join([
            "export RPATH='-Wl,-rpath=''\\$ORIGIN/../lib'':''\\$ORIGIN/../lib64'':/lib64'",
            "export CMD_ARGS='foo.c -L/lib64 -lfoo'",
            ''
        ])
        self.assertEqual(out, expected)

        # single -L argument, with value separated by a space
        out, ec = run_cmd("%s gcc foo.c -L   /lib64 -lfoo" % script, simple=False)
        self.assertEqual(ec, 0)
        expected = '\n'.join([
            "export RPATH='-Wl,-rpath=''\\$ORIGIN/../lib'':''\\$ORIGIN/../lib64'':/lib64'",
            "export CMD_ARGS='foo.c -L /lib64 -lfoo'",
            ''
        ])
        self.assertEqual(out, expected)

        # multiple -L arguments, order should be preserved
        args = ' '.join([
            '-L/path/to/bar',
            'foo.o',
            '-L/lib64',
            '-lfoo',
            '-lbar',
            '-L/another/path',
        ])
        out, ec = run_cmd("%s ld %s" % (script, args), simple=False)
        self.assertEqual(ec, 0)
        expected = '\n'.join([
            "export RPATH='-rpath=''\\$ORIGIN/../lib'':''\\$ORIGIN/../lib64'':/path/to/bar:/lib64:/another/path'",
            "export CMD_ARGS='-L/path/to/bar foo.o -L/lib64 -lfoo -lbar -L/another/path'",
            ''
        ])
        self.assertEqual(out, expected)

        # slightly trimmed down real-life example (compilation of XZ)
        args = ' '.join([
            '-fvisibility=hidden',
            '-Wall',
            '-O2',
            '-xHost',
            '-o .libs/lzmainfo',
            'lzmainfo-lzmainfo.o lzmainfo-tuklib_progname.o lzmainfo-tuklib_exit.o',
            '-L/example/software/icc/2016.3.210-GCC-5.4.0-2.26/lib/intel64',
            '-L/example/software/imkl/11.3.3.210-iimpi-2016b/lib',
            '-L/example/software/imkl/11.3.3.210-iimpi-2016b/mkl/lib/intel64',
            '-L/example/software/gettext/0.19.8/lib',
            '../../src/liblzma/.libs/liblzma.so',
            '-lrt -liomp5 -lpthread',
            '-Wl,-rpath',
            '-Wl,/example/software/XZ/5.2.2-intel-2016b/lib',
        ])
        out, ec = run_cmd("%s icc %s" % (script, args), simple=False)
        self.assertEqual(ec, 0)
        rpath = ':'.join([
            '/example/software/icc/2016.3.210-GCC-5.4.0-2.26/lib/intel64',
            '/example/software/imkl/11.3.3.210-iimpi-2016b/lib',
            '/example/software/imkl/11.3.3.210-iimpi-2016b/mkl/lib/intel64',
            '/example/software/gettext/0.19.8/lib',
        ])
        expected = '\n'.join([
            "export RPATH='-Wl,-rpath=''\\$ORIGIN/../lib'':''\\$ORIGIN/../lib64'':%s'" % rpath,
            "export CMD_ARGS='%s'" % args,
            ''
        ])
        self.assertEqual(out, expected)

        # trimmed down real-life example involving quotes and escaped quotes (compilation of GCC)
        args = [
            '-DHAVE_CONFIG_H',
            '-I.',
            '-Ibuild',
            '-I../../gcc',
            '-DBASEVER="\\"5.4.0\\""',
            '-DDATESTAMP="\\"\\""',
            '-DPKGVERSION="\\"(GCC) \\""',
            '-DBUGURL="\\"<http://gcc.gnu.org/bugs.html>\\""',
            '-o build/version.o',
            '../../gcc/version.c',
        ]
        cmd = "%s g++ %s" % (script, ' '.join(args))
        out, ec = run_cmd(cmd, simple=False)
        self.assertEqual(ec, 0)
        expected = '\n'.join([
            "export RPATH='-Wl,-rpath=''\\$ORIGIN/../lib'':''\\$ORIGIN/../lib64'''",
            "export CMD_ARGS='%s'" % ' '.join(args),
            ''
        ])
        self.assertEqual(out, expected)

    def test_toolchain_prepare_rpath(self):
        """Test toolchain.prepare under --rpath"""

        # put fake 'gcc' command in place that just echos its arguments
        fake_gcc = os.path.join(self.test_prefix, 'fake', 'gcc')
        write_file(fake_gcc, '#!/bin/bash\necho "$@"')
        adjust_permissions(fake_gcc, stat.S_IXUSR)
        os.environ['PATH'] = '%s:%s' % (os.path.join(self.test_prefix, 'fake'), os.getenv('PATH', ''))

        # enable --rpath and prepare toolchain
        init_config(build_options={'rpath': True})
        tc = self.get_toolchain('gompi', version='1.3.12')
        tc.prepare()

        # check whether fake gcc was wrapped and that arguments are what they should be
        out, _ = run_cmd('gcc ${USER}.c -L/foo \'$FOO\' -DDATE="\\"\\""')
        expected = '-Wl,-rpath=$ORIGIN/../lib:$ORIGIN/../lib64:/foo %(user)s.c -L/foo $FOO -DDATE=""'
        self.assertEqual(out.strip(), expected % {'user': os.getenv('USER')})
=======
>>>>>>> 1b1c76de


def suite():
    """ return all the tests"""
    return TestLoaderFiltered().loadTestsFromTestCase(ToolchainTest, sys.argv[1:])

if __name__ == '__main__':
    TextTestRunner(verbosity=1).run(suite())<|MERGE_RESOLUTION|>--- conflicted
+++ resolved
@@ -928,7 +928,6 @@
         self.assertTrue(os.path.samefile(which('g++'), os.path.join(self.test_prefix, 'scripts', 'ccache')))
         self.assertTrue(os.path.samefile(which('gfortran'), os.path.join(self.test_prefix, 'scripts', 'f90cache')))
 
-<<<<<<< HEAD
     def test_rpath_args_script(self):
         """Test rpath_args.py script"""
         topdir = os.path.dirname(os.path.dirname(os.path.dirname(os.path.abspath(__file__))))
@@ -1085,8 +1084,6 @@
         out, _ = run_cmd('gcc ${USER}.c -L/foo \'$FOO\' -DDATE="\\"\\""')
         expected = '-Wl,-rpath=$ORIGIN/../lib:$ORIGIN/../lib64:/foo %(user)s.c -L/foo $FOO -DDATE=""'
         self.assertEqual(out.strip(), expected % {'user': os.getenv('USER')})
-=======
->>>>>>> 1b1c76de
 
 
 def suite():
