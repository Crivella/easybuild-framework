##
# Copyright 2012-2023 Ghent University
#
# This file is part of EasyBuild,
# originally created by the HPC team of Ghent University (http://ugent.be/hpc/en),
# with support of Ghent University (http://ugent.be/hpc),
# the Flemish Supercomputer Centre (VSC) (https://www.vscentrum.be),
# Flemish Research Foundation (FWO) (http://www.fwo.be/en)
# and the Department of Economy, Science and Innovation (EWI) (http://www.ewi-vlaanderen.be/en).
#
# https://github.com/easybuilders/easybuild
#
# EasyBuild is free software: you can redistribute it and/or modify
# it under the terms of the GNU General Public License as published by
# the Free Software Foundation v2.
#
# EasyBuild is distributed in the hope that it will be useful,
# but WITHOUT ANY WARRANTY; without even the implied warranty of
# MERCHANTABILITY or FITNESS FOR A PARTICULAR PURPOSE.  See the
# GNU General Public License for more details.
#
# You should have received a copy of the GNU General Public License
# along with EasyBuild.  If not, see <http://www.gnu.org/licenses/>.
##
"""
Unit tests for toolchain support.

@author: Kenneth Hoste (Ghent University)
"""

import os
import re
import shutil
import stat
import sys
import tempfile
from itertools import product
from unittest import TextTestRunner
from test.framework.utilities import EnhancedTestCase, TestLoaderFiltered, find_full_path, init_config

import easybuild.tools.modules as modules
import easybuild.tools.toolchain as toolchain
import easybuild.tools.toolchain.compiler
from easybuild.framework.easyconfig.easyconfig import EasyConfig, ActiveMNS
from easybuild.toolchains.compiler.gcc import Gcc
from easybuild.toolchains.system import SystemToolchain
from easybuild.tools import LooseVersion
from easybuild.tools import systemtools as st
from easybuild.tools.build_log import EasyBuildError
from easybuild.tools.environment import setvar
from easybuild.tools.filetools import adjust_permissions, copy_dir, find_eb_script, mkdir
from easybuild.tools.filetools import read_file, symlink, write_file, which
from easybuild.tools.run import run_cmd
from easybuild.tools.systemtools import get_shared_lib_ext
from easybuild.tools.toolchain.mpi import get_mpi_cmd_template
from easybuild.tools.toolchain.toolchain import env_vars_external_module
from easybuild.tools.toolchain.utilities import get_toolchain, search_toolchain
from easybuild.toolchains.compiler.clang import Clang

easybuild.tools.toolchain.compiler.systemtools.get_compiler_family = lambda: st.POWER


class ToolchainTest(EnhancedTestCase):
    """ Baseclass for toolchain testcases """

    def setUp(self):
        """Set up toolchain test."""
        super(ToolchainTest, self).setUp()
        self.orig_get_cpu_architecture = st.get_cpu_architecture
        self.orig_get_cpu_family = st.get_cpu_family
        self.orig_get_cpu_model = st.get_cpu_model
        self.orig_get_cpu_vendor = st.get_cpu_vendor

        init_config(build_options={'silent': True})

    def tearDown(self):
        """Cleanup after toolchain test."""
        st.get_cpu_architecture = self.orig_get_cpu_architecture
        st.get_cpu_family = self.orig_get_cpu_family
        st.get_cpu_model = self.orig_get_cpu_model
        st.get_cpu_vendor = self.orig_get_cpu_vendor
        super(ToolchainTest, self).tearDown()

    def get_toolchain(self, name, version=None):
        """Get a toolchain object instance to test with."""
        tc_class, _ = search_toolchain(name)
        self.assertEqual(tc_class.NAME, name)
        tc = tc_class(version=version, mns=ActiveMNS(), modtool=self.modtool)
        return tc

    def test_toolchain(self):
        """Test whether toolchain is initialized correctly."""
        test_ecs = os.path.join('test', 'framework', 'easyconfigs', 'test_ecs')
        ec_file = find_full_path(os.path.join(test_ecs, 'g', 'gzip', 'gzip-1.4.eb'))
        ec = EasyConfig(ec_file, validate=False)
        tc = ec.toolchain
        self.assertIn('debug', tc.options)

    def test_unknown_toolchain(self):
        """Test search_toolchain function for not available toolchains."""
        tc, all_tcs = search_toolchain("NOSUCHTOOLKIT")
        self.assertEqual(tc, None)
        self.assertTrue(len(all_tcs) > 0)  # list of available toolchains

    def test_system_toolchain(self):
        """Test for system toolchain."""
        for ver in ['system', '']:
            tc = self.get_toolchain('system', version=ver)
            self.assertIsInstance(tc, SystemToolchain)

    def test_foss_toolchain(self):
        """Test for foss toolchain."""
        self.get_toolchain("foss", version="2018a")

    def test_get_variable_system_toolchain(self):
        """Test get_variable on system toolchain"""

        # system toolchain version doesn't really matter, but fine...
        for ver in ['system', '']:
            tc = self.get_toolchain('system', version=ver)
            with self.mocked_stdout_stderr():
                tc.prepare()
            self.assertEqual(tc.get_variable('CC'), '')
            self.assertEqual(tc.get_variable('CXX', typ=str), '')
            self.assertEqual(tc.get_variable('CFLAGS', typ=list), [])

    def test_is_system_toolchain(self):
        """Test is_system_toolchain method."""

        init_config()

        for ver in ['system', '']:
            tc = self.get_toolchain('system', version=ver)
            self.assertTrue(tc.is_system_toolchain())

        tc = self.get_toolchain('foss', version='2018a')
        self.assertFalse(tc.is_system_toolchain())

        self.setup_sandbox_for_intel_fftw(self.test_prefix)
        self.modtool.prepend_module_path(self.test_prefix)
        tc = self.get_toolchain('intel', version='2018a')
        self.assertFalse(tc.is_system_toolchain())

    def test_toolchain_prepare_sysroot(self):
        """Test build environment setup done by Toolchain.prepare in case --sysroot is specified."""

        sysroot = os.path.join(self.test_prefix, 'test', 'alternate', 'sysroot')
        sysroot_pkgconfig = os.path.join(sysroot, 'usr', 'lib', 'pkgconfig')
        mkdir(sysroot_pkgconfig, parents=True)
        init_config(build_options={'sysroot': sysroot})

        # clean environment
        self.unset_compiler_env_vars()

        if 'PKG_CONFIG_PATH' in os.environ:
            del os.environ['PKG_CONFIG_PATH']

        self.assertEqual(os.getenv('PKG_CONFIG_PATH'), None)

        tc = self.get_toolchain('system', version='system')
        with self.mocked_stdout_stderr():
            tc.prepare()
        self.assertEqual(os.getenv('PKG_CONFIG_PATH'), sysroot_pkgconfig)

        # usr/lib64/pkgconfig is also picked up
        sysroot = sysroot.replace('usr/lib/pkgconfig', 'usr/lib64/pkgconfig')
        mkdir(sysroot_pkgconfig, parents=True)
        init_config(build_options={'sysroot': sysroot})

        del os.environ['PKG_CONFIG_PATH']
        with self.mocked_stdout_stderr():
            tc.prepare()
        self.assertEqual(os.getenv('PKG_CONFIG_PATH'), sysroot_pkgconfig)

        # existing $PKG_CONFIG_PATH value is retained
        test_pkg_config_path = os.pathsep.join([self.test_prefix, '/foo/bar'])
        os.environ['PKG_CONFIG_PATH'] = test_pkg_config_path
        with self.mocked_stdout_stderr():
            tc.prepare()
        self.assertEqual(os.getenv('PKG_CONFIG_PATH'), test_pkg_config_path + os.pathsep + sysroot_pkgconfig)

        # no duplicate paths are added
        test_pkg_config_path = os.pathsep.join([self.test_prefix, sysroot_pkgconfig, '/foo/bar'])
        os.environ['PKG_CONFIG_PATH'] = test_pkg_config_path
        with self.mocked_stdout_stderr():
            tc.prepare()
        self.assertEqual(os.getenv('PKG_CONFIG_PATH'), test_pkg_config_path)

        # if no usr/lib*/pkgconfig subdirectory is present in sysroot, then $PKG_CONFIG_PATH is not touched
        del os.environ['PKG_CONFIG_PATH']
        init_config(build_options={'sysroot': self.test_prefix})
        with self.mocked_stdout_stderr():
            tc.prepare()
        self.assertEqual(os.getenv('PKG_CONFIG_PATH'), None)

    def unset_compiler_env_vars(self):
        """Unset environment variables before checking whether they're set by the toolchain prep mechanism."""

        comp_env_vars = ['CC', 'CXX', 'F77', 'F90', 'FC']

        env_vars = ['CFLAGS', 'CXXFLAGS', 'F90FLAGS', 'FCFLAGS', 'FFLAGS'] + comp_env_vars[:]
        env_vars.extend(['MPI%s' % x for x in comp_env_vars])
        env_vars.extend(['OMPI_%s' % x for x in comp_env_vars])

        for key in env_vars:
            if key in os.environ:
                del os.environ[key]

    def test_toolchain_compiler_env_vars(self):
        """Test whether environment variables for compilers are defined by toolchain mechanism."""

        # clean environment
        self.unset_compiler_env_vars()
        for key in ['CC', 'CXX', 'F77', 'F90', 'FC']:
            self.assertEqual(os.getenv(key), None)

        # install dummy 'gcc' and 'g++' commands, to make sure they're available
        # (required since Toolchain.set_minimal_build_env checks whether these commands exist)
        for cmd in ['gcc', 'g++']:
            fake_cmd = os.path.join(self.test_prefix, cmd)
            write_file(fake_cmd, '#!/bin/bash')
            adjust_permissions(fake_cmd, stat.S_IRUSR | stat.S_IXUSR)
        os.environ['PATH'] = self.test_prefix + ':' + os.environ['PATH']

        # first try with system compiler: only minimal build environment is set up
        tc = self.get_toolchain('system', version='system')
        tc.set_options({})

        # no warning about redefining if $CC/$CXX are not defined
        self.mock_stderr(True)
        self.mock_stdout(True)
        tc.prepare()
        stderr, stdout = self.get_stderr(), self.get_stdout()
        self.mock_stderr(False)
        self.mock_stdout(False)

        self.assertEqual(stderr, '')
        self.assertEqual(stdout, '')

        # only $CC and $CXX are set, no point is setting environment variables for Fortran
        # since gfortran is often not installed on the system
        self.assertEqual(os.getenv('CC'), 'gcc')
        self.assertEqual(os.getenv('CXX'), 'g++')
        for key in ['F77', 'F90', 'FC']:
            self.assertEqual(os.getenv(key), None)

        # env vars for compiler flags and MPI compiler commands are not set for system toolchain
        flags_keys = ['CFLAGS', 'CXXFLAGS', 'F90FLAGS', 'FCFLAGS', 'FFLAGS']
        mpi_keys = ['MPICC', 'MPICXX', 'MPIFC', 'OMPI_CC', 'OMPI_CXX', 'OMPI_FC']
        for key in flags_keys + mpi_keys:
            self.assertEqual(os.getenv(key), None)

        self.unset_compiler_env_vars()
        for key in ['CC', 'CXX', 'F77', 'F90', 'FC']:
            self.assertEqual(os.getenv(key), None)

        # warning is printed when EasyBuild redefines environment variables in minimal build environment
        os.environ['CC'] = 'foo'
        os.environ['CXX'] = 'bar'

        self.mock_stderr(True)
        self.mock_stdout(True)
        tc.prepare()
        stderr, stdout = self.get_stderr(), self.get_stdout()
        self.mock_stderr(False)
        self.mock_stdout(False)

        self.assertEqual(stdout, '')

        for key, prev_val, new_val in [('CC', 'foo', 'gcc'), ('CXX', 'bar', 'g++')]:
            warning_msg = "WARNING: $%s was defined as '%s', " % (key, prev_val)
            warning_msg += "but is now set to '%s' in minimal build environment" % new_val
            self.assertIn(warning_msg, stderr)

        self.assertEqual(os.getenv('CC'), 'gcc')
        self.assertEqual(os.getenv('CXX'), 'g++')

        # no warning if the values are identical to the ones used in the minimal build environment
        self.mock_stderr(True)
        self.mock_stdout(True)
        tc.prepare()
        stderr, stdout = self.get_stderr(), self.get_stdout()
        self.mock_stderr(False)
        self.mock_stdout(False)

        self.assertEqual(stderr, '')
        self.assertEqual(stdout, '')

        del os.environ['CC']
        del os.environ['CXX']

        # check whether specification in --minimal-build-env is picked up
        init_config(build_options={'minimal_build_env': 'CC:g++'})

        with self.mocked_stdout_stderr():
            tc.prepare()
        self.assertEqual(os.getenv('CC'), 'g++')
        self.assertEqual(os.getenv('CXX'), None)

        del os.environ['CC']

        # check whether a warning is printed when a value specified for $CC or $CXX is not found
        init_config(build_options={'minimal_build_env': 'CC:nosuchcommand,CXX:gcc'})

        self.mock_stderr(True)
        self.mock_stdout(True)
        tc.prepare()
        stderr, stdout = self.get_stderr(), self.get_stdout()
        self.mock_stderr(False)
        self.mock_stdout(False)

        warning_msg = "WARNING: 'nosuchcommand' command not found in $PATH, "
        warning_msg += "not setting $CC in minimal build environment"
        self.assertIn(warning_msg, stderr)
        self.assertEqual(stdout, '')

        self.assertEqual(os.getenv('CC'), None)
        self.assertEqual(os.getenv('CXX'), 'gcc')

        # no warning for defining environment variable that was previously undefined,
        # only warning on redefining, other values can be whatever (and can include spaces)
        init_config(build_options={'minimal_build_env': 'CC:gcc,CXX:g++,CFLAGS:-O2,CXXFLAGS:-O3 -g,FC:gfortan'})

        for key in ['CFLAGS', 'CXXFLAGS', 'FC']:
            if key in os.environ:
                del os.environ[key]

        self.mock_stderr(True)
        self.mock_stdout(True)
        tc.prepare()
        stderr, stdout = self.get_stderr(), self.get_stdout()
        self.mock_stderr(False)
        self.mock_stdout(False)

        self.assertEqual(os.getenv('CC'), 'gcc')
        self.assertEqual(os.getenv('CXX'), 'g++')
        self.assertEqual(os.getenv('CFLAGS'), '-O2')
        self.assertEqual(os.getenv('CXXFLAGS'), '-O3 -g')
        self.assertEqual(os.getenv('FC'), 'gfortan')

        # incorrect spec in minimal_build_env results in an error
        init_config(build_options={'minimal_build_env': 'CC=gcc'})
        error_pattern = "Incorrect mapping in --minimal-build-env value: 'CC=gcc'"
        with self.mocked_stdout_stderr():
            self.assertErrorRegex(EasyBuildError, error_pattern, tc.prepare)

        init_config(build_options={'minimal_build_env': 'foo:bar:baz'})
        error_pattern = "Incorrect mapping in --minimal-build-env value: 'foo:bar:baz'"
        with self.mocked_stdout_stderr():
            self.assertErrorRegex(EasyBuildError, error_pattern, tc.prepare)

        init_config(build_options={'minimal_build_env': 'CC:gcc,foo'})
        error_pattern = "Incorrect mapping in --minimal-build-env value: 'foo'"
        with self.mocked_stdout_stderr():
            self.assertErrorRegex(EasyBuildError, error_pattern, tc.prepare)

        init_config(build_options={'minimal_build_env': 'foo:bar:baz,CC:gcc'})
        error_pattern = "Incorrect mapping in --minimal-build-env value: 'foo:bar:baz'"
        with self.mocked_stdout_stderr():
            self.assertErrorRegex(EasyBuildError, error_pattern, tc.prepare)

        init_config(build_options={'minimal_build_env': 'CC:gcc,'})
        error_pattern = "Incorrect mapping in --minimal-build-env value: ''"
        with self.mocked_stdout_stderr():
            self.assertErrorRegex(EasyBuildError, error_pattern, tc.prepare)

        # for a full toolchain, a more extensive build environment is set up (incl. $CFLAGS & co),
        # and the specs in --minimal-build-env are ignored
        tc = self.get_toolchain('foss', version='2018a')
        tc.set_options({})

        # catch potential warning about too long $TMPDIR value that causes trouble for Open MPI (irrelevant here)
        with self.mocked_stdout_stderr():
            tc.prepare()

        self.assertEqual(os.getenv('CC'), 'gcc')
        self.assertEqual(os.getenv('CXX'), 'g++')
        self.assertEqual(os.getenv('F77'), 'gfortran')
        self.assertEqual(os.getenv('F90'), 'gfortran')
        self.assertEqual(os.getenv('FC'), 'gfortran')

        self.assertEqual(os.getenv('MPICC'), 'mpicc')
        self.assertEqual(os.getenv('MPICXX'), 'mpicxx')
        self.assertEqual(os.getenv('MPIF77'), 'mpifort')
        self.assertEqual(os.getenv('MPIF90'), 'mpifort')
        self.assertEqual(os.getenv('MPIFC'), 'mpifort')

        self.assertEqual(os.getenv('OMPI_CC'), 'gcc')
        self.assertEqual(os.getenv('OMPI_CXX'), 'g++')
        self.assertEqual(os.getenv('OMPI_F77'), 'gfortran')
        self.assertEqual(os.getenv('OMPI_FC'), 'gfortran')

        flags_regex = re.compile(r"-O2 -ftree-vectorize -m(arch|cpu)=native -fno-math-errno")
        for key in ['CFLAGS', 'CXXFLAGS', 'F90FLAGS', 'FCFLAGS', 'FFLAGS']:
            val = os.getenv(key)
            self.assertTrue(flags_regex.match(val), "'%s' should match pattern '%s'" % (val, flags_regex.pattern))

    def test_get_variable_compilers(self):
        """Test get_variable function to obtain compiler variables."""

        tc = self.get_toolchain('foss', version='2018a')
        with self.mocked_stdout_stderr():
            tc.prepare()

        self.assertEqual(tc.get_variable('CC'), 'gcc')
        self.assertEqual(tc.get_variable('CXX'), 'g++')
        self.assertEqual(tc.get_variable('F77'), 'gfortran')
        self.assertEqual(tc.get_variable('F90'), 'gfortran')
        self.assertEqual(tc.get_variable('FC'), 'gfortran')

        self.assertEqual(tc.get_variable('MPICC'), 'mpicc')
        self.assertEqual(tc.get_variable('MPICXX'), 'mpicxx')
        self.assertEqual(tc.get_variable('MPIF77'), 'mpifort')
        self.assertEqual(tc.get_variable('MPIF90'), 'mpifort')
        self.assertEqual(tc.get_variable('MPIFC'), 'mpifort')

        self.assertEqual(tc.get_variable('OMPI_CC'), 'gcc')
        self.assertEqual(tc.get_variable('OMPI_CXX'), 'g++')
        self.assertEqual(tc.get_variable('OMPI_F77'), 'gfortran')
        self.assertEqual(tc.get_variable('OMPI_FC'), 'gfortran')

    def check_vars_foss_usempi(self, tc):
        """Utility function to check compiler variables for foss toolchain with usempi enabled."""

        self.assertEqual(tc.get_variable('CC'), 'mpicc')
        self.assertEqual(tc.get_variable('CXX'), 'mpicxx')
        self.assertEqual(tc.get_variable('F77'), 'mpifort')
        self.assertEqual(tc.get_variable('F90'), 'mpifort')
        self.assertEqual(tc.get_variable('FC'), 'mpifort')

        self.assertEqual(tc.get_variable('MPICC'), 'mpicc')
        self.assertEqual(tc.get_variable('MPICXX'), 'mpicxx')
        self.assertEqual(tc.get_variable('MPIF77'), 'mpifort')
        self.assertEqual(tc.get_variable('MPIF90'), 'mpifort')
        self.assertEqual(tc.get_variable('MPIFC'), 'mpifort')

        self.assertEqual(tc.get_variable('OMPI_CC'), 'gcc')
        self.assertEqual(tc.get_variable('OMPI_CXX'), 'g++')
        self.assertEqual(tc.get_variable('OMPI_F77'), 'gfortran')
        self.assertEqual(tc.get_variable('OMPI_FC'), 'gfortran')

    def test_get_variable_mpi_compilers(self):
        """Test get_variable function to obtain compiler variables."""
        tc = self.get_toolchain('foss', version='2018a')
        tc.set_options({'usempi': True})
        with self.mocked_stdout_stderr():
            tc.prepare()

        self.check_vars_foss_usempi(tc)

    def test_prepare_iterate(self):
        """Test preparing of toolchain in iterative context."""
        tc = self.get_toolchain('foss', version='2018a')
        tc.set_options({'usempi': True})

        with self.mocked_stdout_stderr():
            tc.prepare()
        self.check_vars_foss_usempi(tc)

        # without a reset, the value is wrong...
        with self.mocked_stdout_stderr():
            tc.prepare()
        self.assertFalse(tc.get_variable('MPICC') == 'mpicc')

        tc.reset()
        with self.mocked_stdout_stderr():
            tc.prepare()
        self.check_vars_foss_usempi(tc)

    def test_cray_reset(self):
        """Test toolchain preparation after reset for Cray* toolchain."""
        # cfr. https://github.com/easybuilders/easybuild-framework/issues/2911
        init_config(build_options={'optarch': 'test', 'silent': True})

        for tcname in ['CrayGNU', 'CrayCCE', 'CrayIntel']:
            tc = self.get_toolchain(tcname, version='2015.06-XC')
            tc.set_options({'dynamic': True})
            with self.mocked_stdout_stderr():
                tc.prepare()
            self.assertEqual(os.environ.get('LIBBLAS'), '')
            tc.reset()
            with self.mocked_stdout_stderr():
                tc.prepare()
            self.assertEqual(os.environ.get('LIBBLAS'), '')
            tc.reset()
            with self.mocked_stdout_stderr():
                tc.prepare()
            self.assertEqual(os.environ.get('LIBBLAS'), '')
            tc.reset()
            with self.mocked_stdout_stderr():
                tc.prepare()
            self.assertEqual(os.environ.get('LIBBLAS'), '')

    def test_get_variable_seq_compilers(self):
        """Test get_variable function to obtain compiler variables."""
        tc = self.get_toolchain('foss', version='2018a')
        tc.set_options({'usempi': True})
        with self.mocked_stdout_stderr():
            tc.prepare()

        self.assertEqual(tc.get_variable('CC_SEQ'), 'gcc')
        self.assertEqual(tc.get_variable('CXX_SEQ'), 'g++')
        self.assertEqual(tc.get_variable('F77_SEQ'), 'gfortran')
        self.assertEqual(tc.get_variable('F90_SEQ'), 'gfortran')
        self.assertEqual(tc.get_variable('FC_SEQ'), 'gfortran')

    def test_get_variable_libs_list(self):
        """Test get_variable function to obtain list of libraries."""
        tc = self.get_toolchain('foss', version='2018a')
        with self.mocked_stdout_stderr():
            tc.prepare()

        ldflags = tc.get_variable('LDFLAGS', typ=list)
        self.assertIsInstance(ldflags, list)
        if len(ldflags) > 0:
            self.assertIsInstance(ldflags[0], str)

    def test_validate_pass_by_value(self):
        """
        Check that elements of variables are passed by value, not by reference,
        which is required to ensure correctness.
        """
        tc = self.get_toolchain('foss', version='2018a')
        with self.mocked_stdout_stderr():
            tc.prepare()

        pass_by_value = True
        ids = []
        for k, v in tc.variables.items():
            for x in v:
                idx = id(x)
                if idx not in ids:
                    ids.append(idx)
                else:
                    pass_by_value = False
                    break
            if not pass_by_value:
                break

        self.assertTrue(pass_by_value)

    def test_optimization_flags(self):
        """Test whether optimization flags are being set correctly."""

        flag_vars = ['CFLAGS', 'CXXFLAGS', 'FCFLAGS', 'FFLAGS', 'F90FLAGS']

        # check default optimization flag (e.g. -O2)
        tc = self.get_toolchain('foss', version='2018a')
        tc.set_options({})
        with self.mocked_stdout_stderr():
            tc.prepare()
        for var in flag_vars:
            flags = tc.get_variable(var)
            self.assertIn(tc.COMPILER_SHARED_OPTION_MAP['defaultopt'], flags)

        # check other optimization flags
        for opt in ['noopt', 'lowopt', 'opt']:
            tc = self.get_toolchain('foss', version='2018a')
            for enable in [True, False]:
                tc.set_options({opt: enable})
                with self.mocked_stdout_stderr():
                    tc.prepare()
                for var in flag_vars:
                    flags = tc.get_variable(var)
                    if enable:
                        self.assertIn(tc.COMPILER_SHARED_OPTION_MAP[opt], flags)
                    else:
                        self.assertIn(tc.COMPILER_SHARED_OPTION_MAP[opt], flags)
                self.modtool.purge()

    def test_optimization_flags_combos(self):
        """Test whether combining optimization levels works as expected."""

        flag_vars = ['CFLAGS', 'CXXFLAGS', 'FCFLAGS', 'FFLAGS', 'F90FLAGS']

        # check combining of optimization flags (doesn't make much sense)
        # lowest optimization should always be picked
        tc = self.get_toolchain('foss', version='2018a')
        tc.set_options({'lowopt': True, 'opt': True})
        with self.mocked_stdout_stderr():
            tc.prepare()
        for var in flag_vars:
            flags = tc.get_variable(var)
            flag = '-%s' % tc.COMPILER_SHARED_OPTION_MAP['lowopt']
            self.assertIn(flag, flags)
        self.modtool.purge()

        tc = self.get_toolchain('foss', version='2018a')
        tc.set_options({'noopt': True, 'lowopt': True})
        with self.mocked_stdout_stderr():
            tc.prepare()
        for var in flag_vars:
            flags = tc.get_variable(var)
            flag = '-%s' % tc.COMPILER_SHARED_OPTION_MAP['noopt']
            self.assertIn(flag, flags)
        self.modtool.purge()

        tc = self.get_toolchain('foss', version='2018a')
        tc.set_options({'noopt': True, 'lowopt': True, 'opt': True})
        with self.mocked_stdout_stderr():
            tc.prepare()
        for var in flag_vars:
            flags = tc.get_variable(var)
            flag = '-%s' % tc.COMPILER_SHARED_OPTION_MAP['noopt']
            self.assertIn(flag, flags)

    def test_misc_flags_shared(self):
        """Test whether shared compiler flags are set correctly."""

        flag_vars = ['CFLAGS', 'CXXFLAGS', 'FCFLAGS', 'FFLAGS', 'F90FLAGS']

        # setting option should result in corresponding flag to be set (shared options)
        for opt in ['pic', 'verbose', 'debug', 'static', 'shared']:
            for enable in [True, False]:
                tc = self.get_toolchain('foss', version='2018a')
                tc.set_options({opt: enable})
                with self.mocked_stdout_stderr():
                    tc.prepare()
                # we need to make sure we check for flags, not letter (e.g. 'v' vs '-v')
                flag = '-%s' % tc.COMPILER_SHARED_OPTION_MAP[opt]
                for var in flag_vars:
                    flags = tc.get_variable(var).split()
                    if enable:
                        self.assertIn(flag, flags, "%s: True means %s in %s" % (opt, flag, flags))
                    else:
                        self.assertNotIn(flag, flags, "%s: False means no %s in %s" % (opt, flag, flags))
                self.modtool.purge()

        value = '--see-if-this-propagates'
        for var in flag_vars:
            opt = 'extra_' + var.lower()
            tc = self.get_toolchain('foss', version='2018a')
            tc.set_options({opt: value})
            with self.mocked_stdout_stderr():
                tc.prepare()
            self.assertTrue(tc.get_variable(var).endswith(' ' + value))
            self.modtool.purge()

        value = '--only-in-cxxflags'
        flag_vars.remove('CXXFLAGS')
        tc = self.get_toolchain('foss', version='2018a')
        tc.set_options({'extra_cxxflags': value})
        with self.mocked_stdout_stderr():
            tc.prepare()
        self.assertTrue(tc.get_variable('CXXFLAGS').endswith(' ' + value))
        for var in flag_vars:
            self.assertNotIn(value, tc.get_variable(var))
            # https://github.com/easybuilders/easybuild-framework/pull/3571
            # catch variable resued inside loop
            self.assertNotIn("-o -n -l -y", tc.get_variable(var))
        self.modtool.purge()

    def test_misc_flags_unique(self):
        """Test whether unique compiler flags are set correctly."""

        flag_vars = ['CFLAGS', 'CXXFLAGS', 'FCFLAGS', 'FFLAGS', 'F90FLAGS']

        # setting option should result in corresponding flag to be set (unique options)
        for opt in ['unroll', 'optarch', 'openmp', 'vectorize']:
            for enable in [True, False]:
                tc = self.get_toolchain('foss', version='2018a')
                tc.set_options({opt: enable})
                with self.mocked_stdout_stderr():
                    tc.prepare()
                if opt == 'optarch':
                    option = tc.COMPILER_OPTIMAL_ARCHITECTURE_OPTION[(tc.arch, tc.cpu_family)]
                else:
                    option = tc.options.options_map[opt]
                if not isinstance(option, dict):
                    option = {True: option}
                for var in flag_vars:
                    flags = tc.get_variable(var)
                    for key, value in option.items():
                        flag = "-%s" % value
                        if enable == key:
                            self.assertIn(flag, flags, "%s: %s means %s in %s" % (opt, enable, flag, flags))
                        else:
                            self.assertNotIn(flag, flags, "%s: %s means no %s in %s" % (opt, enable, flag, flags))
                self.modtool.purge()

    def test_override_optarch(self):
        """Test whether overriding the optarch flag works."""
        flag_vars = ['CFLAGS', 'CXXFLAGS', 'FCFLAGS', 'FFLAGS', 'F90FLAGS']
        for optarch_var in ['march=lovelylovelysandybridge', None]:
            init_config(build_options={'optarch': optarch_var, 'silent': True})
            for enable in [True, False]:
                tc = self.get_toolchain('foss', version='2018a')
                tc.set_options({'optarch': enable})
                with self.mocked_stdout_stderr():
                    tc.prepare()
                flag = None
                if optarch_var is not None:
                    flag = '-%s' % optarch_var
                else:
                    # default optarch flag
                    flag = tc.COMPILER_OPTIMAL_ARCHITECTURE_OPTION[(tc.arch, tc.cpu_family)]

                for var in flag_vars:
                    flags = tc.get_variable(var)
                    if enable:
                        self.assertIn(flag, flags, "optarch: True means %s in %s" % (flag, flags))
                    else:
                        self.assertNotIn(flag, flags, "optarch: False means no %s in %s" % (flag, flags))
                self.modtool.purge()

    def test_optarch_generic(self):
        """Test whether --optarch=GENERIC works as intended."""

        intel_generic_flags_classic = "-xSSE2 -ftz -fp-speculation=safe -fp-model source"
        intel_generic_flags_oneapi_old = "-march=x86-64 -mtune=generic -fp-speculation=safe -fp-model precise"
        intel_generic_flags_oneapi_new = "-march=x86-64 -mtune=generic -ftz -fp-speculation=safe -fp-model precise"

        for generic in [False, True]:
            if generic:
                init_config(build_options={'optarch': 'GENERIC', 'silent': True})
            flag_vars = ['CFLAGS', 'CXXFLAGS', 'FCFLAGS', 'FFLAGS', 'F90FLAGS']
            tcs = {
                'gompi': ('2018a', "-march=x86-64 -mtune=generic", {}),
                'iccifort': ('2018.1.163', "-xSSE2 -ftz -fp-speculation=safe -fp-model source", {}),
                # check generic compiler flags for old versions of intel-compilers with/without opting in to oneapi
                'intel-compilers@old-default': ('2021.4.0', intel_generic_flags_classic, {}),
                'intel-compilers@old-oneapi-false': ('2021.4.0', intel_generic_flags_classic, {'oneapi': False}),
                'intel-compilers@old-oneapi-true': ('2021.4.0', intel_generic_flags_oneapi_old, {'oneapi': True}),
                # check generic compiler flags for recent versions of intel-compilers with/without opting in to oneapi
                'intel-compilers@new-default': ('2022.2.0', intel_generic_flags_oneapi_new, {}),
                'intel-compilers@new-oneapi-true': ('2022.2.0', intel_generic_flags_oneapi_new, {'oneapi': True}),
                'intel-compilers@new-oneapi-false': ('2022.2.0', intel_generic_flags_classic, {'oneapi': False}),
            }
            for tcopt_optarch in [False, True]:
                for key in tcs:
                    tcname = key.split('@')[0]
                    tcversion, generic_flags, custom_tcopts = tcs[key]
                    tc = self.get_toolchain(tcname, version=tcversion)

                    tcopts = {'optarch': tcopt_optarch}
                    tcopts.update(custom_tcopts)
                    tc.set_options(tcopts)

                    with self.mocked_stdout_stderr():
                        tc.prepare()
                    for var in flag_vars:
                        val = tc.get_variable(var)
                        tup = (key, tcversion, tcopts, generic_flags, val)
                        if generic:
                            error_msg = "(%s, %s, %s) '%s' flags should be found in: '%s'"
                            self.assertIn(generic_flags, val, error_msg % tup)
                        else:
                            error_msg = "(%s, %s, %s) '%s' flags should not be found in: '%s'"
                            self.assertNotIn(generic_flags, val, error_msg % tup)

                    modules.modules_tool().purge()

    def test_optarch_aarch64_heuristic(self):
        """Test whether AArch64 pre-GCC-6 optimal architecture flag heuristic works."""
        st.get_cpu_architecture = lambda: st.AARCH64
        st.get_cpu_family = lambda: st.ARM
        st.get_cpu_model = lambda: 'ARM Cortex-A53'
        st.get_cpu_vendor = lambda: st.ARM
        tc = self.get_toolchain("GCC", version="4.6.4")
        tc.set_options({})
        with self.mocked_stdout_stderr():
            tc.prepare()
        self.assertEqual(tc.options.options_map['optarch'], 'mcpu=cortex-a53')
        self.assertIn('-mcpu=cortex-a53', os.environ['CFLAGS'])
        self.modtool.purge()

        tc = self.get_toolchain("GCCcore", version="6.2.0")
        tc.set_options({})
        with self.mocked_stdout_stderr():
            tc.prepare()
        self.assertEqual(tc.options.options_map['optarch'], 'mcpu=native')
        self.assertIn('-mcpu=native', os.environ['CFLAGS'])
        self.modtool.purge()

        st.get_cpu_model = lambda: 'ARM Cortex-A53 + Cortex-A72'
        tc = self.get_toolchain("GCC", version="4.6.4")
        tc.set_options({})
        with self.mocked_stdout_stderr():
            tc.prepare()
        self.assertEqual(tc.options.options_map['optarch'], 'mcpu=cortex-a72.cortex-a53')
        self.assertIn('-mcpu=cortex-a72.cortex-a53', os.environ['CFLAGS'])
        self.modtool.purge()

    def test_compiler_dependent_optarch(self):
        """Test whether specifying optarch on a per compiler basis works."""
        flag_vars = ['CFLAGS', 'CXXFLAGS', 'FCFLAGS', 'FFLAGS', 'F90FLAGS']
        intel_options = [('intelflag', 'intelflag'), ('GENERIC', 'xSSE2'), ('', '')]
        gcc_options = [('gccflag', 'gccflag'), ('march=nocona', 'march=nocona'), ('', '')]
        gcccore_options = [('gcccoreflag', 'gcccoreflag'), ('GENERIC', 'march=x86-64 -mtune=generic'), ('', '')]

        tc_intel = ('iccifort', '2018.1.163')
        tc_gcc = ('GCC', '6.4.0-2.28')
        tc_gcccore = ('GCCcore', '6.2.0')
        tc_pgi = ('PGI', '16.7-GCC-5.4.0-2.26')
        enabled = [True, False]

        test_cases = []
        for i, (tc, options) in enumerate(zip((tc_intel, tc_gcc, tc_gcccore),
                                              (intel_options, gcc_options, gcccore_options))):
            # Vary only the compiler specific option
            for opt in options:
                new_value = [intel_options[0], gcc_options[0], gcccore_options[0], tc]
                new_value[i] = opt
                test_cases.append(new_value)
        # Add one case for PGI
        test_cases.append((intel_options[0], gcc_options[0], gcccore_options[0], tc_pgi))

        # Run each for enabled and disabled
        test_cases = list(product(test_cases, enabled))

        for (intel_flags, gcc_flags, gcccore_flags, (toolchain_name, toolchain_ver)), enable in test_cases:

            intel_flags, intel_flags_exp = intel_flags
            gcc_flags, gcc_flags_exp = gcc_flags
            gcccore_flags, gcccore_flags_exp = gcccore_flags

            optarch_var = {}
            optarch_var['Intel'] = intel_flags
            optarch_var['GCC'] = gcc_flags
            optarch_var['GCCcore'] = gcccore_flags
            init_config(build_options={'optarch': optarch_var, 'silent': True})
            tc = self.get_toolchain(toolchain_name, version=toolchain_ver)
            tc.set_options({'optarch': enable})
            with self.mocked_stdout_stderr():
                tc.prepare()
            flags = None
            if toolchain_name == 'iccifort':
                flags = intel_flags_exp
            elif toolchain_name == 'GCC':
                flags = gcc_flags_exp
            elif toolchain_name == 'GCCcore':
                flags = gcccore_flags_exp
            else:  # PGI as an example of compiler not set
                # default optarch flag, should be the same as the one in
                # tc.COMPILER_OPTIMAL_ARCHITECTURE_OPTION[(tc.arch,tc.cpu_family)]
                flags = ''

            optarch_flags = tc.options.options_map['optarch']

            self.assertEqual(flags, optarch_flags)

            # Also check that it is correctly passed to xFLAGS, honoring 'enable'
            if flags == '':
                blacklist = [
                    intel_options[0][1],
                    intel_options[1][1],
                    gcc_options[0][1],
                    gcc_options[1][1],
                    gcccore_options[0][1],
                    gcccore_options[1][1],
                    'xHost',  # default optimal for Intel
                    'march=native',  # default optimal for GCC
                ]
            else:
                blacklist = [flags]

            for var in flag_vars:
                set_flags = tc.get_variable(var)

                # Check that the correct flags are there
                if enable and flags != '':
                    error_msg = "optarch: True means '%s' in '%s'" % (flags, set_flags)
                    self.assertIn(flags, set_flags, "optarch: True means '%s' in '%s'")

                # Check that there aren't any unexpected flags
                else:
                    for blacklisted_flag in blacklist:
                        error_msg = "optarch: False means no '%s' in '%s'" % (blacklisted_flag, set_flags)
                        self.assertNotIn(blacklisted_flag, set_flags, error_msg)

            self.modtool.purge()

    def test_easyconfig_optarch_flags(self):
        """Test whether specifying optarch flags in the easyconfigs works."""
        topdir = os.path.dirname(os.path.abspath(__file__))
        eb_file = os.path.join(topdir, 'easyconfigs', 'test_ecs', 't', 'toy', 'toy-0.0-gompi-2018a.eb')

        test_ec = os.path.join(self.test_prefix, 'test.eb')
        toy_txt = read_file(eb_file)

        # check that an optarch map raises an error
        write_file(test_ec, toy_txt + "\ntoolchainopts = {'optarch': 'GCC:march=sandrybridge;Intel:xAVX'}")
        msg = "syntax is not allowed"
        with self.mocked_stdout_stderr():
            self.assertErrorRegex(EasyBuildError, msg, self.eb_main, [test_ec], raise_error=True, do_build=True)

        # check that setting optarch flags work
        write_file(test_ec, toy_txt + "\ntoolchainopts = {'optarch': 'march=sandybridge'}")
        with self.mocked_stdout_stderr():
            out = self.eb_main([test_ec], raise_error=True, do_build=True)
        regex = re.compile("_set_optimal_architecture: using march=sandybridge as optarch for x86_64")
        self.assertTrue(regex.search(out), "Pattern '%s' found in: %s" % (regex.pattern, out))

    def test_misc_flags_unique_fortran(self):
        """Test whether unique Fortran compiler flags are set correctly."""

        flag_vars = ['FCFLAGS', 'FFLAGS', 'F90FLAGS']

        # setting option should result in corresponding flag to be set (Fortran unique options)
        for opt in ['i8', 'r8']:
            for enable in [True, False]:
                tc = self.get_toolchain('foss', version='2018a')
                tc.set_options({opt: enable})
                with self.mocked_stdout_stderr():
                    tc.prepare()
                flag = tc.COMPILER_UNIQUE_OPTION_MAP[opt]
                if isinstance(flag, list):
                    flag = ' '.join('-%s' % x for x in flag)
                else:
                    flag = '-%s' % flag
                for var in flag_vars:
                    flags = tc.get_variable(var)
                    if enable:
                        self.assertIn(flag, flags, "%s: True means %s in %s" % (opt, flag, flags))
                    else:
                        self.assertNotIn(flag, flags, "%s: False means no %s in %s" % (opt, flag, flags))
                self.modtool.purge()

    def test_precision_flags(self):
        """Test whether precision flags are being set correctly."""

        flag_vars = ['CFLAGS', 'CXXFLAGS', 'FCFLAGS', 'FFLAGS', 'F90FLAGS']

        # check default precision: -fno-math-errno flag for GCC
        tc = self.get_toolchain('foss', version='2018a')
        tc.set_options({})
        with self.mocked_stdout_stderr():
            tc.prepare()
        flags_regex = re.compile(r"-O2 -ftree-vectorize -m(arch|cpu)=native -fno-math-errno")
        for var in flag_vars:
            val = os.getenv(var)
            self.assertTrue(flags_regex.match(val), "'%s' should match pattern '%s'" % (val, flags_regex.pattern))

        # check other precision flags
        precs = ['strict', 'precise', 'loose', 'veryloose']
        prec_flags = {}
        for prec in precs:
            prec_flags[prec] = ' '.join('-%s' % x for x in Gcc.COMPILER_UNIQUE_OPTION_MAP[prec])

        for prec in prec_flags:
            for enable in [True, False]:
                tc = self.get_toolchain('foss', version='2018a')
                tc.set_options({prec: enable})
                with self.mocked_stdout_stderr():
                    tc.prepare()
                for var in flag_vars:
                    if enable:
                        regex = re.compile(r"-O2 -ftree-vectorize -m(arch|cpu)=native %s" % prec_flags[prec])
                    else:
                        regex = flags_regex
                    val = os.getenv(var)
                    self.assertTrue(regex.match(val), "%s: '%s' should match pattern '%s'" % (prec, val, regex.pattern))

                self.modtool.purge()

    def test_cgoolf_toolchain(self):
        """Test for cgoolf toolchain."""
        tc = self.get_toolchain("cgoolf", version="1.1.6")
        with self.mocked_stdout_stderr():
            tc.prepare()

        self.assertEqual(tc.get_variable('CC'), 'clang')
        self.assertEqual(tc.get_variable('CXX'), 'clang++')
        self.assertEqual(tc.get_variable('F77'), 'gfortran')
        self.assertEqual(tc.get_variable('F90'), 'gfortran')
        self.assertEqual(tc.get_variable('FC'), 'gfortran')

    def test_comp_family(self):
        """Test determining compiler family."""
        tc = self.get_toolchain('foss', version='2018a')
        with self.mocked_stdout_stderr():
            tc.prepare()
        self.assertEqual(tc.comp_family(), "GCC")

    def test_mpi_family(self):
        """Test determining MPI family."""
        # check subtoolchain w/o MPI
        tc = self.get_toolchain("GCC", version="6.4.0-2.28")
        with self.mocked_stdout_stderr():
            tc.prepare()
        self.assertEqual(tc.mpi_family(), None)
        self.modtool.purge()

        # check full toolchain including MPI
        tc = self.get_toolchain('foss', version='2018a')
        with self.mocked_stdout_stderr():
            tc.prepare()
        self.assertEqual(tc.mpi_family(), "OpenMPI")
        self.modtool.purge()

        # check another one
        self.setup_sandbox_for_intel_fftw(self.test_prefix)
        self.modtool.prepend_module_path(self.test_prefix)
        tc = self.get_toolchain("intel", version="2018a")
        with self.mocked_stdout_stderr():
            tc.prepare()
        self.assertEqual(tc.mpi_family(), "IntelMPI")

    def test_blas_lapack_family(self):
        """Test determining BLAS/LAPACK family."""
        # check compiler-only (sub)toolchain
        tc = self.get_toolchain("GCC", version="6.4.0-2.28")
        with self.mocked_stdout_stderr():
            tc.prepare()
        self.assertEqual(tc.blas_family(), None)
        self.assertEqual(tc.lapack_family(), None)
        self.modtool.purge()

        # check compiler/MPI-only (sub)toolchain
        tc = self.get_toolchain('gompi', version='2018a')
        with self.mocked_stdout_stderr():
            tc.prepare()
        self.assertEqual(tc.blas_family(), None)
        self.assertEqual(tc.lapack_family(), None)
        self.modtool.purge()

        # check full toolchain including BLAS/LAPACK
        tc = self.get_toolchain('fosscuda', version='2018a')
        with self.mocked_stdout_stderr():
            tc.prepare()
        self.assertEqual(tc.blas_family(), 'OpenBLAS')
        self.assertEqual(tc.lapack_family(), 'OpenBLAS')
        self.modtool.purge()

        # check another one
        self.setup_sandbox_for_intel_fftw(self.test_prefix)
        self.modtool.prepend_module_path(self.test_prefix)
        tc = self.get_toolchain('intel', version='2018a')
        with self.mocked_stdout_stderr():
            tc.prepare()
        self.assertEqual(tc.blas_family(), 'IntelMKL')
        self.assertEqual(tc.lapack_family(), 'IntelMKL')

    def test_fft_env_vars_foss(self):
        """Test setting of $FFT* environment variables using foss toolchain."""
        tc = self.get_toolchain('foss', version='2018a')
        with self.mocked_stdout_stderr():
            tc.prepare()

        fft_static_libs = 'libfftw3.a'
        self.assertEqual(tc.get_variable('FFT_STATIC_LIBS'), fft_static_libs)
        self.assertEqual(tc.get_variable('FFTW_STATIC_LIBS'), fft_static_libs)

        fft_static_libs_mt = 'libfftw3.a,libpthread.a'
        self.assertEqual(tc.get_variable('FFT_STATIC_LIBS_MT'), fft_static_libs_mt)
        self.assertEqual(tc.get_variable('FFTW_STATIC_LIBS_MT'), fft_static_libs_mt)

        self.assertEqual(tc.get_variable('LIBFFT'), '-lfftw3')
        self.assertEqual(tc.get_variable('LIBFFT_MT'), '-lfftw3 -lpthread')

        tc = self.get_toolchain('foss', version='2018a')
        tc.set_options({'openmp': True})
        with self.mocked_stdout_stderr():
            tc.prepare()

        self.assertEqual(tc.get_variable('FFT_STATIC_LIBS'), fft_static_libs)
        self.assertEqual(tc.get_variable('FFTW_STATIC_LIBS'), fft_static_libs)

        self.assertEqual(tc.get_variable('FFT_STATIC_LIBS_MT'), 'libfftw3_omp.a,' + fft_static_libs_mt)
        self.assertEqual(tc.get_variable('FFTW_STATIC_LIBS_MT'), 'libfftw3_omp.a,' + fft_static_libs_mt)

        self.assertEqual(tc.get_variable('LIBFFT'), '-lfftw3')
        self.assertEqual(tc.get_variable('LIBFFT_MT'), '-lfftw3_omp -lfftw3 -lpthread')

        tc = self.get_toolchain('foss', version='2018a')
        tc.set_options({'usempi': True})
        with self.mocked_stdout_stderr():
            tc.prepare()

        fft_static_libs = 'libfftw3_mpi.a,libfftw3.a'
        self.assertEqual(tc.get_variable('FFT_STATIC_LIBS'), fft_static_libs)
        self.assertEqual(tc.get_variable('FFTW_STATIC_LIBS'), fft_static_libs)

        self.assertEqual(tc.get_variable('FFT_STATIC_LIBS_MT'), fft_static_libs_mt)
        self.assertEqual(tc.get_variable('FFTW_STATIC_LIBS_MT'), fft_static_libs_mt)

        self.assertEqual(tc.get_variable('LIBFFT'), '-lfftw3_mpi -lfftw3')
        self.assertEqual(tc.get_variable('LIBFFT_MT'), '-lfftw3 -lpthread')

        self.modtool.purge()
        self.setup_sandbox_for_foss_fftw(self.test_prefix)
        self.modtool.prepend_module_path(self.test_prefix)

        tc = self.get_toolchain('foss', version='2018a-FFTW.MPI')
        with self.mocked_stdout_stderr():
            tc.prepare()

        fft_static_libs = 'libfftw3.a'
        self.assertEqual(tc.get_variable('FFT_STATIC_LIBS'), fft_static_libs)
        self.assertEqual(tc.get_variable('FFTW_STATIC_LIBS'), fft_static_libs)

        fft_static_libs_mt = 'libfftw3.a,libpthread.a'
        self.assertEqual(tc.get_variable('FFT_STATIC_LIBS_MT'), fft_static_libs_mt)
        self.assertEqual(tc.get_variable('FFTW_STATIC_LIBS_MT'), fft_static_libs_mt)

        self.assertEqual(tc.get_variable('LIBFFT'), '-lfftw3')
        self.assertEqual(tc.get_variable('LIBFFT_MT'), '-lfftw3 -lpthread')

        fft_lib_dir = os.path.join(modules.get_software_root('FFTW'), 'lib')
        self.assertEqual(tc.get_variable('FFT_LIB_DIR'), fft_lib_dir)

        tc = self.get_toolchain('foss', version='2018a-FFTW.MPI')
        tc.set_options({'openmp': True})
        with self.mocked_stdout_stderr():
            tc.prepare()

        self.assertEqual(tc.get_variable('FFT_STATIC_LIBS'), fft_static_libs)
        self.assertEqual(tc.get_variable('FFTW_STATIC_LIBS'), fft_static_libs)

        self.assertEqual(tc.get_variable('FFT_STATIC_LIBS_MT'), 'libfftw3_omp.a,' + fft_static_libs_mt)
        self.assertEqual(tc.get_variable('FFTW_STATIC_LIBS_MT'), 'libfftw3_omp.a,' + fft_static_libs_mt)

        self.assertEqual(tc.get_variable('LIBFFT'), '-lfftw3')
        self.assertEqual(tc.get_variable('LIBFFT_MT'), '-lfftw3_omp -lfftw3 -lpthread')

        fft_lib_dir = os.path.join(modules.get_software_root('FFTW'), 'lib')
        self.assertEqual(tc.get_variable('FFT_LIB_DIR'), fft_lib_dir)

        tc = self.get_toolchain('foss', version='2018a-FFTW.MPI')
        tc.set_options({'usempi': True})
        with self.mocked_stdout_stderr():
            tc.prepare()

        fft_static_libs = 'libfftw3_mpi.a,libfftw3.a'
        self.assertEqual(tc.get_variable('FFT_STATIC_LIBS'), fft_static_libs)
        self.assertEqual(tc.get_variable('FFTW_STATIC_LIBS'), fft_static_libs)

        self.assertEqual(tc.get_variable('FFT_STATIC_LIBS_MT'), fft_static_libs_mt)
        self.assertEqual(tc.get_variable('FFTW_STATIC_LIBS_MT'), fft_static_libs_mt)

        self.assertEqual(tc.get_variable('LIBFFT'), '-lfftw3_mpi -lfftw3')
        self.assertEqual(tc.get_variable('LIBFFT_MT'), '-lfftw3 -lpthread')

        fft_lib_dir = os.path.join(modules.get_software_root('FFTW.MPI'), 'lib')
        self.assertEqual(tc.get_variable('FFT_LIB_DIR'), fft_lib_dir)

    def test_fft_env_vars_intel(self):
        """Test setting of $FFT* environment variables using intel toolchain."""

        self.modtool.purge()
        self.setup_sandbox_for_intel_fftw(self.test_prefix)
        self.modtool.prepend_module_path(self.test_prefix)

        tc = self.get_toolchain('intel', version='2018a')
        with self.mocked_stdout_stderr():
            tc.prepare()

        fft_static_libs = 'libfftw3xc_intel.a,libmkl_intel_lp64.a,libmkl_sequential.a,libmkl_core.a'
        self.assertEqual(tc.get_variable('FFT_STATIC_LIBS'), fft_static_libs)
        self.assertEqual(tc.get_variable('FFTW_STATIC_LIBS'), fft_static_libs)

        fft_static_libs_mt = 'libfftw3xc_intel.a,libmkl_intel_lp64.a,libmkl_intel_thread.a,libmkl_core.a,'
        fft_static_libs_mt += 'libiomp5.a,libpthread.a'
        self.assertEqual(tc.get_variable('FFT_STATIC_LIBS_MT'), fft_static_libs_mt)
        self.assertEqual(tc.get_variable('FFTW_STATIC_LIBS_MT'), fft_static_libs_mt)

        libfft = "-Wl,-Bstatic -Wl,--start-group -lfftw3xc_intel -lmkl_intel_lp64 -lmkl_sequential -lmkl_core "
        libfft += "-Wl,--end-group -Wl,-Bdynamic"
        self.assertEqual(tc.get_variable('LIBFFT'), libfft)

        libfft_mt = "-Wl,-Bstatic -Wl,--start-group -lfftw3xc_intel -lmkl_intel_lp64 -lmkl_intel_thread -lmkl_core "
        libfft_mt += "-Wl,--end-group -Wl,-Bdynamic -liomp5 -lpthread"
        self.assertEqual(tc.get_variable('LIBFFT_MT'), libfft_mt)

        tc = self.get_toolchain('intel', version='2018a')
        tc.set_options({'openmp': True})
        with self.mocked_stdout_stderr():
            tc.prepare()

        self.assertEqual(tc.get_variable('FFT_STATIC_LIBS'), fft_static_libs)
        self.assertEqual(tc.get_variable('FFTW_STATIC_LIBS'), fft_static_libs)

        self.assertEqual(tc.get_variable('FFT_STATIC_LIBS_MT'), fft_static_libs_mt)
        self.assertEqual(tc.get_variable('FFTW_STATIC_LIBS_MT'), fft_static_libs_mt)

        self.assertEqual(tc.get_variable('LIBFFT'), libfft)
        self.assertEqual(tc.get_variable('LIBFFT_MT'), libfft_mt)

        tc = self.get_toolchain('intel', version='2018a')
        tc.set_options({'usempi': True})
        with self.mocked_stdout_stderr():
            tc.prepare()

        fft_static_libs = 'libfftw3xc_intel.a,libfftw3x_cdft_lp64.a,libmkl_cdft_core.a,libmkl_blacs_intelmpi_lp64.a,'
        fft_static_libs += 'libmkl_intel_lp64.a,libmkl_sequential.a,libmkl_core.a'
        self.assertEqual(tc.get_variable('FFT_STATIC_LIBS'), fft_static_libs)
        self.assertEqual(tc.get_variable('FFTW_STATIC_LIBS'), fft_static_libs)

        fft_static_libs_mt = 'libfftw3xc_intel.a,libfftw3x_cdft_lp64.a,libmkl_cdft_core.a,libmkl_blacs_intelmpi_lp64.a,'
        fft_static_libs_mt += 'libmkl_intel_lp64.a,libmkl_intel_thread.a,libmkl_core.a,libiomp5.a,libpthread.a'
        self.assertEqual(tc.get_variable('FFT_STATIC_LIBS_MT'), fft_static_libs_mt)
        self.assertEqual(tc.get_variable('FFTW_STATIC_LIBS_MT'), fft_static_libs_mt)

        libfft = '-Wl,-Bstatic -Wl,--start-group -lfftw3xc_intel -lfftw3x_cdft_lp64 -lmkl_cdft_core '
        libfft += '-lmkl_blacs_intelmpi_lp64 -lmkl_intel_lp64 -lmkl_sequential -lmkl_core -Wl,--end-group -Wl,-Bdynamic'
        self.assertEqual(tc.get_variable('LIBFFT'), libfft)

        libfft_mt = '-Wl,-Bstatic -Wl,--start-group -lfftw3xc_intel -lfftw3x_cdft_lp64 -lmkl_cdft_core '
        libfft_mt += '-lmkl_blacs_intelmpi_lp64 -lmkl_intel_lp64 -lmkl_intel_thread -lmkl_core -Wl,--end-group '
        libfft_mt += '-Wl,-Bdynamic -liomp5 -lpthread'
        self.assertEqual(tc.get_variable('LIBFFT_MT'), libfft_mt)

        self.modtool.purge()
        self.setup_sandbox_for_intel_fftw(self.test_prefix, imklver='2021.4.0')
        tc = self.get_toolchain('intel', version='2021b')
        with self.mocked_stdout_stderr():
            tc.prepare()

        fft_static_libs = 'libmkl_intel_lp64.a,libmkl_sequential.a,libmkl_core.a'
        self.assertEqual(tc.get_variable('FFT_STATIC_LIBS'), fft_static_libs)
        self.assertEqual(tc.get_variable('FFTW_STATIC_LIBS'), fft_static_libs)

        fft_static_libs_mt = 'libmkl_intel_lp64.a,libmkl_intel_thread.a,libmkl_core.a,'
        fft_static_libs_mt += 'libiomp5.a,libpthread.a'
        self.assertEqual(tc.get_variable('FFT_STATIC_LIBS_MT'), fft_static_libs_mt)
        self.assertEqual(tc.get_variable('FFTW_STATIC_LIBS_MT'), fft_static_libs_mt)

        libfft = "-Wl,-Bstatic -Wl,--start-group -lmkl_intel_lp64 -lmkl_sequential -lmkl_core "
        libfft += "-Wl,--end-group -Wl,-Bdynamic"
        self.assertEqual(tc.get_variable('LIBFFT'), libfft)

        libfft_mt = "-Wl,-Bstatic -Wl,--start-group -lmkl_intel_lp64 -lmkl_intel_thread -lmkl_core "
        libfft_mt += "-Wl,--end-group -Wl,-Bdynamic -liomp5 -lpthread"
        self.assertEqual(tc.get_variable('LIBFFT_MT'), libfft_mt)

        tc = self.get_toolchain('intel', version='2021b')
        tc.set_options({'openmp': True})
        with self.mocked_stdout_stderr():
            tc.prepare()

        self.assertEqual(tc.get_variable('FFT_STATIC_LIBS'), fft_static_libs)
        self.assertEqual(tc.get_variable('FFTW_STATIC_LIBS'), fft_static_libs)

        self.assertEqual(tc.get_variable('FFT_STATIC_LIBS_MT'), fft_static_libs_mt)
        self.assertEqual(tc.get_variable('FFTW_STATIC_LIBS_MT'), fft_static_libs_mt)

        self.assertEqual(tc.get_variable('LIBFFT'), libfft)
        self.assertEqual(tc.get_variable('LIBFFT_MT'), libfft_mt)

        fft_lib_dir = os.path.join(modules.get_software_root('imkl'), 'mkl/2021.4.0/lib/intel64')
        self.assertEqual(tc.get_variable('FFT_LIB_DIR'), fft_lib_dir)

        tc = self.get_toolchain('intel', version='2021b')
        tc.set_options({'usempi': True})
        with self.mocked_stdout_stderr():
            tc.prepare()

        fft_static_libs = 'libfftw3x_cdft_lp64.a,libmkl_cdft_core.a,libmkl_blacs_intelmpi_lp64.a,'
        fft_static_libs += 'libmkl_intel_lp64.a,libmkl_sequential.a,libmkl_core.a'
        self.assertEqual(tc.get_variable('FFT_STATIC_LIBS'), fft_static_libs)
        self.assertEqual(tc.get_variable('FFTW_STATIC_LIBS'), fft_static_libs)

        fft_static_libs_mt = 'libfftw3x_cdft_lp64.a,libmkl_cdft_core.a,libmkl_blacs_intelmpi_lp64.a,'
        fft_static_libs_mt += 'libmkl_intel_lp64.a,libmkl_intel_thread.a,libmkl_core.a,libiomp5.a,libpthread.a'
        self.assertEqual(tc.get_variable('FFT_STATIC_LIBS_MT'), fft_static_libs_mt)
        self.assertEqual(tc.get_variable('FFTW_STATIC_LIBS_MT'), fft_static_libs_mt)

        libfft = '-Wl,-Bstatic -Wl,--start-group -lfftw3x_cdft_lp64 -lmkl_cdft_core '
        libfft += '-lmkl_blacs_intelmpi_lp64 -lmkl_intel_lp64 -lmkl_sequential -lmkl_core -Wl,--end-group -Wl,-Bdynamic'
        self.assertEqual(tc.get_variable('LIBFFT'), libfft)

        libfft_mt = '-Wl,-Bstatic -Wl,--start-group -lfftw3x_cdft_lp64 -lmkl_cdft_core '
        libfft_mt += '-lmkl_blacs_intelmpi_lp64 -lmkl_intel_lp64 -lmkl_intel_thread -lmkl_core -Wl,--end-group '
        libfft_mt += '-Wl,-Bdynamic -liomp5 -lpthread'
        self.assertEqual(tc.get_variable('LIBFFT_MT'), libfft_mt)

        fft_lib_dir = os.path.join(modules.get_software_root('imkl-FFTW'), 'lib')
        self.assertEqual(tc.get_variable('FFT_LIB_DIR'), fft_lib_dir)

    def test_fosscuda(self):
        """Test whether fosscuda is handled properly."""
        tc = self.get_toolchain("fosscuda", version="2018a")
        opts = {'cuda_gencode': ['arch=compute_35,code=sm_35', 'arch=compute_10,code=compute_10'], 'openmp': True}
        tc.set_options(opts)
        with self.mocked_stdout_stderr():
            tc.prepare()

        archflags = tc.COMPILER_OPTIMAL_ARCHITECTURE_OPTION[(tc.arch, tc.cpu_family)]
        optflags = "-O2 -ftree-vectorize -%s -fno-math-errno -fopenmp" % archflags
        nvcc_flags = r' '.join([
            r'-Xcompiler="%s"' % optflags,
            # the use of -lcudart in -Xlinker is a bit silly but hard to avoid
            r'-Xlinker=".* -lm -lrt -lcudart -lpthread"',
            r' '.join(["-gencode %s" % x for x in opts['cuda_gencode']]),
        ])

        self.assertEqual(tc.get_variable('CUDA_CC'), 'nvcc -ccbin="g++"')
        self.assertEqual(tc.get_variable('CUDA_CXX'), 'nvcc -ccbin="g++"')
        # -L/path flags will not be there if the software installations are not available
        val = tc.get_variable('CUDA_CFLAGS')
        self.assertTrue(re.compile(nvcc_flags).match(val), "'%s' matches '%s'" % (val, nvcc_flags))
        val = tc.get_variable('CUDA_CXXFLAGS')
        self.assertTrue(re.compile(nvcc_flags).match(val), "'%s' matches '%s'" % (val, nvcc_flags))

        # check compiler prefixes
        self.assertEqual(tc.comp_family(prefix='CUDA'), "CUDA")

        # check CUDA runtime lib
        self.assertIn("-lrt -lcudart", tc.get_variable('LIBS'))

    def setup_sandbox_for_foss_fftw(self, moddir, fftwver='3.3.7'):
        """Set up sandbox for foss FFTW and FFTW.MPI"""
        # hack to make foss FFTW lib check pass
        # create dummy FFTW and FFTW.MPI modules

        fftw_module_path = os.path.join(moddir, 'FFTW', fftwver)
        fftw_dir = os.path.join(self.test_prefix, 'software', 'FFTW', fftwver)

        fftw_mod_txt = '\n'.join([
            "#%Module",
            "setenv EBROOTFFTW %s" % fftw_dir,
            "setenv EBVERSIONFFTW %s" % fftwver,
        ])
        write_file(fftw_module_path, fftw_mod_txt)

        fftw_mpi_module_path = os.path.join(moddir, 'FFTW.MPI', fftwver)
        fftw_mpi_dir = os.path.join(self.test_prefix, 'software', 'FFTW.MPI', fftwver)
        fftw_mpi_mod_txt = '\n'.join([
            "#%Module",
            "setenv EBROOTFFTWMPI %s" % fftw_mpi_dir,
            "setenv EBVERSIONFFTWMPI %s" % fftwver,
        ])
        write_file(fftw_mpi_module_path, fftw_mpi_mod_txt)

        os.makedirs(os.path.join(fftw_dir, 'lib'))
        os.makedirs(os.path.join(fftw_mpi_dir, 'lib'))

    def setup_sandbox_for_intel_fftw(self, moddir, imklver='2018.1.163'):
        """Set up sandbox for Intel FFTW"""
        # hack to make Intel FFTW lib check pass
        # create dummy imkl module and put required lib*.a files in place

        imkl_module_path = os.path.join(moddir, 'imkl', imklver)
        imkl_dir = os.path.join(self.test_prefix, 'software', 'imkl', imklver)

        imkl_mod_txt = '\n'.join([
            "#%Module",
            "setenv EBROOTIMKL %s" % imkl_dir,
            "setenv EBVERSIONIMKL %s" % imklver,
        ])
        write_file(imkl_module_path, imkl_mod_txt)

        mkl_libs = ['mkl_cdft_core', 'mkl_blacs_intelmpi_lp64']
        mkl_libs += ['mkl_intel_lp64', 'mkl_sequential', 'mkl_core', 'mkl_intel_ilp64']
        mkl_libs += ['mkl_intel_thread', 'mkl_pgi_thread']
        fftw_libs = ['fftw3xc_intel', 'fftw3xc_pgi']
        if LooseVersion(imklver) >= LooseVersion('11'):
            fftw_libs.extend(['fftw3x_cdft_ilp64', 'fftw3x_cdft_lp64'])
        else:
            fftw_libs.append('fftw3x_cdft')

        if LooseVersion(imklver) >= LooseVersion('2021.4.0'):
            imkl_fftw_module_path = os.path.join(moddir, 'imkl-FFTW', imklver)
            imkl_fftw_dir = os.path.join(self.test_prefix, 'software', 'imkl-FFTW', imklver)
            imkl_fftw_mod_txt = '\n'.join([
                "#%Module",
                "setenv EBROOTIMKLMINFFTW %s" % imkl_fftw_dir,
                "setenv EBVERSIONIMKLMINFFTW %s" % imklver,
            ])
            write_file(imkl_fftw_module_path, imkl_fftw_mod_txt)

            subdir = 'mkl/%s/lib/intel64' % imklver
            os.makedirs(os.path.join(imkl_dir, subdir))
            for fftlib in mkl_libs:
                write_file(os.path.join(imkl_dir, subdir, 'lib%s.a' % fftlib), 'foo')
            subdir = 'lib'
            os.makedirs(os.path.join(imkl_fftw_dir, subdir))
            for fftlib in fftw_libs:
                write_file(os.path.join(imkl_fftw_dir, subdir, 'lib%s.a' % fftlib), 'foo')
        else:
            for subdir in ['mkl/lib/intel64', 'compiler/lib/intel64', 'lib/em64t']:
                os.makedirs(os.path.join(imkl_dir, subdir))
                for fftlib in mkl_libs + fftw_libs:
                    write_file(os.path.join(imkl_dir, subdir, 'lib%s.a' % fftlib), 'foo')

    def test_intel_toolchain(self):
        """Test for intel toolchain."""
        self.setup_sandbox_for_intel_fftw(self.test_prefix)
        self.modtool.prepend_module_path(self.test_prefix)

        tc = self.get_toolchain("intel", version="2018a")
        with self.mocked_stdout_stderr():
            tc.prepare()

        self.assertEqual(tc.get_variable('CC'), 'icc')
        self.assertEqual(tc.get_variable('CXX'), 'icpc')
        self.assertEqual(tc.get_variable('F77'), 'ifort')
        self.assertEqual(tc.get_variable('F90'), 'ifort')
        self.assertEqual(tc.get_variable('FC'), 'ifort')
        self.modtool.purge()

        tc = self.get_toolchain("intel", version="2018a")
        opts = {'usempi': True}
        tc.set_options(opts)
        with self.mocked_stdout_stderr():
            tc.prepare()

        self.assertEqual(tc.get_variable('CC'), 'mpiicc')
        self.assertEqual(tc.get_variable('CXX'), 'mpiicpc')
        self.assertEqual(tc.get_variable('F77'), 'mpiifort')
        self.assertEqual(tc.get_variable('F90'), 'mpiifort')
        self.assertEqual(tc.get_variable('FC'), 'mpiifort')
        self.assertEqual(tc.get_variable('MPICC'), 'mpiicc')
        self.assertEqual(tc.get_variable('MPICXX'), 'mpiicpc')
        self.assertEqual(tc.get_variable('MPIF77'), 'mpiifort')
        self.assertEqual(tc.get_variable('MPIF90'), 'mpiifort')
        self.assertEqual(tc.get_variable('MPIFC'), 'mpiifort')
        self.modtool.purge()

        tc = self.get_toolchain("intel", version="2018a")
        opts = {'usempi': True, 'openmp': True}
        tc.set_options(opts)
        with self.mocked_stdout_stderr():
            tc.prepare()

        for flag in ['-mt_mpi', '-fopenmp']:
            for var in ['CFLAGS', 'CXXFLAGS', 'FCFLAGS', 'FFLAGS', 'F90FLAGS']:
                self.assertIn(flag, tc.get_variable(var))

        # -openmp is deprecated for new Intel compiler versions
        self.assertNotIn('-openmp', tc.get_variable('CFLAGS'))
        self.assertNotIn('-openmp', tc.get_variable('CXXFLAGS'))
        self.assertNotIn('-openmp', tc.get_variable('FFLAGS'))

        self.assertEqual(tc.get_variable('CC'), 'mpiicc')
        self.assertEqual(tc.get_variable('CXX'), 'mpiicpc')
        self.assertEqual(tc.get_variable('F77'), 'mpiifort')
        self.assertEqual(tc.get_variable('F90'), 'mpiifort')
        self.assertEqual(tc.get_variable('FC'), 'mpiifort')
        self.assertEqual(tc.get_variable('MPICC'), 'mpiicc')
        self.assertEqual(tc.get_variable('MPICXX'), 'mpiicpc')
        self.assertEqual(tc.get_variable('MPIF77'), 'mpiifort')
        self.assertEqual(tc.get_variable('MPIF90'), 'mpiifort')
        self.assertEqual(tc.get_variable('MPIFC'), 'mpiifort')

        # different flag for OpenMP with old Intel compilers (11.x)
        modules.modules_tool().purge()
        self.setup_sandbox_for_intel_fftw(self.test_prefix, imklver='10.2.6.038')
        self.modtool.prepend_module_path(self.test_prefix)
        tc = self.get_toolchain('intel', version='2012a')
        opts = {'openmp': True}
        tc.set_options(opts)
        with self.mocked_stdout_stderr():
            tc.prepare()
        self.assertEqual(tc.get_variable('MPIFC'), 'mpiifort')
        for var in ['CFLAGS', 'CXXFLAGS', 'FCFLAGS', 'FFLAGS', 'F90FLAGS']:
            self.assertIn('-openmp', tc.get_variable(var))

        # with compiler-only toolchain the $MPI* variables are not defined
        mpi_vars = ('MPICC', 'MPICXX', 'MPIF77', 'MPIF90', 'MPIFC')

        # make sure environment variables are undefined before preparing build environment
        for var in mpi_vars:
            if os.getenv(var):
                del os.environ[var]

        tc = self.get_toolchain('intel-compilers', version='2021.4.0')
        tc.set_options({})
        with self.mocked_stdout_stderr():
            tc.prepare()

        self.assertEqual(os.getenv('CC'), 'icc')
        self.assertEqual(os.getenv('CXX'), 'icpc')
        self.assertEqual(os.getenv('F77'), 'ifort')
        self.assertEqual(os.getenv('F90'), 'ifort')
        self.assertEqual(os.getenv('FC'), 'ifort')

        for var in mpi_vars:
            self.assertEqual(os.getenv(var), None)

    def test_intel_toolchain_oneapi(self):
        """Test for opt-in to oneAPI with intel toolchain"""

        # for recent versions of intel toolchain, we can opt in to using the new oneAPI compilers
        self.setup_sandbox_for_intel_fftw(self.test_prefix, imklver='2021.4.0')
        self.modtool.prepend_module_path(self.test_prefix)
        tc = self.get_toolchain('intel', version='2021b')
        tc.set_options({})
        with self.mocked_stdout_stderr():
            tc.prepare()

        # default remains classic compilers for now
        self.assertEqual(os.getenv('CC'), 'icc')
        self.assertEqual(os.getenv('CXX'), 'icpc')
        self.assertEqual(os.getenv('F77'), 'ifort')
        self.assertEqual(os.getenv('F90'), 'ifort')
        self.assertEqual(os.getenv('FC'), 'ifort')

        self.assertEqual(os.getenv('MPICC'), 'mpiicc')
        self.assertEqual(os.getenv('MPICXX'), 'mpiicpc')
        self.assertEqual(os.getenv('MPIF77'), 'mpiifort')
        self.assertEqual(os.getenv('MPIF90'), 'mpiifort')
        self.assertEqual(os.getenv('MPIFC'), 'mpiifort')

        self.modtool.purge()
        tc = self.get_toolchain('intel', version='2021b')
        tc.set_options({'oneapi': True})
        with self.mocked_stdout_stderr():
            tc.prepare()

        self.assertEqual(os.getenv('CC'), 'icx')
        self.assertEqual(os.getenv('CXX'), 'icpx')
        self.assertEqual(os.getenv('F77'), 'ifx')
        self.assertEqual(os.getenv('F90'), 'ifx')
        self.assertEqual(os.getenv('FC'), 'ifx')

        self.assertEqual(os.getenv('MPICC'), 'mpiicc')
        self.assertEqual(os.getenv('MPICXX'), 'mpiicpc')
        self.assertEqual(os.getenv('MPIF77'), 'mpiifort')
        self.assertEqual(os.getenv('MPIF90'), 'mpiifort')
        self.assertEqual(os.getenv('MPIFC'), 'mpiifort')

        self.modtool.purge()
        tc = self.get_toolchain('intel-compilers', version='2022.2.0')
        with self.mocked_stdout_stderr():
            tc.prepare()

        # by default (for version >= 2022.2.0): oneAPI C/C++ compiler + classic Fortran compiler
        self.assertEqual(os.getenv('CC'), 'icx')
        self.assertEqual(os.getenv('CXX'), 'icpx')
        self.assertEqual(os.getenv('F77'), 'ifort')
        self.assertEqual(os.getenv('F90'), 'ifort')
        self.assertEqual(os.getenv('FC'), 'ifort')

        self.modtool.purge()
        tc = self.get_toolchain('intel-compilers', version='2022.2.0')
        tc.set_options({'oneapi_fortran': True})
        with self.mocked_stdout_stderr():
            tc.prepare()
        self.assertEqual(os.getenv('CC'), 'icx')
        self.assertEqual(os.getenv('CXX'), 'icpx')
        self.assertEqual(os.getenv('F77'), 'ifx')
        self.assertEqual(os.getenv('F90'), 'ifx')
        self.assertEqual(os.getenv('FC'), 'ifx')

        self.modtool.purge()
        tc = self.get_toolchain('intel-compilers', version='2022.2.0')
        tc.set_options({'oneapi_c_cxx': False, 'oneapi_fortran': True})
        with self.mocked_stdout_stderr():
            tc.prepare()
        self.assertEqual(os.getenv('CC'), 'icc')
        self.assertEqual(os.getenv('CXX'), 'icpc')
        self.assertEqual(os.getenv('F77'), 'ifx')
        self.assertEqual(os.getenv('F90'), 'ifx')
        self.assertEqual(os.getenv('FC'), 'ifx')

        self.modtool.purge()
        tc = self.get_toolchain('intel', version='2021b')
        tc.set_options({'oneapi_c_cxx': True})
        with self.mocked_stdout_stderr():
            tc.prepare()
        self.assertEqual(os.getenv('CC'), 'icx')
        self.assertEqual(os.getenv('CXX'), 'icpx')
        self.assertEqual(os.getenv('F77'), 'ifort')
        self.assertEqual(os.getenv('F90'), 'ifort')
        self.assertEqual(os.getenv('FC'), 'ifort')

        self.modtool.purge()
        tc = self.get_toolchain('intel', version='2021b')
        tc.set_options({'oneapi_fortran': True})
        with self.mocked_stdout_stderr():
            tc.prepare()
        self.assertEqual(os.getenv('CC'), 'icc')
        self.assertEqual(os.getenv('CXX'), 'icpc')
        self.assertEqual(os.getenv('F77'), 'ifx')
        self.assertEqual(os.getenv('F90'), 'ifx')
        self.assertEqual(os.getenv('FC'), 'ifx')

        self.modtool.purge()
        tc = self.get_toolchain('intel', version='2021b')
        tc.set_options({'oneapi_c_cxx': True, 'oneapi_fortran': True})
        with self.mocked_stdout_stderr():
            tc.prepare()
        self.assertEqual(os.getenv('CC'), 'icx')
        self.assertEqual(os.getenv('CXX'), 'icpx')
        self.assertEqual(os.getenv('F77'), 'ifx')
        self.assertEqual(os.getenv('F90'), 'ifx')
        self.assertEqual(os.getenv('FC'), 'ifx')

    def test_toolchain_verification(self):
        """Test verification of toolchain definition."""
        tc = self.get_toolchain('foss', version='2018a')
        with self.mocked_stdout_stderr():
            tc.prepare()
        self.modtool.purge()

        # toolchain modules missing a toolchain element should fail verification
        error_msg = "List of toolchain dependency modules and toolchain definition do not match"
        tc = self.get_toolchain('foss', version='2018a-brokenFFTW')
        with self.mocked_stdout_stderr():
            self.assertErrorRegex(EasyBuildError, error_msg, tc.prepare)
        self.modtool.purge()

        # missing optional toolchain elements are fine
        tc = self.get_toolchain('fosscuda', version='2018a')
        opts = {'cuda_gencode': ['arch=compute_35,code=sm_35', 'arch=compute_10,code=compute_10']}
        tc.set_options(opts)
        with self.mocked_stdout_stderr():
            tc.prepare()

    def test_nosuchtoolchain(self):
        """Test preparing for a toolchain for which no module is available."""
        tc = self.get_toolchain('intel', version='1970.01')
        with self.mocked_stdout_stderr():
            self.assertErrorRegex(EasyBuildError, "No module found for toolchain", tc.prepare)

    def test_mpi_cmd_prefix(self):
        """Test mpi_exec_nranks function."""
        self.modtool.prepend_module_path(self.test_prefix)

        # first try calling mpi_cmd_prefix without having any modules loaded, should not cause trouble

        # for toolchain with Intel MPI we get None as result in this cause (because impi version can
        # not be determined)
        tc = self.get_toolchain('intel', version='2018a')
        self.assertEqual(tc.mpi_cmd_prefix(nr_ranks=2), None)

        tc = self.get_toolchain('gompi', version='2018a')
        self.assertEqual(tc.mpi_cmd_prefix(nr_ranks=2), "mpirun -n 2")

        tc = self.get_toolchain('gompi', version='2018a')
        with self.mocked_stdout_stderr():
            tc.prepare()
        self.assertEqual(tc.mpi_cmd_prefix(nr_ranks=2), "mpirun -n 2")
        self.assertEqual(tc.mpi_cmd_prefix(nr_ranks='2'), "mpirun -n 2")
        self.assertEqual(tc.mpi_cmd_prefix(), "mpirun -n 1")
        self.modtool.purge()

        self.setup_sandbox_for_intel_fftw(self.test_prefix)
        tc = self.get_toolchain('intel', version='2018a')
        with self.mocked_stdout_stderr():
            tc.prepare()
        self.assertEqual(tc.mpi_cmd_prefix(nr_ranks=2), "mpirun -n 2")
        self.assertEqual(tc.mpi_cmd_prefix(nr_ranks='2'), "mpirun -n 2")
        self.assertEqual(tc.mpi_cmd_prefix(), "mpirun -n 1")
        self.modtool.purge()

        self.setup_sandbox_for_intel_fftw(self.test_prefix, imklver='10.2.6.038')
        tc = self.get_toolchain('intel', version='2012a')
        with self.mocked_stdout_stderr():
            tc.prepare()

        mpi_exec_nranks_re = re.compile("^mpirun --file=.*/mpdboot -machinefile .*/nodes -np 4")
        self.assertTrue(mpi_exec_nranks_re.match(tc.mpi_cmd_prefix(nr_ranks=4)))
        mpi_exec_nranks_re = re.compile("^mpirun --file=.*/mpdboot -machinefile .*/nodes -np 1")
        self.assertTrue(mpi_exec_nranks_re.match(tc.mpi_cmd_prefix()))

        # test specifying custom template for MPI commands
        init_config(build_options={'mpi_cmd_template': "mpiexec -np %(nr_ranks)s -- %(cmd)s", 'silent': True})
        self.assertEqual(tc.mpi_cmd_prefix(nr_ranks="7"), "mpiexec -np 7 --")
        self.assertEqual(tc.mpi_cmd_prefix(), "mpiexec -np 1 --")

        # check that we return None when command does not appear at the end of the template
        init_config(build_options={'mpi_cmd_template': "mpiexec -np %(nr_ranks)s -- %(cmd)s option", 'silent': True})
        self.assertEqual(tc.mpi_cmd_prefix(nr_ranks="7"), None)
        self.assertEqual(tc.mpi_cmd_prefix(), None)

        # template with extra spaces at the end if fine though
        init_config(build_options={'mpi_cmd_template': "mpirun -np %(nr_ranks)s %(cmd)s  ", 'silent': True})
        self.assertEqual(tc.mpi_cmd_prefix(), "mpirun -np 1")

    def test_mpi_cmd_for(self):
        """Test mpi_cmd_for function."""
        self.modtool.prepend_module_path(self.test_prefix)

        # if mpi_cmd_for is called too early when using toolchain that includes impi,
        # we get None as result because Intel MPI version can not be determined
        tc = self.get_toolchain('intel', version='2018a')
        self.assertEqual(tc.mpi_cmd_for('test123', 2), None)

        # no problem for OpenMPI-based toolchain, because OpenMPI version is not required
        # to determine MPI command template
        tc = self.get_toolchain('gompi', version='2018a')
        self.assertEqual(tc.mpi_cmd_for('test123', 2), "mpirun -n 2 test123")

        tc = self.get_toolchain('gompi', version='2018a')
        with self.mocked_stdout_stderr():
            tc.prepare()
        self.assertEqual(tc.mpi_cmd_for('test123', 2), "mpirun -n 2 test123")
        self.modtool.purge()

        self.setup_sandbox_for_intel_fftw(self.test_prefix)
        tc = self.get_toolchain('intel', version='2018a')
        with self.mocked_stdout_stderr():
            tc.prepare()
        self.assertEqual(tc.mpi_cmd_for('test123', 2), "mpirun -n 2 test123")
        self.modtool.purge()

        self.setup_sandbox_for_intel_fftw(self.test_prefix, imklver='10.2.6.038')
        tc = self.get_toolchain('intel', version='2012a')
        with self.mocked_stdout_stderr():
            tc.prepare()

        mpi_cmd_for_re = re.compile("^mpirun --file=.*/mpdboot -machinefile .*/nodes -np 4 test$")
        self.assertTrue(mpi_cmd_for_re.match(tc.mpi_cmd_for('test', 4)))

        # test specifying custom template for MPI commands
        init_config(build_options={'mpi_cmd_template': "mpiexec -np %(nr_ranks)s -- %(cmd)s", 'silent': True})
        self.assertEqual(tc.mpi_cmd_for('test123', '7'), "mpiexec -np 7 -- test123")

        # check whether expected error is raised when a template with missing keys is used;
        # %(ranks)s should be %(nr_ranks)s
        init_config(build_options={'mpi_cmd_template': "mpiexec -np %(ranks)s -- %(cmd)s", 'silent': True})
        error_pattern = \
            r"Missing templates in mpi-cmd-template value 'mpiexec -np %\(ranks\)s -- %\(cmd\)s': %\(nr_ranks\)s"
        self.assertErrorRegex(EasyBuildError, error_pattern, tc.mpi_cmd_for, 'test', 1)

        init_config(build_options={'mpi_cmd_template': "mpirun %(foo)s -np %(nr_ranks)s %(cmd)s", 'silent': True})
        error_pattern = "Failed to complete MPI cmd template .* with .*: KeyError 'foo'"
        self.assertErrorRegex(EasyBuildError, error_pattern, tc.mpi_cmd_for, 'test', 1)

    def test_get_mpi_cmd_template(self):
        """Test get_mpi_cmd_template function."""

        # search_toolchain needs to be called once to make sure constants like toolchain.OPENMPI are in place
        search_toolchain('')

        input_params = {'nr_ranks': 123, 'cmd': 'this_is_just_a_test'}

        for mpi_fam in [toolchain.OPENMPI, toolchain.MPICH, toolchain.MPICH2, toolchain.MVAPICH2]:
            mpi_cmd_tmpl, params = get_mpi_cmd_template(mpi_fam, input_params)
            self.assertEqual(mpi_cmd_tmpl, "mpirun -n %(nr_ranks)s %(cmd)s")
            self.assertEqual(params, input_params)

        # Intel MPI is a special case, also requires MPI version to be known
        impi = toolchain.INTELMPI
        error_pattern = "Intel MPI version unknown, can't determine MPI command template!"
        self.assertErrorRegex(EasyBuildError, error_pattern, get_mpi_cmd_template, impi, {})

        mpi_cmd_tmpl, params = get_mpi_cmd_template(toolchain.INTELMPI, input_params, mpi_version='1.0')
        self.assertEqual(mpi_cmd_tmpl, "mpirun %(mpdbf)s %(nodesfile)s -np %(nr_ranks)s %(cmd)s")
        self.assertEqual(sorted(params.keys()), ['cmd', 'mpdbf', 'nodesfile', 'nr_ranks'])
        self.assertEqual(params['cmd'], 'this_is_just_a_test')
        self.assertEqual(params['nr_ranks'], 123)

        mpdbf = params['mpdbf']
        regex = re.compile('^--file=.*/mpdboot$')
        self.assertTrue(regex.match(mpdbf), "'%s' should match pattern '%s'" % (mpdbf, regex.pattern))
        self.assertExists(mpdbf.split('=')[1])

        nodesfile = params['nodesfile']
        regex = re.compile('^-machinefile /.*/nodes$')
        self.assertTrue(regex.match(nodesfile), "'%s' should match pattern '%s'" % (nodesfile, regex.pattern))
        self.assertExists(nodesfile.split(' ')[1])

    def test_prepare_deps(self):
        """Test preparing for a toolchain when dependencies are involved."""
        tc = self.get_toolchain('GCC', version='6.4.0-2.28')
        deps = [
            {
                'name': 'OpenMPI',
                'version': '2.1.2',
                'full_mod_name': 'OpenMPI/2.1.2-GCC-6.4.0-2.28',
                'short_mod_name': 'OpenMPI/2.1.2-GCC-6.4.0-2.28',
                'external_module': False,
                'build_only': False,
            },
        ]
        with self.mocked_stdout_stderr():
            tc.prepare(deps=deps)
        mods = ['GCC/6.4.0-2.28', 'hwloc/1.11.8-GCC-6.4.0-2.28', 'OpenMPI/2.1.2-GCC-6.4.0-2.28']
        self.assertEqual(sorted(m['mod_name'] for m in self.modtool.list()), sorted(mods))

    def test_prepare_deps_external(self):
        """Test preparing for a toolchain when dependencies and external modules are involved."""
        deps = [
            {
                'name': 'OpenMPI',
                'version': '2.1.2',
                'full_mod_name': 'OpenMPI/2.1.2-GCC-6.4.0-2.28',
                'short_mod_name': 'OpenMPI/2.1.2-GCC-6.4.0-2.28',
                'external_module': False,
                'external_module_metadata': {},
                'build_only': False,
            },
            # no metadata available
            {
                'name': None,
                'version': None,
                'full_mod_name': 'toy/0.0',
                'short_mod_name': 'toy/0.0',
                'external_module': True,
                'external_module_metadata': {},
                'build_only': False,
            }
        ]
        tc = self.get_toolchain('GCC', version='6.4.0-2.28')
        with self.mocked_stdout_stderr():
            tc.prepare(deps=deps)
        mods = ['GCC/6.4.0-2.28', 'hwloc/1.11.8-GCC-6.4.0-2.28', 'OpenMPI/2.1.2-GCC-6.4.0-2.28', 'toy/0.0']
        self.assertEqual(sorted(m['mod_name'] for m in self.modtool.list()), sorted(mods))
        self.assertTrue(os.environ['EBROOTTOY'].endswith('software/toy/0.0'))
        self.assertEqual(os.environ['EBVERSIONTOY'], '0.0')
        self.assertNotIn('EBROOTFOOBAR', os.environ)

        # with metadata
        deps[1] = {
            'full_mod_name': 'toy/0.0',
            'short_mod_name': 'toy/0.0',
            'external_module': True,
            'external_module_metadata': {
                'name': ['toy', 'foobar'],
                'version': ['1.2.3', '4.5'],
                'prefix': 'FOOBAR_PREFIX',
            },
            'build_only': False,
        }
        tc = self.get_toolchain('GCC', version='6.4.0-2.28')
        os.environ['FOOBAR_PREFIX'] = '/foo/bar'
        with self.mocked_stdout_stderr():
            tc.prepare(deps=deps)
        mods = ['GCC/6.4.0-2.28', 'hwloc/1.11.8-GCC-6.4.0-2.28', 'OpenMPI/2.1.2-GCC-6.4.0-2.28', 'toy/0.0']
        self.assertEqual(sorted(m['mod_name'] for m in self.modtool.list()), sorted(mods))
        self.assertEqual(os.environ['EBROOTTOY'], '/foo/bar')
        self.assertEqual(os.environ['EBVERSIONTOY'], '1.2.3')
        self.assertEqual(os.environ['EBROOTFOOBAR'], '/foo/bar')
        self.assertEqual(os.environ['EBVERSIONFOOBAR'], '4.5')

        self.assertEqual(modules.get_software_root('foobar'), '/foo/bar')
        self.assertEqual(modules.get_software_version('toy'), '1.2.3')

    def test_get_software_version(self):
        """Test that get_software_version works"""
        os.environ['EBROOTTOY'] = '/foo/bar'
        os.environ['EBVERSIONTOY'] = '1.2.3'
        os.environ['EBROOTFOOBAR'] = '/foo/bar'
        os.environ['EBVERSIONFOOBAR'] = '4.5'
        tc = self.get_toolchain('GCC', version='6.4.0-2.28')
        self.assertEqual(tc.get_software_version('toy'), ['1.2.3'])
        self.assertEqual(tc.get_software_version(['toy']), ['1.2.3'])
        self.assertEqual(tc.get_software_version(['toy', 'foobar']), ['1.2.3', '4.5'])
        # Non existing modules raise an error
        self.assertErrorRegex(EasyBuildError, 'non-existing was not found',
                              tc.get_software_version, 'non-existing')
        self.assertErrorRegex(EasyBuildError, 'non-existing was not found',
                              tc.get_software_version, ['toy', 'non-existing', 'foobar'])
        # Can use required=False to avoid
        self.assertEqual(tc.get_software_version('non-existing', required=False), [None])
        self.assertEqual(tc.get_software_version(['toy', 'non-existing', 'foobar'], required=False),
                         ['1.2.3', None, '4.5'])

    def test_old_new_iccifort(self):
        """Test whether preparing for old/new Intel compilers works correctly."""
        self.setup_sandbox_for_intel_fftw(self.test_prefix, imklver='2018.1.163')
        self.setup_sandbox_for_intel_fftw(self.test_prefix, imklver='10.2.6.038')
        self.modtool.prepend_module_path(self.test_prefix)

        shlib_ext = get_shared_lib_ext()

        # incl. -lguide
        libblas_mt_intel3 = "-Wl,-Bstatic -Wl,--start-group -lmkl_intel_lp64 -lmkl_intel_thread -lmkl_core"
        libblas_mt_intel3 += " -Wl,--end-group -Wl,-Bdynamic -liomp5 -lguide -lpthread"

        # no -lguide
        blas_static_libs_intel4 = 'libmkl_intel_lp64.a,libmkl_sequential.a,libmkl_core.a'
        blas_shared_libs_intel4 = blas_static_libs_intel4.replace('.a', '.' + shlib_ext)
        libblas_intel4 = "-Wl,-Bstatic -Wl,--start-group -lmkl_intel_lp64 -lmkl_sequential -lmkl_core"
        libblas_intel4 += " -Wl,--end-group -Wl,-Bdynamic"
        libblas_mt_intel4 = "-Wl,-Bstatic -Wl,--start-group -lmkl_intel_lp64 -lmkl_intel_thread -lmkl_core"
        libblas_mt_intel4 += " -Wl,--end-group -Wl,-Bdynamic -liomp5 -lpthread"

        libfft_intel4 = libblas_intel4.replace('-lmkl_intel_lp64', '-lfftw3xc_intel -lmkl_intel_lp64')
        libfft_mt_intel4 = libblas_mt_intel4.replace('-lmkl_intel_lp64', '-lfftw3xc_intel -lmkl_intel_lp64')

        # incl. -lmkl_solver*
        libscalack_intel3 = "-lmkl_scalapack_lp64 -lmkl_solver_lp64_sequential -lmkl_blacs_intelmpi_lp64"
        libscalack_intel3 += " -lmkl_intel_lp64 -lmkl_sequential -lmkl_core"

        # no -lmkl_solver*
        libscalack_intel4 = "-lmkl_scalapack_lp64 -lmkl_blacs_intelmpi_lp64 -lmkl_intel_lp64 -lmkl_sequential "
        libscalack_intel4 += "-lmkl_core"

        blas_static_libs_fosscuda = "libopenblas.a,libgfortran.a"
        blas_shared_libs_fosscuda = blas_static_libs_fosscuda.replace('.a', '.' + shlib_ext)
        blas_mt_static_libs_fosscuda = blas_static_libs_fosscuda + ",libpthread.a"
        blas_mt_shared_libs_fosscuda = blas_mt_static_libs_fosscuda.replace('.a', '.' + shlib_ext)
        libblas_fosscuda = "-lopenblas -lgfortran"
        libblas_mt_fosscuda = libblas_fosscuda + " -lpthread"

        fft_static_libs_fosscuda = "libfftw3.a"
        fft_shared_libs_fosscuda = fft_static_libs_fosscuda.replace('.a', '.' + shlib_ext)
        fft_mt_static_libs_fosscuda = "libfftw3.a,libpthread.a"
        fft_mt_shared_libs_fosscuda = fft_mt_static_libs_fosscuda.replace('.a', '.' + shlib_ext)
        fft_mt_static_libs_fosscuda_omp = "libfftw3_omp.a,libfftw3.a,libpthread.a"
        fft_mt_shared_libs_fosscuda_omp = fft_mt_static_libs_fosscuda_omp.replace('.a', '.' + shlib_ext)
        libfft_fosscuda = "-lfftw3"
        libfft_mt_fosscuda = libfft_fosscuda + " -lpthread"
        libfft_mt_fosscuda_omp = "-lfftw3_omp " + libfft_fosscuda + " -lpthread"

        lapack_static_libs_fosscuda = "libopenblas.a,libgfortran.a"
        lapack_shared_libs_fosscuda = lapack_static_libs_fosscuda.replace('.a', '.' + shlib_ext)
        lapack_mt_static_libs_fosscuda = lapack_static_libs_fosscuda + ",libpthread.a"
        lapack_mt_shared_libs_fosscuda = lapack_mt_static_libs_fosscuda.replace('.a', '.' + shlib_ext)
        liblapack_fosscuda = "-lopenblas -lgfortran"
        liblapack_mt_fosscuda = liblapack_fosscuda + " -lpthread"

        libscalack_fosscuda = "-lscalapack -lopenblas -lgfortran"
        libscalack_mt_fosscuda = libscalack_fosscuda + " -lpthread"
        scalapack_static_libs_fosscuda = "libscalapack.a,libopenblas.a,libgfortran.a"
        scalapack_shared_libs_fosscuda = scalapack_static_libs_fosscuda.replace('.a', '.' + shlib_ext)
        scalapack_mt_static_libs_fosscuda = "libscalapack.a,libopenblas.a,libgfortran.a,libpthread.a"
        scalapack_mt_shared_libs_fosscuda = scalapack_mt_static_libs_fosscuda.replace('.a', '.' + shlib_ext)

        tc = self.get_toolchain('fosscuda', version='2018a')
        with self.mocked_stdout_stderr():
            tc.prepare()
        self.assertEqual(os.environ['BLAS_SHARED_LIBS'], blas_shared_libs_fosscuda)
        self.assertEqual(os.environ['BLAS_STATIC_LIBS'], blas_static_libs_fosscuda)
        self.assertEqual(os.environ['BLAS_MT_SHARED_LIBS'], blas_mt_shared_libs_fosscuda)
        self.assertEqual(os.environ['BLAS_MT_STATIC_LIBS'], blas_mt_static_libs_fosscuda)
        self.assertEqual(os.environ['LIBBLAS'], libblas_fosscuda)
        self.assertEqual(os.environ['LIBBLAS_MT'], libblas_mt_fosscuda)

        self.assertEqual(os.environ['LAPACK_SHARED_LIBS'], lapack_shared_libs_fosscuda)
        self.assertEqual(os.environ['LAPACK_STATIC_LIBS'], lapack_static_libs_fosscuda)
        self.assertEqual(os.environ['LAPACK_MT_SHARED_LIBS'], lapack_mt_shared_libs_fosscuda)
        self.assertEqual(os.environ['LAPACK_MT_STATIC_LIBS'], lapack_mt_static_libs_fosscuda)
        self.assertEqual(os.environ['LIBLAPACK'], liblapack_fosscuda)
        self.assertEqual(os.environ['LIBLAPACK_MT'], liblapack_mt_fosscuda)

        self.assertEqual(os.environ['BLAS_LAPACK_SHARED_LIBS'], blas_shared_libs_fosscuda)
        self.assertEqual(os.environ['BLAS_LAPACK_STATIC_LIBS'], blas_static_libs_fosscuda)
        self.assertEqual(os.environ['BLAS_LAPACK_MT_SHARED_LIBS'], blas_mt_shared_libs_fosscuda)
        self.assertEqual(os.environ['BLAS_LAPACK_MT_STATIC_LIBS'], blas_mt_static_libs_fosscuda)

        self.assertEqual(os.environ['FFT_SHARED_LIBS'], fft_shared_libs_fosscuda)
        self.assertEqual(os.environ['FFT_STATIC_LIBS'], fft_static_libs_fosscuda)
        self.assertEqual(os.environ['FFT_SHARED_LIBS_MT'], fft_mt_shared_libs_fosscuda)
        self.assertEqual(os.environ['FFT_STATIC_LIBS_MT'], fft_mt_static_libs_fosscuda)
        self.assertEqual(os.environ['FFTW_SHARED_LIBS'], fft_shared_libs_fosscuda)
        self.assertEqual(os.environ['FFTW_STATIC_LIBS'], fft_static_libs_fosscuda)
        self.assertEqual(os.environ['FFTW_SHARED_LIBS_MT'], fft_mt_shared_libs_fosscuda)
        self.assertEqual(os.environ['FFTW_STATIC_LIBS_MT'], fft_mt_static_libs_fosscuda)
        self.assertEqual(os.environ['LIBFFT'], libfft_fosscuda)
        self.assertEqual(os.environ['LIBFFT_MT'], libfft_mt_fosscuda)

        self.assertEqual(os.environ['LIBSCALAPACK'], libscalack_fosscuda)
        self.assertEqual(os.environ['LIBSCALAPACK_MT'], libscalack_mt_fosscuda)
        self.assertEqual(os.environ['SCALAPACK_SHARED_LIBS'], scalapack_shared_libs_fosscuda)
        self.assertEqual(os.environ['SCALAPACK_STATIC_LIBS'], scalapack_static_libs_fosscuda)
        self.assertEqual(os.environ['SCALAPACK_MT_SHARED_LIBS'], scalapack_mt_shared_libs_fosscuda)
        self.assertEqual(os.environ['SCALAPACK_MT_STATIC_LIBS'], scalapack_mt_static_libs_fosscuda)
        self.modtool.purge()

        tc = self.get_toolchain('intel', version='2018a')
        with self.mocked_stdout_stderr():
            tc.prepare()
        self.assertEqual(os.environ.get('BLAS_SHARED_LIBS', "(not set)"), blas_shared_libs_intel4)
        self.assertEqual(os.environ.get('BLAS_STATIC_LIBS', "(not set)"), blas_static_libs_intel4)
        self.assertEqual(os.environ.get('LAPACK_SHARED_LIBS', "(not set)"), blas_shared_libs_intel4)
        self.assertEqual(os.environ.get('LAPACK_STATIC_LIBS', "(not set)"), blas_static_libs_intel4)
        self.assertEqual(os.environ.get('LIBBLAS', "(not set)"), libblas_intel4)
        self.assertEqual(os.environ.get('LIBBLAS_MT', "(not set)"), libblas_mt_intel4)
        self.assertEqual(os.environ.get('LIBFFT', "(not set)"), libfft_intel4)
        self.assertEqual(os.environ.get('LIBFFT_MT', "(not set)"), libfft_mt_intel4)
        self.assertIn(libscalack_intel4, os.environ['LIBSCALAPACK'])
        self.modtool.purge()

        tc = self.get_toolchain('intel', version='2012a')
        with self.mocked_stdout_stderr():
            tc.prepare()
        self.assertEqual(os.environ.get('LIBBLAS_MT', "(not set)"), libblas_mt_intel3)
        self.assertIn(libscalack_intel3, os.environ['LIBSCALAPACK'])
        self.modtool.purge()

        tc = self.get_toolchain('intel', version='2018a')
        with self.mocked_stdout_stderr():
            tc.prepare()
        self.assertEqual(os.environ.get('LIBBLAS_MT', "(not set)"), libblas_mt_intel4)
        self.assertIn(libscalack_intel4, os.environ['LIBSCALAPACK'])
        self.modtool.purge()

        tc = self.get_toolchain('intel', version='2012a')
        with self.mocked_stdout_stderr():
            tc.prepare()
        self.assertEqual(os.environ.get('LIBBLAS_MT', "(not set)"), libblas_mt_intel3)
        self.assertIn(libscalack_intel3, os.environ['LIBSCALAPACK'])
        self.modtool.purge()

        libscalack_intel4 = libscalack_intel4.replace('_lp64', '_ilp64')
        tc = self.get_toolchain('intel', version='2018a')
        opts = {'i8': True}
        tc.set_options(opts)
        with self.mocked_stdout_stderr():
            tc.prepare()
        self.assertIn(libscalack_intel4, os.environ['LIBSCALAPACK'])
        self.modtool.purge()

        tc = self.get_toolchain('fosscuda', version='2018a')
        tc.set_options({'openmp': True})
        with self.mocked_stdout_stderr():
            tc.prepare()
        self.assertEqual(os.environ['BLAS_SHARED_LIBS'], blas_shared_libs_fosscuda)
        self.assertEqual(os.environ['BLAS_STATIC_LIBS'], blas_static_libs_fosscuda)
        self.assertEqual(os.environ['BLAS_MT_SHARED_LIBS'], blas_mt_shared_libs_fosscuda)
        self.assertEqual(os.environ['BLAS_MT_STATIC_LIBS'], blas_mt_static_libs_fosscuda)
        self.assertEqual(os.environ['LIBBLAS'], libblas_fosscuda)
        self.assertEqual(os.environ['LIBBLAS_MT'], libblas_mt_fosscuda)

        self.assertEqual(os.environ['LAPACK_SHARED_LIBS'], lapack_shared_libs_fosscuda)
        self.assertEqual(os.environ['LAPACK_STATIC_LIBS'], lapack_static_libs_fosscuda)
        self.assertEqual(os.environ['LAPACK_MT_SHARED_LIBS'], lapack_mt_shared_libs_fosscuda)
        self.assertEqual(os.environ['LAPACK_MT_STATIC_LIBS'], lapack_mt_static_libs_fosscuda)
        self.assertEqual(os.environ['LIBLAPACK'], liblapack_fosscuda)
        self.assertEqual(os.environ['LIBLAPACK_MT'], liblapack_mt_fosscuda)

        self.assertEqual(os.environ['BLAS_LAPACK_SHARED_LIBS'], blas_shared_libs_fosscuda)
        self.assertEqual(os.environ['BLAS_LAPACK_STATIC_LIBS'], blas_static_libs_fosscuda)
        self.assertEqual(os.environ['BLAS_LAPACK_MT_SHARED_LIBS'], blas_mt_shared_libs_fosscuda)
        self.assertEqual(os.environ['BLAS_LAPACK_MT_STATIC_LIBS'], blas_mt_static_libs_fosscuda)

        self.assertEqual(os.environ['FFT_SHARED_LIBS'], fft_shared_libs_fosscuda)
        self.assertEqual(os.environ['FFT_STATIC_LIBS'], fft_static_libs_fosscuda)
        self.assertEqual(os.environ['FFT_SHARED_LIBS_MT'], fft_mt_shared_libs_fosscuda_omp)
        self.assertEqual(os.environ['FFT_STATIC_LIBS_MT'], fft_mt_static_libs_fosscuda_omp)
        self.assertEqual(os.environ['FFTW_SHARED_LIBS'], fft_shared_libs_fosscuda)
        self.assertEqual(os.environ['FFTW_STATIC_LIBS'], fft_static_libs_fosscuda)
        self.assertEqual(os.environ['FFTW_SHARED_LIBS_MT'], fft_mt_shared_libs_fosscuda_omp)
        self.assertEqual(os.environ['FFTW_STATIC_LIBS_MT'], fft_mt_static_libs_fosscuda_omp)
        self.assertEqual(os.environ['LIBFFT'], libfft_fosscuda)
        self.assertEqual(os.environ['LIBFFT_MT'], libfft_mt_fosscuda_omp)

        self.assertEqual(os.environ['LIBSCALAPACK'], libscalack_fosscuda)
        self.assertEqual(os.environ['LIBSCALAPACK_MT'], libscalack_mt_fosscuda)
        self.assertEqual(os.environ['SCALAPACK_SHARED_LIBS'], scalapack_shared_libs_fosscuda)
        self.assertEqual(os.environ['SCALAPACK_STATIC_LIBS'], scalapack_static_libs_fosscuda)
        self.assertEqual(os.environ['SCALAPACK_MT_SHARED_LIBS'], scalapack_mt_shared_libs_fosscuda)
        self.assertEqual(os.environ['SCALAPACK_MT_STATIC_LIBS'], scalapack_mt_static_libs_fosscuda)

    def test_standalone_iccifort(self):
        """Test whether standalone installation of iccifort matches the iccifort toolchain definition."""

        tc = self.get_toolchain('iccifort', version='2018.1.163')
        with self.mocked_stdout_stderr():
            tc.prepare()
        self.assertEqual(tc.toolchain_dep_mods, ['icc/2018.1.163', 'ifort/2018.1.163'])
        self.modtool.purge()

        for key in ['EBROOTICC', 'EBROOTIFORT', 'EBVERSIONICC', 'EBVERSIONIFORT']:
            self.assertIsNone(os.getenv(key))

        # install fake iccifort module with no dependencies
        fake_iccifort = os.path.join(self.test_prefix, 'iccifort', '2018.1.163')
        write_file(fake_iccifort, "#%Module")
        self.modtool.use(self.test_prefix)

        # toolchain verification fails because icc/ifort are not dependencies of iccifort modules,
        # and corresponding environment variables are not set
        error_pattern = "List of toolchain dependency modules and toolchain definition do not match"
        with self.mocked_stdout_stderr():
            self.assertErrorRegex(EasyBuildError, error_pattern, tc.prepare)
        self.modtool.purge()

        # make iccifort module set $EBROOT* and $EBVERSION* to pass toolchain verification
        fake_iccifort_txt = '\n'.join([
            "#%Module",
            'setenv EBROOTICC "%s"' % self.test_prefix,
            'setenv EBROOTIFORT "%s"' % self.test_prefix,
            'setenv EBVERSIONICC "2018.1.163"',
            'setenv EBVERSIONIFORT "2018.1.163"',
        ])
        write_file(fake_iccifort, fake_iccifort_txt)
        # toolchain preparation (which includes verification) works fine now
        with self.mocked_stdout_stderr():
            tc.prepare()
        # no dependencies found in iccifort module
        self.assertEqual(tc.toolchain_dep_mods, [])

    def test_standalone_iccifortcuda(self):
        """Test whether standalone installation of iccifortcuda matches the iccifortcuda toolchain definition."""

        tc = self.get_toolchain('iccifortcuda', version='2018b')
        with self.mocked_stdout_stderr():
            tc.prepare()
        self.assertEqual(tc.toolchain_dep_mods, ['icc/2018.1.163', 'ifort/2018.1.163', 'CUDA/9.1.85'])
        self.modtool.purge()

        for key in ['EBROOTICC', 'EBROOTIFORT', 'EBVERSIONICC', 'EBVERSIONIFORT', 'EBROOTCUDA', 'EBVERSIONCUDA']:
            self.assertIsNone(os.getenv(key))

        # install fake iccifortcuda module with no dependencies
        fake_iccifortcuda = os.path.join(self.test_prefix, 'iccifortcuda', '2018b')
        write_file(fake_iccifortcuda, "#%Module")
        self.modtool.use(self.test_prefix)

        # toolchain verification fails because icc/ifort are not dependencies of iccifortcuda modules,
        # and corresponding environment variables are not set
        error_pattern = "List of toolchain dependency modules and toolchain definition do not match"
        with self.mocked_stdout_stderr():
            self.assertErrorRegex(EasyBuildError, error_pattern, tc.prepare)
        self.modtool.purge()

        # Verify that it works loading a module that contains a combined iccifort module
        tc = self.get_toolchain('iccifortcuda', version='2019a')
        # toolchain preparation (which includes verification) works fine now
        with self.mocked_stdout_stderr():
            tc.prepare()
        # dependencies found in iccifortcuda module
        self.assertEqual(tc.toolchain_dep_mods, ['iccifort/2019.5.281', 'CUDA/9.1.85'])

    def test_independence(self):
        """Test independency of toolchain instances."""

        # tweaking --optarch is required for Cray toolchains (craypre-<optarch> module must be available)
        init_config(build_options={'optarch': 'test', 'silent': True})

        tc_cflags = {
            'CrayCCE': "-O2 -homp -craype-verbose",
            'CrayGNU': "-O2 -fno-math-errno -fopenmp -craype-verbose",
            'CrayIntel': "-O2 -ftz -fp-speculation=safe -fp-model source -fopenmp -craype-verbose",
            'GCC': "-O2 -ftree-vectorize -test -fno-math-errno -fopenmp",
            'iccifort': "-O2 -test -ftz -fp-speculation=safe -fp-model source -fopenmp",
            'intel-compilers': "-O2 -test -ftz -fp-speculation=safe -fp-model precise -fiopenmp",
        }

        toolchains = [
            ('CrayCCE', '2015.06-XC'),
            ('CrayGNU', '2015.06-XC'),
            ('CrayIntel', '2015.06-XC'),
            ('GCC', '6.4.0-2.28'),
            ('iccifort', '2018.1.163'),
            ('intel-compilers', '2022.1.0'),
        ]

        # purposely obtain toolchains several times in a row, value for $CFLAGS should not change
        for _ in range(3):
            for tcname, tcversion in toolchains:
                tc = get_toolchain({'name': tcname, 'version': tcversion}, {},
                                   mns=ActiveMNS(), modtool=self.modtool)
                # also check whether correct compiler flag for OpenMP is used while we're at it
                # and options for oneAPI compiler for Intel
                if tcname == 'intel-compilers':
                    tc.set_options({'oneapi': True, 'openmp': True})
                else:
                    tc.set_options({'openmp': True})
                with self.mocked_stdout_stderr():
                    tc.prepare()
                expected_cflags = tc_cflags[tcname]
                msg = "Expected $CFLAGS found for toolchain %s: %s" % (tcname, expected_cflags)
                self.assertEqual(str(tc.variables['CFLAGS']), expected_cflags, msg)
                self.assertEqual(os.environ['CFLAGS'], expected_cflags, msg)

    def test_pgi_toolchain(self):
        """Tests for PGI toolchain."""
        # add dummy PGI modules to play with
        write_file(os.path.join(self.test_prefix, 'PGI', '14.9'), '#%Module\nsetenv EBVERSIONPGI 14.9')
        write_file(os.path.join(self.test_prefix, 'PGI', '14.10'), '#%Module\nsetenv EBVERSIONPGI 14.10')
        write_file(os.path.join(self.test_prefix, 'PGI', '16.3'), '#%Module\nsetenv EBVERSIONPGI 16.3')
        write_file(os.path.join(self.test_prefix, 'PGI', '19.1'), '#%Module\nsetenv EBVERSIONPGI 19.1')
        self.modtool.prepend_module_path(self.test_prefix)

        tc = self.get_toolchain('PGI', version='14.9')
        with self.mocked_stdout_stderr():
            tc.prepare()

        self.assertEqual(tc.get_variable('CC'), 'pgcc')
        self.assertEqual(tc.get_variable('CXX'), 'pgCC')
        self.assertEqual(tc.get_variable('F77'), 'pgf77')
        self.assertEqual(tc.get_variable('F90'), 'pgf90')
        self.assertEqual(tc.get_variable('FC'), 'pgfortran')
        self.modtool.purge()

        for pgi_ver in ['14.10', '16.3', '19.1']:
            tc = self.get_toolchain('PGI', version=pgi_ver)
            with self.mocked_stdout_stderr():
                tc.prepare()

            self.assertEqual(tc.get_variable('CC'), 'pgcc')
            self.assertEqual(tc.get_variable('CXX'), 'pgc++')
            if pgi_ver == '19.1':
                self.assertEqual(tc.get_variable('F77'), 'pgfortran')
            else:
                self.assertEqual(tc.get_variable('F77'), 'pgf77')
            self.assertEqual(tc.get_variable('F90'), 'pgf90')
            self.assertEqual(tc.get_variable('FC'), 'pgfortran')

    def test_pgi_imkl(self):
        """Test setup of build environment for toolchain with PGI and Intel MKL."""
        pomkl_mod_txt = '\n'.join([
            '#%Module',
            "module load PGI/16.3",
            "module load OpenMPI/1.10.2-PGI-16.3",
            "module load imkl/11.3.2.181",
        ])
        write_file(os.path.join(self.test_prefix, 'pomkl', '2016.03'), pomkl_mod_txt)
        pgi_mod_txt = '\n'.join([
            '#%Module',
            "setenv EBROOTPGI %s" % self.test_prefix,
            "setenv EBVERSIONPGI 16.3",
        ])
        write_file(os.path.join(self.test_prefix, 'PGI', '16.3'), pgi_mod_txt)
        ompi_mod_txt = '\n'.join([
            '#%Module',
            "setenv EBROOTOPENMPI %s" % self.test_prefix,
            "setenv EBVERSIONOPENMPI 1.10.2",
        ])
        write_file(os.path.join(self.test_prefix, 'OpenMPI', '1.10.2-PGI-16.3'), ompi_mod_txt)
        self.setup_sandbox_for_intel_fftw(self.test_prefix, imklver='11.3.2.181')
        self.modtool.prepend_module_path(self.test_prefix)

        tc = self.get_toolchain('pomkl', version='2016.03')
        with self.mocked_stdout_stderr():
            tc.prepare()

        liblapack = "-Wl,-Bstatic -Wl,--start-group -lmkl_intel_lp64 -lmkl_sequential -lmkl_core "
        liblapack += "-Wl,--end-group -Wl,-Bdynamic -ldl"
        self.assertEqual(os.environ.get('LIBLAPACK', '(not set)'), liblapack)

    def test_compiler_cache(self):
        """Test ccache"""
        topdir = os.path.dirname(os.path.abspath(__file__))
        eb_file = os.path.join(topdir, 'easyconfigs', 'test_ecs', 't', 'toy', 'toy-0.0.eb')

        args = [
            eb_file,
            "--use-ccache=%s" % os.path.join(self.test_prefix, 'ccache'),
            "--force",
            "--debug",
            "--disable-cleanup-tmpdir",
        ]

        ccache = which('ccache')
        if ccache is None:
            msg = r"ccache binary not found in \$PATH, required by --use-ccache"
            with self.mocked_stdout_stderr():
                self.assertErrorRegex(EasyBuildError, msg, self.eb_main, args, raise_error=True, do_build=True)

        # generate shell script to mock ccache/f90cache
        for cache_tool in ['ccache', 'f90cache']:
            path = os.path.join(self.test_prefix, 'scripts')

            txt = [
                "#!/bin/bash",
                "echo 'This is a %s wrapper'" % cache_tool,
                "NAME=${0##*/}",
                "comm=$(which -a $NAME | sed 1d)",
                "$comm $@",
                "exit 0"
            ]
            script = '\n'.join(txt)
            fn = os.path.join(path, cache_tool)
            write_file(fn, script)

            # make script executable
            st = os.stat(fn)
            os.chmod(fn, st.st_mode | stat.S_IEXEC)
            setvar('PATH', '%s:%s' % (path, os.getenv('PATH')))

        prepped_path_envvar = os.environ['PATH']

        ccache_dir = os.path.join(self.test_prefix, 'ccache')
        mkdir(ccache_dir, parents=True)

        with self.mocked_stdout_stderr():
            out = self.eb_main(args, raise_error=True, do_build=True, reset_env=False)

        patterns = [
            "This is a ccache wrapper",
            "Command ccache found at .*%s" % os.path.dirname(path),
        ]
        for pattern in patterns:
            regex = re.compile(pattern)
            self.assertTrue(regex.search(out), "Pattern '%s' found in: %s" % (regex.pattern, out))

        # $CCACHE_DIR is defined by toolchain.prepare(), and should still be defined after running 'eb'
        ccache_path = os.path.join(self.test_prefix, 'scripts', 'ccache')
        self.assertTrue(os.path.samefile(os.environ['CCACHE_DIR'], ccache_dir))
        for comp in ['gcc', 'g++']:
            comp_path = which(comp)
            self.assertTrue(comp_path)
            self.assertTrue(os.path.samefile(comp_path, ccache_path))

        # no ccache wrapper for gfortran when using ccache
        # (ccache either doesn't support Fortran anymore, or support is spotty (trouble with Fortran modules))
        gfortran_path = which('gfortran')
        self.assertTrue(gfortran_path is None or not os.path.samefile(gfortran_path, ccache_path))

        # reset environment to get rid of ccache symlinks, but with ccache/f90cache mock scripts still in place
        os.environ['PATH'] = prepped_path_envvar

        # if both ccache and f90cache are used, Fortran compiler is symlinked to f90cache
        f90cache_dir = os.path.join(self.test_prefix, 'f90cache')
        mkdir(f90cache_dir, parents=True)
        args.append("--use-f90cache=%s" % f90cache_dir)

        with self.mocked_stdout_stderr():
            out = self.eb_main(args, raise_error=True, do_build=True, reset_env=False)
        for pattern in patterns:
            regex = re.compile(pattern)
            self.assertTrue(regex.search(out), "Pattern '%s' found in: %s" % (regex.pattern, out))

        self.assertTrue(os.path.samefile(os.environ['CCACHE_DIR'], ccache_dir))
        self.assertTrue(os.path.samefile(os.environ['F90CACHE_DIR'], f90cache_dir))
        self.assertTrue(os.path.samefile(which('gcc'), os.path.join(self.test_prefix, 'scripts', 'ccache')))
        self.assertTrue(os.path.samefile(which('g++'), os.path.join(self.test_prefix, 'scripts', 'ccache')))
        self.assertTrue(os.path.samefile(which('gfortran'), os.path.join(self.test_prefix, 'scripts', 'f90cache')))

    def test_rpath_args_script(self):
        """Test rpath_args.py script"""

        # $LIBRARY_PATH affects result of rpath_args.py, so make sure it's not set
        if 'LIBRARY_PATH' in os.environ:
            del os.environ['LIBRARY_PATH']

        script = find_eb_script('rpath_args.py')

        rpath_inc = ','.join([
            os.path.join(self.test_prefix, 'lib'),
            os.path.join(self.test_prefix, 'lib64'),
            '$ORIGIN',
            '$ORIGIN/../lib',
            '$ORIGIN/../lib64',
        ])

        # simplest possible compiler command
        with self.mocked_stdout_stderr():
            out, ec = run_cmd("%s gcc '' '%s' -c foo.c" % (script, rpath_inc), simple=False)
        self.assertEqual(ec, 0)
        cmd_args = [
            "'-Wl,-rpath=%s/lib'" % self.test_prefix,
            "'-Wl,-rpath=%s/lib64'" % self.test_prefix,
            "'-Wl,-rpath=$ORIGIN'",
            "'-Wl,-rpath=$ORIGIN/../lib'",
            "'-Wl,-rpath=$ORIGIN/../lib64'",
            "'-Wl,--disable-new-dtags'",
            "'-c'",
            "'foo.c'",
        ]
        self.assertEqual(out.strip(), "CMD_ARGS=(%s)" % ' '.join(cmd_args))

        # linker command, --enable-new-dtags should be replaced with --disable-new-dtags
        with self.mocked_stdout_stderr():
            out, ec = run_cmd("%s ld '' '%s' --enable-new-dtags foo.o" % (script, rpath_inc), simple=False)
        self.assertEqual(ec, 0)
        cmd_args = [
            "'-rpath=%s/lib'" % self.test_prefix,
            "'-rpath=%s/lib64'" % self.test_prefix,
            "'-rpath=$ORIGIN'",
            "'-rpath=$ORIGIN/../lib'",
            "'-rpath=$ORIGIN/../lib64'",
            "'--disable-new-dtags'",
            "'--disable-new-dtags'",
            "'foo.o'",
        ]
        self.assertEqual(out.strip(), "CMD_ARGS=(%s)" % ' '.join(cmd_args))

        # compiler command, -Wl,--enable-new-dtags should be replaced with -Wl,--disable-new-dtags
        with self.mocked_stdout_stderr():
            out, ec = run_cmd("%s gcc '' '%s' -Wl,--enable-new-dtags foo.c" % (script, rpath_inc), simple=False)
        self.assertEqual(ec, 0)
        cmd_args = [
            "'-Wl,-rpath=%s/lib'" % self.test_prefix,
            "'-Wl,-rpath=%s/lib64'" % self.test_prefix,
            "'-Wl,-rpath=$ORIGIN'",
            "'-Wl,-rpath=$ORIGIN/../lib'",
            "'-Wl,-rpath=$ORIGIN/../lib64'",
            "'-Wl,--disable-new-dtags'",
            "'-Wl,--disable-new-dtags'",
            "'foo.c'",
        ]
        self.assertEqual(out.strip(), "CMD_ARGS=(%s)" % ' '.join(cmd_args))

        # test passing no arguments
        with self.mocked_stdout_stderr():
            out, ec = run_cmd("%s gcc '' '%s'" % (script, rpath_inc), simple=False)
        self.assertEqual(ec, 0)
        cmd_args = [
            "'-Wl,-rpath=%s/lib'" % self.test_prefix,
            "'-Wl,-rpath=%s/lib64'" % self.test_prefix,
            "'-Wl,-rpath=$ORIGIN'",
            "'-Wl,-rpath=$ORIGIN/../lib'",
            "'-Wl,-rpath=$ORIGIN/../lib64'",
            "'-Wl,--disable-new-dtags'",
        ]
        self.assertEqual(out.strip(), "CMD_ARGS=(%s)" % ' '.join(cmd_args))

        # test passing a single empty argument
        with self.mocked_stdout_stderr():
            out, ec = run_cmd("%s ld.gold '' '%s' ''" % (script, rpath_inc), simple=False)
        self.assertEqual(ec, 0)
        cmd_args = [
            "'-rpath=%s/lib'" % self.test_prefix,
            "'-rpath=%s/lib64'" % self.test_prefix,
            "'-rpath=$ORIGIN'",
            "'-rpath=$ORIGIN/../lib'",
            "'-rpath=$ORIGIN/../lib64'",
            "'--disable-new-dtags'",
            "''",
        ]
        self.assertEqual(out.strip(), "CMD_ARGS=(%s)" % ' '.join(cmd_args))

        # single -L argument, but non-existing path => not used in RPATH, but -L option is retained
        cmd = "%s gcc '' '%s' foo.c -L%s/foo -lfoo" % (script, rpath_inc, self.test_prefix)
        with self.mocked_stdout_stderr():
            out, ec = run_cmd(cmd, simple=False)
        self.assertEqual(ec, 0)
        cmd_args = [
            "'-Wl,-rpath=%s/lib'" % self.test_prefix,
            "'-Wl,-rpath=%s/lib64'" % self.test_prefix,
            "'-Wl,-rpath=$ORIGIN'",
            "'-Wl,-rpath=$ORIGIN/../lib'",
            "'-Wl,-rpath=$ORIGIN/../lib64'",
            "'-Wl,--disable-new-dtags'",
            "'foo.c'",
            "'-L%s/foo'" % self.test_prefix,
            "'-lfoo'",
        ]
        self.assertEqual(out.strip(), "CMD_ARGS=(%s)" % ' '.join(cmd_args))

        # single -L argument again, with existing path
        mkdir(os.path.join(self.test_prefix, 'foo'))
        with self.mocked_stdout_stderr():
            out, ec = run_cmd(cmd, simple=False)
        self.assertEqual(ec, 0)
        cmd_args = [
            "'-Wl,-rpath=%s/lib'" % self.test_prefix,
            "'-Wl,-rpath=%s/lib64'" % self.test_prefix,
            "'-Wl,-rpath=$ORIGIN'",
            "'-Wl,-rpath=$ORIGIN/../lib'",
            "'-Wl,-rpath=$ORIGIN/../lib64'",
            "'-Wl,--disable-new-dtags'",
            "'-Wl,-rpath=%s/foo'" % self.test_prefix,
            "'foo.c'",
            "'-L%s/foo'" % self.test_prefix,
            "'-lfoo'",
        ]
        self.assertEqual(out.strip(), "CMD_ARGS=(%s)" % ' '.join(cmd_args))

        # relative paths passed to -L are *not* RPATH'ed in
        with self.mocked_stdout_stderr():
            out, ec = run_cmd("%s gcc '' '%s' foo.c -L../lib -lfoo" % (script, rpath_inc), simple=False)
        self.assertEqual(ec, 0)
        cmd_args = [
            "'-Wl,-rpath=%s/lib'" % self.test_prefix,
            "'-Wl,-rpath=%s/lib64'" % self.test_prefix,
            "'-Wl,-rpath=$ORIGIN'",
            "'-Wl,-rpath=$ORIGIN/../lib'",
            "'-Wl,-rpath=$ORIGIN/../lib64'",
            "'-Wl,--disable-new-dtags'",
            "'foo.c'",
            "'-L../lib'",
            "'-lfoo'",
        ]
        self.assertEqual(out.strip(), "CMD_ARGS=(%s)" % ' '.join(cmd_args))

        # single -L argument, with value separated by a space
        cmd = "%s gcc '' '%s' foo.c -L   %s/foo -lfoo" % (script, rpath_inc, self.test_prefix)
        with self.mocked_stdout_stderr():
            out, ec = run_cmd(cmd, simple=False)
        self.assertEqual(ec, 0)
        cmd_args = [
            "'-Wl,-rpath=%s/lib'" % self.test_prefix,
            "'-Wl,-rpath=%s/lib64'" % self.test_prefix,
            "'-Wl,-rpath=$ORIGIN'",
            "'-Wl,-rpath=$ORIGIN/../lib'",
            "'-Wl,-rpath=$ORIGIN/../lib64'",
            "'-Wl,--disable-new-dtags'",
            "'-Wl,-rpath=%s/foo'" % self.test_prefix,
            "'foo.c'",
            "'-L%s/foo'" % self.test_prefix,
            "'-lfoo'",
        ]
        self.assertEqual(out.strip(), "CMD_ARGS=(%s)" % ' '.join(cmd_args))

        mkdir(os.path.join(self.test_prefix, 'bar'))
        mkdir(os.path.join(self.test_prefix, 'lib64'))

        # multiple -L arguments, order should be preserved;
        # duplicate paths are only used once for RPATH (but -L flags are always retained)
        cmd = ' '.join([
            script,
            'ld',
            "''",
            "'%s'" % rpath_inc,
            '-L%s/foo' % self.test_prefix,
            'foo.o',
            '-L%s/lib64' % self.test_prefix,
            '-L%s/foo' % self.test_prefix,
            '-lfoo',
            '-lbar',
            '-L/usr/lib',
            '-L%s/bar' % self.test_prefix,
        ])
        with self.mocked_stdout_stderr():
            out, ec = run_cmd(cmd, simple=False)
        self.assertEqual(ec, 0)
        cmd_args = [
            "'-rpath=%s/lib'" % self.test_prefix,
            "'-rpath=%s/lib64'" % self.test_prefix,
            "'-rpath=$ORIGIN'",
            "'-rpath=$ORIGIN/../lib'",
            "'-rpath=$ORIGIN/../lib64'",
            "'--disable-new-dtags'",
            "'-rpath=%s/foo'" % self.test_prefix,
            "'-rpath=%s/lib64'" % self.test_prefix,
            "'-rpath=/usr/lib'",
            "'-rpath=%s/bar'" % self.test_prefix,
            "'-L%s/foo'" % self.test_prefix,
            "'foo.o'",
            "'-L%s/lib64'" % self.test_prefix,
            "'-L%s/foo'" % self.test_prefix,
            "'-lfoo'",
            "'-lbar'",
            "'-L/usr/lib'",
            "'-L%s/bar'" % self.test_prefix,
        ]
        self.assertEqual(out.strip(), "CMD_ARGS=(%s)" % ' '.join(cmd_args))

        # test specifying of custom rpath filter
        cmd = ' '.join([
            script,
            'ld',
            '/fo.*,/bar.*',
            "'%s'" % rpath_inc,
            '-L/foo',
            'foo.o',
            '-L%s/lib64' % self.test_prefix,
            '-lfoo',
            '-L/bar',
            '-lbar',
        ])
        with self.mocked_stdout_stderr():
            out, ec = run_cmd(cmd, simple=False)
        self.assertEqual(ec, 0)
        cmd_args = [
            "'-rpath=%s/lib'" % self.test_prefix,
            "'-rpath=%s/lib64'" % self.test_prefix,
            "'-rpath=$ORIGIN'",
            "'-rpath=$ORIGIN/../lib'",
            "'-rpath=$ORIGIN/../lib64'",
            "'--disable-new-dtags'",
            "'-rpath=%s/lib64'" % self.test_prefix,
            "'-L/foo'",
            "'foo.o'",
            "'-L%s/lib64'" % self.test_prefix,
            "'-lfoo'",
            "'-L/bar'",
            "'-lbar'",
        ]
        self.assertEqual(out.strip(), "CMD_ARGS=(%s)" % ' '.join(cmd_args))

        # slightly trimmed down real-life example (compilation of XZ)
        for subdir in ['icc/lib/intel64', 'imkl/lib', 'imkl/mkl/lib/intel64', 'gettext/lib']:
            mkdir(os.path.join(self.test_prefix, subdir), parents=True)

        args = ' '.join([
            '-fvisibility=hidden',
            '-Wall',
            '-O2',
            '-xHost',
            '-o .libs/lzmainfo',
            'lzmainfo-lzmainfo.o lzmainfo-tuklib_progname.o lzmainfo-tuklib_exit.o',
            '-L%s/icc/lib/intel64' % self.test_prefix,
            '-L%s/imkl/lib' % self.test_prefix,
            '-L%s/imkl/mkl/lib/intel64' % self.test_prefix,
            '-L%s/gettext/lib' % self.test_prefix,
            '../../src/liblzma/.libs/liblzma.so',
            '-lrt -liomp5 -lpthread',
            '-Wl,-rpath',
            '-Wl,/example/software/XZ/5.2.2-intel-2016b/lib',
        ])
        with self.mocked_stdout_stderr():
            out, ec = run_cmd("%s icc '' '%s' %s" % (script, rpath_inc, args), simple=False)
        self.assertEqual(ec, 0)
        cmd_args = [
            "'-Wl,-rpath=%s/lib'" % self.test_prefix,
            "'-Wl,-rpath=%s/lib64'" % self.test_prefix,
            "'-Wl,-rpath=$ORIGIN'",
            "'-Wl,-rpath=$ORIGIN/../lib'",
            "'-Wl,-rpath=$ORIGIN/../lib64'",
            "'-Wl,--disable-new-dtags'",
            "'-Wl,-rpath=%s/icc/lib/intel64'" % self.test_prefix,
            "'-Wl,-rpath=%s/imkl/lib'" % self.test_prefix,
            "'-Wl,-rpath=%s/imkl/mkl/lib/intel64'" % self.test_prefix,
            "'-Wl,-rpath=%s/gettext/lib'" % self.test_prefix,
            "'-fvisibility=hidden'",
            "'-Wall'",
            "'-O2'",
            "'-xHost'",
            "'-o' '.libs/lzmainfo'",
            "'lzmainfo-lzmainfo.o' 'lzmainfo-tuklib_progname.o' 'lzmainfo-tuklib_exit.o'",
            "'-L%s/icc/lib/intel64'" % self.test_prefix,
            "'-L%s/imkl/lib'" % self.test_prefix,
            "'-L%s/imkl/mkl/lib/intel64'" % self.test_prefix,
            "'-L%s/gettext/lib'" % self.test_prefix,
            "'../../src/liblzma/.libs/liblzma.so'",
            "'-lrt' '-liomp5' '-lpthread'",
            "'-Wl,-rpath'",
            "'-Wl,/example/software/XZ/5.2.2-intel-2016b/lib'",
        ]
        self.assertEqual(out.strip(), "CMD_ARGS=(%s)" % ' '.join(cmd_args))

        # trimmed down real-life example involving quotes and escaped quotes (compilation of GCC)
        args = [
            '-DHAVE_CONFIG_H',
            '-I.',
            '-Ibuild',
            '-I../../gcc',
            '-DBASEVER="\\"5.4.0\\""',
            '-DDATESTAMP="\\"\\""',
            '-DPKGVERSION="\\"(GCC) \\""',
            '-DBUGURL="\\"<http://gcc.gnu.org/bugs.html>\\""',
            '-o build/version.o',
            '../../gcc/version.c',
        ]
        cmd = "%s g++ '' '%s' %s" % (script, rpath_inc, ' '.join(args))
        with self.mocked_stdout_stderr():
            out, ec = run_cmd(cmd, simple=False)
        self.assertEqual(ec, 0)

        cmd_args = [
            "'-Wl,-rpath=%s/lib'" % self.test_prefix,
            "'-Wl,-rpath=%s/lib64'" % self.test_prefix,
            "'-Wl,-rpath=$ORIGIN'",
            "'-Wl,-rpath=$ORIGIN/../lib'",
            "'-Wl,-rpath=$ORIGIN/../lib64'",
            "'-Wl,--disable-new-dtags'",
            "'-DHAVE_CONFIG_H'",
            "'-I.'",
            "'-Ibuild'",
            "'-I../../gcc'",
            "'-DBASEVER=\"5.4.0\"'",
            "'-DDATESTAMP=\"\"'",
            "'-DPKGVERSION=\"(GCC) \"'",
            "'-DBUGURL=\"<http://gcc.gnu.org/bugs.html>\"'",
            "'-o' 'build/version.o'",
            "'../../gcc/version.c'",
        ]
        self.assertEqual(out.strip(), "CMD_ARGS=(%s)" % ' '.join(cmd_args))

        # verify that no -rpath arguments are injected when command is run in 'version check' mode
        for extra_args in ["-v", "-V", "--version", "-dumpversion", "-v -L/test/lib"]:
            cmd = "%s g++ '' '%s' %s" % (script, rpath_inc, extra_args)
            with self.mocked_stdout_stderr():
                out, ec = run_cmd(cmd, simple=False)
            self.assertEqual(ec, 0)
            self.assertEqual(out.strip(), "CMD_ARGS=(%s)" % ' '.join(["'%s'" % x for x in extra_args.split(' ')]))

        # if a compiler command includes "-x c++-header" or "-x c-header" (which imply no linking is done),
        # we should *not* inject -Wl,-rpath options, since those enable linking as a side-effect;
        # see https://github.com/easybuilders/easybuild-framework/issues/3371
        test_cases = [
            "-x c++-header",
            "-x c-header",
            "-L/test/lib -x c++-header",
        ]
        for extra_args in test_cases:
            cmd = "%s g++ '' '%s' foo.c -O2 %s" % (script, rpath_inc, extra_args)
            with self.mocked_stdout_stderr():
                out, ec = run_cmd(cmd, simple=False)
            self.assertEqual(ec, 0)
            cmd_args = ["'foo.c'", "'-O2'"] + ["'%s'" % x for x in extra_args.split(' ')]
            self.assertEqual(out.strip(), "CMD_ARGS=(%s)" % ' '.join(cmd_args))

        # check whether $LIBRARY_PATH is taken into account
        test_cmd_gcc = "%s gcc '' '%s' -c foo.c" % (script, rpath_inc)
        pre_cmd_args_gcc = [
            "'-Wl,-rpath=%s/lib'" % self.test_prefix,
            "'-Wl,-rpath=%s/lib64'" % self.test_prefix,
            "'-Wl,-rpath=$ORIGIN'",
            "'-Wl,-rpath=$ORIGIN/../lib'",
            "'-Wl,-rpath=$ORIGIN/../lib64'",
            "'-Wl,--disable-new-dtags'",
        ]
        post_cmd_args_gcc = [
            "'-c'",
            "'foo.c'",
        ]

        test_cmd_ld = ' '.join([
            script,
            'ld',
            "''",
            "'%s'" % rpath_inc,
            '-L%s/foo' % self.test_prefix,
            'foo.o',
            '-L%s/lib64' % self.test_prefix,
            '-lfoo',
            '-lbar',
            '-L/usr/lib',
            '-L%s/bar' % self.test_prefix,
        ])
        pre_cmd_args_ld = [
            "'-rpath=%s/lib'" % self.test_prefix,
            "'-rpath=%s/lib64'" % self.test_prefix,
            "'-rpath=$ORIGIN'",
            "'-rpath=$ORIGIN/../lib'",
            "'-rpath=$ORIGIN/../lib64'",
            "'--disable-new-dtags'",
            "'-rpath=%s/foo'" % self.test_prefix,
            "'-rpath=%s/lib64'" % self.test_prefix,
            "'-rpath=/usr/lib'",
            "'-rpath=%s/bar'" % self.test_prefix,
        ]
        post_cmd_args_ld = [
            "'-L%s/foo'" % self.test_prefix,
            "'foo.o'",
            "'-L%s/lib64'" % self.test_prefix,
            "'-lfoo'",
            "'-lbar'",
            "'-L/usr/lib'",
            "'-L%s/bar'" % self.test_prefix,
        ]

        library_paths = [
            ('',),  # special case: empty value
            ('path/to/lib',),
            ('path/to/lib', 'another/path/to/lib64'),
            ('path/to/lib', 'another/path/to/lib64', 'yet-another/path/to/libraries'),
        ]
        for library_path in library_paths:
            library_path = [os.path.join(self.test_prefix, x) for x in library_path]
            for path in library_path:
                mkdir(path, parents=True)

            os.environ['LIBRARY_PATH'] = ':'.join(library_path)

            with self.mocked_stdout_stderr():
                out, ec = run_cmd(test_cmd_gcc, simple=False)
            self.assertEqual(ec, 0)
            cmd_args = pre_cmd_args_gcc + ["'-Wl,-rpath=%s'" % x for x in library_path if x] + post_cmd_args_gcc
            self.assertEqual(out.strip(), "CMD_ARGS=(%s)" % ' '.join(cmd_args))

            with self.mocked_stdout_stderr():
                out, ec = run_cmd(test_cmd_ld, simple=False)
            self.assertEqual(ec, 0)
            cmd_args = pre_cmd_args_ld + ["'-rpath=%s'" % x for x in library_path if x] + post_cmd_args_ld
            self.assertEqual(out.strip(), "CMD_ARGS=(%s)" % ' '.join(cmd_args))

        # paths already listed via -L don't get included again as RPATH option
        new_lib64 = os.path.join(self.test_prefix, 'new', 'lib64')
        mkdir(new_lib64, parents=True)

        lib64_subdir = os.path.join(self.test_prefix, 'lib64')
        lib_symlink = os.path.join(self.test_prefix, 'lib')
        symlink(lib64_subdir, lib_symlink)

        library_path = [
            lib64_subdir,
            new_lib64,
            os.path.join(self.test_prefix, 'bar'),
            lib_symlink,
        ]
        os.environ['LIBRARY_PATH'] = ':'.join(library_path)

        with self.mocked_stdout_stderr():
            out, ec = run_cmd(test_cmd_gcc, simple=False)
        self.assertEqual(ec, 0)
        # no -L options in GCC command, so all $LIBRARY_PATH entries are retained except for last one (lib symlink)
        cmd_args = pre_cmd_args_gcc + ["'-Wl,-rpath=%s'" % x for x in library_path[:-1] if x] + post_cmd_args_gcc
        self.assertEqual(out.strip(), "CMD_ARGS=(%s)" % ' '.join(cmd_args))

        with self.mocked_stdout_stderr():
            out, ec = run_cmd(test_cmd_ld, simple=False)
        self.assertEqual(ec, 0)
        # only new path from $LIBRARY_PATH is included as -rpath option,
        # since others are already included via corresponding -L flag
        cmd_args = pre_cmd_args_ld + ["'-rpath=%s'" % new_lib64] + post_cmd_args_ld
        self.assertEqual(out.strip(), "CMD_ARGS=(%s)" % ' '.join(cmd_args))

    def test_toolchain_prepare_rpath(self):
        """Test toolchain.prepare under --rpath"""

        # put fake 'g++' command in place that just echos its arguments
        fake_gxx = os.path.join(self.test_prefix, 'fake', 'g++')
        write_file(fake_gxx, '#!/bin/bash\necho "$@"')
        adjust_permissions(fake_gxx, stat.S_IXUSR)
        os.environ['PATH'] = '%s:%s' % (os.path.join(self.test_prefix, 'fake'), os.getenv('PATH', ''))

        # enable --rpath and prepare toolchain
        init_config(build_options={'rpath': True, 'rpath_filter': ['/ba.*'], 'silent': True})
        tc = self.get_toolchain('gompi', version='2018a')

        # preparing RPATH wrappers requires --experimental, need to bypass that here
        tc.log.experimental = lambda x: x

        # 'rpath' toolchain option gives control to disable use of RPATH wrappers
        tc.set_options({})
        self.assertTrue(tc.options['rpath'])  # enabled by default

        # setting 'rpath' toolchain option to false implies no RPATH wrappers being used
        tc.set_options({'rpath': False})
        with self.mocked_stdout_stderr():
            tc.prepare()
        res = which('g++', retain_all=True)
        self.assertTrue(len(res) >= 1)
        self.assertFalse(tc.is_rpath_wrapper(res[0]))
        self.assertFalse(any(tc.is_rpath_wrapper(x) for x in res[1:]))
        self.assertTrue(os.path.samefile(res[0], fake_gxx))

        # enable 'rpath' toolchain option again (equivalent to the default setting)
        tc.set_options({'rpath': True})
        with self.mocked_stdout_stderr():
            tc.prepare()

        # check that wrapper is indeed in place
        res = which('g++', retain_all=True)
        # there should be at least 2 hits: the RPATH wrapper, and our fake 'g++' command (there may be real ones too)
        self.assertTrue(len(res) >= 2)
        self.assertTrue(tc.is_rpath_wrapper(res[0]))
        self.assertEqual(os.path.basename(res[0]), 'g++')
        self.assertEqual(os.path.basename(os.path.dirname(res[0])), 'gxx_wrapper')
        self.assertFalse(any(tc.is_rpath_wrapper(x) for x in res[1:]))
        self.assertTrue(os.path.samefile(res[1], fake_gxx))
        # any other available 'g++' commands should not be a wrapper or our fake g++
        self.assertFalse(any(os.path.samefile(x, fake_gxx) for x in res[2:]))

        # Check that we can create a wrapper for a toolchain for which self.compilers() returns 'None' for the Fortran
        # compilers (i.e. Clang)
        fake_clang = os.path.join(self.test_prefix, 'fake', 'clang')
        write_file(fake_clang, '#!/bin/bash\necho "$@"')
        adjust_permissions(fake_clang, stat.S_IXUSR)
        tc_clang = Clang(name='Clang', version='1')
        tc_clang.prepare_rpath_wrappers()

        # Check that the clang wrapper is indeed in place
        res = which('clang', retain_all=True)
        # there should be at least 2 hits: the RPATH wrapper, and our fake 'clang' command (there may be real ones too)
        self.assertTrue(len(res) >= 2)
        self.assertTrue(tc_clang.is_rpath_wrapper(res[0]))
        self.assertEqual(os.path.basename(res[0]), 'clang')
        self.assertEqual(os.path.basename(os.path.dirname(res[0])), 'clang_wrapper')
        self.assertFalse(any(tc_clang.is_rpath_wrapper(x) for x in res[1:]))
        self.assertTrue(os.path.samefile(res[1], fake_clang))
        # any other available 'clang' commands should not be a wrapper or our fake clang
        self.assertFalse(any(os.path.samefile(x, fake_clang) for x in res[2:]))

        # RPATH wrapper should be robust against Python environment variables & site-packages magic,
        # so we set up a weird environment here to verify that
        # (see https://github.com/easybuilders/easybuild-framework/issues/3421)

        # redefine $HOME so we can put up a fake $HOME/.local/lib/python*/site-packages,
        # which is picked up automatically (even without setting $PYTHONPATH)
        home = os.path.join(self.test_prefix, 'home')
        os.environ['HOME'] = home

        # also set $PYTHONUSERBASE (default is $HOME/.local when this is not set)
        # see https://docs.python.org/3/library/site.html#site.USER_BASE
        os.environ['PYTHONUSERBASE'] = home

        # add directory to $PYTHONPATH where we can inject broken Python modules
        pythonpath = os.getenv('PYTHONPATH')
        if pythonpath:
            os.environ['PYTHONPATH'] = self.test_prefix + ':' + pythonpath
        else:
            os.environ['PYTHONPATH'] = self.test_prefix

        site_pkgs_dir = os.path.join(home, '.local', 'lib', 'python%s.%s' % sys.version_info[:2], 'site-packages')
        mkdir(site_pkgs_dir, parents=True)

        # add site.py that imports imp (which on Python 3 triggers an 'import enum')
        # when running with Python 3 (since then 'import imp' triggers 'import enum')
        write_file(os.path.join(site_pkgs_dir, 'site.py'), 'import imp')

        # also include an empty enum.py both in $PYTHONUSERBASE and a path listed in $PYTHONPATH;
        # combined with the site.py above, this combination is sufficient
        # to reproduce https://github.com/easybuilders/easybuild-framework/issues/3421
        write_file(os.path.join(site_pkgs_dir, 'enum.py'), 'import os')
        write_file(os.path.join(self.test_prefix, 'enum.py'), 'import os')

        # also add a broken re.py, which is sufficient to cause trouble in Python 2,
        # unless $PYTHONPATH is ignored by the RPATH wrapper
        write_file(os.path.join(self.test_prefix, 're.py'), 'import this_is_a_broken_re_module')

        # check whether fake g++ was wrapped and that arguments are what they should be
        # no -rpath for /bar because of rpath filter
        mkdir(os.path.join(self.test_prefix, 'foo'), parents=True)
        cmd = ' '.join([
            'g++',
            '${USER}.c',
            '-L%s/foo' % self.test_prefix,
            '-L/bar',
            "'$FOO'",
            '-DX="\\"\\""',
        ])
        with self.mocked_stdout_stderr():
            out, ec = run_cmd(cmd)
        self.assertEqual(ec, 0)
        expected = ' '.join([
            '-Wl,--disable-new-dtags',
            '-Wl,-rpath=%s/foo' % self.test_prefix,
            '%(user)s.c',
            '-L%s/foo' % self.test_prefix,
            '-L/bar',
            '$FOO',
            '-DX=""',
        ])
        self.assertEqual(out.strip(), expected % {'user': os.getenv('USER')})

        # check whether 'stubs' library directory are correctly filtered out
        paths = [
            'prefix/software/CUDA/1.2.3/lib/stubs/',  # should be filtered (no -rpath)
            'prefix/software/CUDA/1.2.3/stubs/lib/',  # should be filtered (no -rpath)
            'tmp/foo/',
            'prefix/software/stubs/1.2.3/lib',  # should NOT be filtered
            'prefix/software/CUDA/1.2.3/lib/stubs',  # should be filtered (no -rpath)
            'prefix/software/CUDA/1.2.3/stubs/lib',  # should be filtered (no -rpath)
            'prefix/software/CUDA/1.2.3/lib64/stubs/',  # should be filtered (no -rpath)
            'prefix/software/CUDA/1.2.3/stubs/lib64/',  # should be filtered (no -rpath)
            'prefix/software/foobar/4.5/notreallystubs',  # should NOT be filtered
            'prefix/software/CUDA/1.2.3/lib64/stubs',  # should be filtered (no -rpath)
            'prefix/software/CUDA/1.2.3/stubs/lib64',  # should be filtered (no -rpath)
            'prefix/software/zlib/1.2.11/lib',
            'prefix/software/bleh/0/lib/stubs',  # should be filtered (no -rpath)
            'prefix/software/foobar/4.5/stubsbutnotreally',  # should NOT be filtered
        ]
        paths = [os.path.join(self.test_prefix, x) for x in paths]
        for path in paths:
            mkdir(path, parents=True)
        args = ['-L%s' % x for x in paths]

        cmd = "g++ ${USER}.c %s" % ' '.join(args)
        with self.mocked_stdout_stderr():
            out, ec = run_cmd(cmd, simple=False)
        self.assertEqual(ec, 0)

        expected = ' '.join([
            '-Wl,--disable-new-dtags',
            '-Wl,-rpath=%s/tmp/foo/' % self.test_prefix,
            '-Wl,-rpath=%s/prefix/software/stubs/1.2.3/lib' % self.test_prefix,
            '-Wl,-rpath=%s/prefix/software/foobar/4.5/notreallystubs' % self.test_prefix,
            '-Wl,-rpath=%s/prefix/software/zlib/1.2.11/lib' % self.test_prefix,
            '-Wl,-rpath=%s/prefix/software/foobar/4.5/stubsbutnotreally' % self.test_prefix,
            '%(user)s.c',
            '-L%s/prefix/software/CUDA/1.2.3/lib/stubs/' % self.test_prefix,
            '-L%s/prefix/software/CUDA/1.2.3/stubs/lib/' % self.test_prefix,
            '-L%s/tmp/foo/' % self.test_prefix,
            '-L%s/prefix/software/stubs/1.2.3/lib' % self.test_prefix,
            '-L%s/prefix/software/CUDA/1.2.3/lib/stubs' % self.test_prefix,
            '-L%s/prefix/software/CUDA/1.2.3/stubs/lib' % self.test_prefix,
            '-L%s/prefix/software/CUDA/1.2.3/lib64/stubs/' % self.test_prefix,
            '-L%s/prefix/software/CUDA/1.2.3/stubs/lib64/' % self.test_prefix,
            '-L%s/prefix/software/foobar/4.5/notreallystubs' % self.test_prefix,
            '-L%s/prefix/software/CUDA/1.2.3/lib64/stubs' % self.test_prefix,
            '-L%s/prefix/software/CUDA/1.2.3/stubs/lib64' % self.test_prefix,
            '-L%s/prefix/software/zlib/1.2.11/lib' % self.test_prefix,
            '-L%s/prefix/software/bleh/0/lib/stubs' % self.test_prefix,
            '-L%s/prefix/software/foobar/4.5/stubsbutnotreally' % self.test_prefix,
        ])
        self.assertEqual(out.strip(), expected % {'user': os.getenv('USER')})

        # calling prepare() again should *not* result in wrapping the existing RPATH wrappers
        # this can happen when building extensions
        with self.mocked_stdout_stderr():
            tc.prepare()
        res = which('g++', retain_all=True)
        self.assertTrue(len(res) >= 2)
        self.assertTrue(tc.is_rpath_wrapper(res[0]))
        self.assertFalse(any(tc.is_rpath_wrapper(x) for x in res[1:]))
        self.assertTrue(os.path.samefile(res[1], fake_gxx))
        self.assertFalse(any(os.path.samefile(x, fake_gxx) for x in res[2:]))

    def test_prepare_openmpi_tmpdir(self):
        """Test handling of long $TMPDIR path for OpenMPI 2.x"""

        # this test relies on warnings being printed
        init_config(build_options={'silent': False})

        def prep():
            """Helper function: create & prepare toolchain"""
            self.modtool.unload(['gompi', 'OpenMPI', 'hwloc', 'GCC'])
            tc = self.get_toolchain('gompi', version='2018a')
            self.mock_stderr(True)
            self.mock_stdout(True)
            tc.prepare()
            stderr = self.get_stderr().strip()
            stdout = self.get_stdout().strip()
            self.mock_stderr(False)
            self.mock_stdout(False)

            return tc, stdout, stderr

        orig_tmpdir = os.environ.get('TMPDIR')
        if len(orig_tmpdir) > 40:
            # we need to make sure we have a short $TMPDIR for this test...
            orig_tmpdir = tempfile.mkdtemp(prefix='/tmp/')
            mkdir(orig_tmpdir)
            os.environ['TMPDIR'] = orig_tmpdir

        long_tmpdir = os.path.join(self.test_prefix, 'verylongdirectorythatmaycauseproblemswithopenmpi2')

        # $TMPDIR is left untouched with OpenMPI 2.x if $TMPDIR is sufficiently short
        os.environ['TMPDIR'] = orig_tmpdir
        tc, stdout, stderr = prep()
        self.assertEqual(stderr, '')
        self.assertEqual(os.environ.get('TMPDIR'), orig_tmpdir)

        # warning is printed and $TMPDIR is set to shorter path if existing $TMPDIR is too long
        os.environ['TMPDIR'] = long_tmpdir
        tc, stdout, stderr = prep()
<<<<<<< HEAD
        self.assertEqual(stdout, '')
        regex = re.compile(r"^WARNING: Long \$TMPDIR .* problems with OpenMPI 2.x, using shorter path: /tmp/.{8}$")
=======
        # basename of tmpdir will be 6 chars in Python 2, 8 chars in Python 3
        regex = re.compile(r"^WARNING: Long \$TMPDIR .* problems with OpenMPI 2.x, using shorter path: /tmp/.{6,8}$")
>>>>>>> 6abe08f2
        self.assertTrue(regex.match(stderr), "Pattern '%s' found in: %s" % (regex.pattern, stderr))

        # new $TMPDIR should be /tmp/xxxxxx
        tmpdir = os.environ.get('TMPDIR')
        self.assertTrue(tmpdir.startswith('/tmp'))
        self.assertIn(len(tmpdir), (11, 13))

        # also test cleanup method to ensure short $TMPDIR is cleaned up properly
        self.assertExists(tmpdir)
        tc.cleanup()
        self.assertNotExists(tmpdir)

        os.environ['TMPDIR'] = orig_tmpdir

        # copy OpenMPI module used in gompi/2018a to fiddle with it, i.e. to fake bump OpenMPI version used in it
        tmp_modules = os.path.join(self.test_prefix, 'modules')
        mkdir(tmp_modules)

        test_dir = os.path.abspath(os.path.dirname(__file__))
        copy_dir(os.path.join(test_dir, 'modules', 'OpenMPI'), os.path.join(tmp_modules, 'OpenMPI'))

        openmpi_module = os.path.join(tmp_modules, 'OpenMPI', '2.1.2-GCC-6.4.0-2.28')
        ompi_mod_txt = read_file(openmpi_module)
        write_file(openmpi_module, ompi_mod_txt.replace('2.1.2', '1.6.4'))

        self.modtool.use(tmp_modules)

        # $TMPDIR is left untouched with OpenMPI 1.6.4
        tc, stdout, stderr = prep()
        self.assertEqual(stderr, '')
        self.assertEqual(os.environ.get('TMPDIR'), orig_tmpdir)

        # ... even with long $TMPDIR
        os.environ['TMPDIR'] = long_tmpdir
        tc, stdout, stderr = prep()
        self.assertEqual(stderr, '')
        self.assertEqual(os.environ.get('TMPDIR'), long_tmpdir)
        os.environ['TMPDIR'] = orig_tmpdir

        # we may have created our own short tmpdir above, so make sure to clean things up...
        shutil.rmtree(orig_tmpdir)

    def test_env_vars_external_module(self):
        """Test env_vars_external_module function."""

        res = env_vars_external_module('test', '1.2.3', {'prefix': '/software/test/1.2.3'})
        expected = {'EBVERSIONTEST': '1.2.3', 'EBROOTTEST': '/software/test/1.2.3'}
        self.assertEqual(res, expected)

        res = env_vars_external_module('test-test', '1.2.3', {})
        expected = {'EBVERSIONTESTMINTEST': '1.2.3'}
        self.assertEqual(res, expected)

        res = env_vars_external_module('test', None, {'prefix': '/software/test/1.2.3'})
        expected = {'EBROOTTEST': '/software/test/1.2.3'}
        self.assertEqual(res, expected)

        res = env_vars_external_module('test', None, {})
        expected = {}
        self.assertEqual(res, expected)


def suite():
    """ return all the tests"""
    return TestLoaderFiltered().loadTestsFromTestCase(ToolchainTest, sys.argv[1:])


if __name__ == '__main__':
    res = TextTestRunner(verbosity=1).run(suite())
    sys.exit(len(res.failures))<|MERGE_RESOLUTION|>--- conflicted
+++ resolved
@@ -2988,13 +2988,7 @@
         # warning is printed and $TMPDIR is set to shorter path if existing $TMPDIR is too long
         os.environ['TMPDIR'] = long_tmpdir
         tc, stdout, stderr = prep()
-<<<<<<< HEAD
-        self.assertEqual(stdout, '')
         regex = re.compile(r"^WARNING: Long \$TMPDIR .* problems with OpenMPI 2.x, using shorter path: /tmp/.{8}$")
-=======
-        # basename of tmpdir will be 6 chars in Python 2, 8 chars in Python 3
-        regex = re.compile(r"^WARNING: Long \$TMPDIR .* problems with OpenMPI 2.x, using shorter path: /tmp/.{6,8}$")
->>>>>>> 6abe08f2
         self.assertTrue(regex.match(stderr), "Pattern '%s' found in: %s" % (regex.pattern, stderr))
 
         # new $TMPDIR should be /tmp/xxxxxx
