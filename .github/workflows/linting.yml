name: Static Analysis
on: [push, pull_request]

permissions:
  contents: read # to fetch code (actions/checkout)

concurrency:
  group: ${{format('{0}:{1}:{2}', github.repository, github.ref, github.workflow)}}
  cancel-in-progress: true

jobs:
  python-linting:
    runs-on: ubuntu-20.04
    strategy:
      matrix:
<<<<<<< HEAD
        python-version: [3.6, 3.7, 3.8, 3.9, '3.10', '3.11', '3.12']
=======
        python-version: [3.6, 3.7, 3.8, 3.9, '3.10', '3.11']
>>>>>>> e4524c1c
        
    steps:
    - uses: actions/checkout@v3

    - name: set up Python
      uses: actions/setup-python@v4
      with:
        python-version: ${{ matrix.python-version }}

    - name: install Python packages
      run: |
        pip install --upgrade pip
        pip install --upgrade flake8

    - name: Run flake8 to verify PEP8-compliance of Python code
      run: |
        flake8<|MERGE_RESOLUTION|>--- conflicted
+++ resolved
@@ -13,12 +13,7 @@
     runs-on: ubuntu-20.04
     strategy:
       matrix:
-<<<<<<< HEAD
         python-version: [3.6, 3.7, 3.8, 3.9, '3.10', '3.11', '3.12']
-=======
-        python-version: [3.6, 3.7, 3.8, 3.9, '3.10', '3.11']
->>>>>>> e4524c1c
-        
     steps:
     - uses: actions/checkout@v3
 
