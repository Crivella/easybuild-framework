name: Static Analysis
on: [push, pull_request]

permissions:
  contents: read # to fetch code (actions/checkout)

concurrency:
  group: ${{format('{0}:{1}:{2}', github.repository, github.ref, github.workflow)}}
  cancel-in-progress: true

jobs:
  python-linting:
    runs-on: ubuntu-20.04
    strategy:
      matrix:
        python-version: [3.6, 3.7, 3.8, 3.9, '3.10', '3.11', '3.12']
<<<<<<< HEAD
        
=======
>>>>>>> a3a5b835
    steps:
    - uses: actions/checkout@v3

    - name: set up Python
      uses: actions/setup-python@v4
      with:
        python-version: ${{ matrix.python-version }}

    - name: install Python packages
      run: |
        pip install --upgrade pip
        pip install --upgrade flake8

    - name: Run flake8 to verify PEP8-compliance of Python code
      run: |
        flake8<|MERGE_RESOLUTION|>--- conflicted
+++ resolved
@@ -14,10 +14,6 @@
     strategy:
       matrix:
         python-version: [3.6, 3.7, 3.8, 3.9, '3.10', '3.11', '3.12']
-<<<<<<< HEAD
-        
-=======
->>>>>>> a3a5b835
     steps:
     - uses: actions/checkout@v3
 
