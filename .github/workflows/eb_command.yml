# documentation: https://help.github.com/en/articles/workflow-syntax-for-github-actions
name: Tests for the 'eb' command
on: [push, pull_request]

permissions:
  contents: read # to fetch code (actions/checkout)

concurrency:
  group: ${{format('{0}:{1}:{2}', github.repository, github.ref, github.workflow)}}
  cancel-in-progress: true

jobs:
  test-eb:
    runs-on: ubuntu-20.04
    strategy:
      matrix:
        python: [3.6, 3.7, 3.8, 3.9, '3.10', '3.11']
      fail-fast: false
    steps:
    - uses: actions/checkout@v3

    - name: set up Python
      uses: actions/setup-python@v3
      with:
        python-version: ${{matrix.python}}
        architecture: x64

    - name: install OS & Python packages
      run: |
        # check Python version
        python -V
        # update to latest pip, check version
        pip install --upgrade pip
        pip --version

        # for modules tool
        APT_PKGS="lua5.2 liblua5.2-dev lua-filesystem lua-posix tcl tcl-dev"

        # Avoid apt-get update, as we don't really need it,
        # and it does more harm than good (it's fairly expensive, and it results in flaky test runs)
        if ! sudo apt-get install $APT_PKGS; then
          # Try to update cache, then try again to resolve 404s of old packages
          sudo apt-get update -yqq || true
          sudo apt-get install $APT_PKGS
        fi

        # fix for lua-posix packaging issue, see https://bugs.launchpad.net/ubuntu/+source/lua-posix/+bug/1752082
        # needed for Ubuntu 18.04, but not for Ubuntu 20.04, so skipping symlinking if posix.so already exists
        if [ ! -e /usr/lib/x86_64-linux-gnu/lua/5.2/posix.so ] ; then
            sudo ln -s /usr/lib/x86_64-linux-gnu/lua/5.2/posix_c.so /usr/lib/x86_64-linux-gnu/lua/5.2/posix.so
        fi

    - name: install modules tool
      run: |
          # avoid downloading modules tool sources into easybuild-framework dir
          cd $HOME
          export INSTALL_DEP=$GITHUB_WORKSPACE/easybuild/scripts/install_eb_dep.sh
          # install Lmod
          source $INSTALL_DEP Lmod-8.7.6 $HOME
          # changes in environment are not passed to other steps, so need to create files...
          echo $MOD_INIT > mod_init
          echo $PATH > path
          if [ ! -z $MODULESHOME ]; then echo $MODULESHOME > moduleshome; fi

    - name: install EasyBuild framework
      run: |
          # install from source distribution tarball, to test release as published on PyPI
          python setup.py sdist
          ls dist
          export PREFIX=/tmp/$USER/$GITHUB_SHA
          pip install --prefix $PREFIX dist/easybuild-framework*tar.gz

    - name: run tests for 'eb' command
      env:
        EB_VERBOSE: 1
      run: |
          # run tests *outside* of checked out easybuild-framework directory,
          # to ensure we're testing installed version (see previous step)
          cd $HOME
          # initialize environment for modules tool
          if [ -f $HOME/moduleshome ]; then export MODULESHOME=$(cat $HOME/moduleshome); fi
          source $(cat $HOME/mod_init); type module
          # make sure 'eb' is available via $PATH, and that $PYTHONPATH is set (some tests expect that);
          # also pick up changes to $PATH set by sourcing $MOD_INIT
          export PREFIX=/tmp/$USER/$GITHUB_SHA
          export PATH=$PREFIX/bin:$(cat $HOME/path)
          export PYTHONPATH=$PREFIX/lib/python${{matrix.python}}/site-packages:$PYTHONPATH
          # run --version, capture (verbose) output
          eb --version | tee eb_version.out 2>&1
          # determine active Python version
          pymajver=$(python -c 'import sys; print(sys.version_info[0])')
          pymajminver=$(python -c 'import sys; print(".".join(str(x) for x in sys.version_info[:2]))')
          # check patterns in verbose output
<<<<<<< HEAD
          for pattern in "^>> Considering .python.\.\.\." "^>> .python. version: ${pymajminver}\.[0-9]\+, which matches Python ${pymajver} version requirement" "^>> 'python' is able to import 'easybuild.framework', so retaining it" "^>> Selected Python command: python \(.*/bin/python\)" "^This is EasyBuild 5\.[0-9.]\+"; do
=======
          for pattern in "^>> Considering .python3.\.\.\." "^>> .python3. version: ${pymajminver}\.[0-9]\+, which matches Python ${pymajver} version requirement" "^>> 'python3' is able to import 'easybuild.framework', so retaining it" "^>> Selected Python command: python3 \(.*/bin/python3\)" "^This is EasyBuild 4\.[0-9.]\+"; do
>>>>>>> b9633503
              echo "Looking for pattern \"${pattern}\" in eb_version.out..."
              grep "$pattern" eb_version.out
          done
          if grep -q "Considering ''" eb_version.out; then
              echo '`eb` did wrongly consider an empty command'
              false
          fi
          # also check when specifying Python command via $EB_PYTHON
          for eb_python in "python${pymajver}" "python${pymajminver}"; do
              export EB_PYTHON="${eb_python}"
              eb --version | tee eb_version.out 2>&1
              for pattern in "^>> Considering .${eb_python}.\.\.\." "^>> .${eb_python}. version: ${pymajminver}\.[0-9]\+, which matches Python ${pymajver} version requirement" "^>> '${eb_python}' is able to import 'easybuild.framework', so retaining it" "^>> Selected Python command: ${eb_python} \(.*/bin/${eb_python}\)" "^This is EasyBuild 5\.[0-9.]\+"; do
                  echo "Looking for pattern \"${pattern}\" in eb_version.out..."
                  grep "$pattern" eb_version.out
              done
          done<|MERGE_RESOLUTION|>--- conflicted
+++ resolved
@@ -91,11 +91,7 @@
           pymajver=$(python -c 'import sys; print(sys.version_info[0])')
           pymajminver=$(python -c 'import sys; print(".".join(str(x) for x in sys.version_info[:2]))')
           # check patterns in verbose output
-<<<<<<< HEAD
-          for pattern in "^>> Considering .python.\.\.\." "^>> .python. version: ${pymajminver}\.[0-9]\+, which matches Python ${pymajver} version requirement" "^>> 'python' is able to import 'easybuild.framework', so retaining it" "^>> Selected Python command: python \(.*/bin/python\)" "^This is EasyBuild 5\.[0-9.]\+"; do
-=======
-          for pattern in "^>> Considering .python3.\.\.\." "^>> .python3. version: ${pymajminver}\.[0-9]\+, which matches Python ${pymajver} version requirement" "^>> 'python3' is able to import 'easybuild.framework', so retaining it" "^>> Selected Python command: python3 \(.*/bin/python3\)" "^This is EasyBuild 4\.[0-9.]\+"; do
->>>>>>> b9633503
+          for pattern in "^>> Considering .python3.\.\.\." "^>> .python3. version: ${pymajminver}\.[0-9]\+, which matches Python ${pymajver} version requirement" "^>> 'python3' is able to import 'easybuild.framework', so retaining it" "^>> Selected Python command: python3 \(.*/bin/python3\)" "^This is EasyBuild 5\.[0-9.]\+"; do
               echo "Looking for pattern \"${pattern}\" in eb_version.out..."
               grep "$pattern" eb_version.out
           done
