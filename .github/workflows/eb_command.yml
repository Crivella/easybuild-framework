--- conflicted
+++ resolved
@@ -14,11 +14,7 @@
     runs-on: ubuntu-20.04
     strategy:
       matrix:
-<<<<<<< HEAD
         python: [3.6, 3.7, 3.8, 3.9, '3.10', '3.11']
-=======
-        python: [3.5, 3.6, 3.7, 3.8, 3.9, '3.10', '3.11']
->>>>>>> f378bac4
       fail-fast: false
     steps:
     - uses: actions/checkout@v3
