--- conflicted
+++ resolved
@@ -187,9 +187,6 @@
             # run test suite
             python -O -m test.framework.suite 2>&1 | tee test_framework_suite.log
             # try and make sure output of running tests is clean (no printed messages/warnings)
-<<<<<<< HEAD
-            IGNORE_PATTERNS="no GitHub token available|skipping SvnRepository test|requires Lmod as modules tool|stty: 'standard input': Inappropriate ioctl for device|CryptographyDeprecationWarning: Python 3.[56]|from cryptography.* import |CryptographyDeprecationWarning: Python 2|Blowfish|GC3Pie not available, skipping test|CryptographyDeprecationWarning: TripleDES has been moved|algorithms.TripleDES"
-=======
             IGNORE_PATTERNS="no GitHub token available"
             IGNORE_PATTERNS+="|skipping SvnRepository test"
             IGNORE_PATTERNS+="|requires Lmod as modules tool"
@@ -201,7 +198,6 @@
             IGNORE_PATTERNS+="|GC3Pie not available, skipping test"
             IGNORE_PATTERNS+="|CryptographyDeprecationWarning: TripleDES has been moved"
             IGNORE_PATTERNS+="|algorithms.TripleDES"
->>>>>>> 717a2769
             # '|| true' is needed to avoid that GitHub Actions stops the job on non-zero exit of grep (i.e. when there are no matches)
             PRINTED_MSG=$(egrep -v "${IGNORE_PATTERNS}" test_framework_suite.log | grep '\.\n*[A-Za-z]' || true)
             test "x$PRINTED_MSG" = "x" || (echo "ERROR: Found printed messages in output of test suite" && echo "${PRINTED_MSG}" && exit 1)
