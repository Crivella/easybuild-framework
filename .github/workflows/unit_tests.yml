--- conflicted
+++ resolved
@@ -36,13 +36,7 @@
           - ${{needs.setup.outputs.modules4}}
         lc_all: [""]
         include:
-<<<<<<< HEAD
           # Test different Python 3 versions with Lmod 8.x (with both Lua and Tcl module syntax)
-=======
-          # Test different Python 3 versions with Lmod 8.x
-          - python: 3.5
-            modules_tool: ${{needs.setup.outputs.lmod8}}
->>>>>>> d450a809
           - python: 3.7
             modules_tool: ${{needs.setup.outputs.lmod8}}
           - python: 3.8
