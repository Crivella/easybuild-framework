--- conflicted
+++ resolved
@@ -14,11 +14,7 @@
     runs-on: ubuntu-22.04
     strategy:
       matrix:
-<<<<<<< HEAD
-        python: [3.6]
-=======
-        python: [2.7, 3.7]
->>>>>>> 7d39e278
+        python: [3.7]
       fail-fast: false
     steps:
     - uses: actions/checkout@v3
